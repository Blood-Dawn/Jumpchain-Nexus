--- conflicted
+++ resolved
@@ -3323,12 +3323,6 @@
   allowCompanionBodyMod: true,
 };
 
-<<<<<<< HEAD
-export const DEFAULT_APPEARANCE_SETTINGS: AppearanceSettings = {
-  theme: "andromeda",
-};
-
-=======
 export type AppearanceThemeOption = "starfield" | "nebula" | "minimal";
 
 export interface AppearanceSettings {
@@ -3345,7 +3339,6 @@
   "minimal",
 ];
 
->>>>>>> debbfa51
 export const ESSENTIAL_BODY_MOD_SETTING_ID = "essential-default";
 export const UNIVERSAL_DRAWBACK_SETTING_ID = "universal-default";
 

.logo.vite:hover {
  filter: drop-shadow(0 0 2em #747bff);
}

.logo.react:hover {
  filter: drop-shadow(0 0 2em #61dafb);
}
/*
MIT License

Copyright (c) 2025 Age-Of-Ages

Permission is hereby granted, free of charge, to any person obtaining a copy
of this software and associated documentation files (the "Software"), to deal
in the Software without restriction, including without limitation the rights
to use, copy, modify, merge, publish, distribute, sublicense, and/or sell
copies of the Software, and to permit persons to do so, subject to the
following conditions:

The above copyright notice and this permission notice shall be included in all
copies or substantial portions of the Software.

THE SOFTWARE IS PROVIDED "AS IS", WITHOUT WARRANTY OF ANY KIND, EXPRESS OR
IMPLIED, INCLUDING BUT NOT LIMITED TO THE WARRANTIES OF MERCHANTABILITY,
FITNESS FOR A PARTICULAR PURPOSE AND NONINFRINGEMENT. IN NO EVENT SHALL THE
AUTHORS OR COPYRIGHT HOLDERS BE LIABLE FOR ANY CLAIM, DAMAGES OR OTHER
LIABILITY, WHETHER IN AN ACTION OF CONTRACT, TORT OR OTHERWISE, ARISING FROM,
OUT OF OR IN CONNECTION WITH THE SOFTWARE OR THE USE OR OTHER DEALINGS IN THE
SOFTWARE.
*/

:root {
  color-scheme: dark;
  font-family: "Inter", "Segoe UI", system-ui, -apple-system, sans-serif;
  font-size: 16px;
  line-height: 1.5;
  font-weight: 400;
  background-color: #05080f;
  color: #f0f7ff;
  font-synthesis: none;
  text-rendering: optimizeLegibility;
  -webkit-font-smoothing: antialiased;
  -moz-osx-font-smoothing: grayscale;
  -webkit-text-size-adjust: 100%;
  --app-body-background: radial-gradient(
      circle at top,
      rgba(40, 64, 120, 0.45),
      transparent 60%
    ),
    #05080f;
  --app-shell-background: linear-gradient(
    180deg,
    rgba(9, 19, 36, 0.85) 0%,
    rgba(8, 12, 20, 0.95) 100%
  );
}

:root[data-theme="solstice"] {
  background-color: #120a06;
  color: #f8f1eb;
}

body {
  margin: 0;
  background: var(--app-body-background);
}

body[data-background-theme="starfield"] {
  --app-body-background: radial-gradient(
      circle at top,
      rgba(40, 64, 120, 0.45),
      transparent 60%
    ),
    #05080f;
  --app-shell-background: linear-gradient(
    180deg,
    rgba(9, 19, 36, 0.85) 0%,
    rgba(8, 12, 20, 0.95) 100%
  );
}

body[data-background-theme="nebula"] {
  --app-body-background: radial-gradient(
      circle at 20% 20%,
      rgba(122, 203, 255, 0.35),
      transparent 45%
    ),
    radial-gradient(
      circle at 80% 10%,
      rgba(255, 149, 122, 0.25),
      transparent 55%
    ),
    #080c16;
  --app-shell-background: linear-gradient(
    180deg,
    rgba(26, 22, 46, 0.88) 0%,
    rgba(18, 16, 34, 0.94) 100%
  );
}

body[data-background-theme="minimal"] {
  --app-body-background: linear-gradient(
    180deg,
    rgba(12, 16, 24, 0.95) 0%,
    rgba(8, 10, 16, 1) 100%
  );
  --app-shell-background: linear-gradient(
    180deg,
    rgba(18, 24, 36, 0.92) 0%,
    rgba(12, 16, 24, 0.96) 100%
  );
}

body[data-theme="solstice"] {
  background:
    radial-gradient(circle at top, rgba(255, 186, 121, 0.42), transparent 60%),
    radial-gradient(circle at bottom, rgba(180, 86, 145, 0.35), transparent 65%),
    #120a06;
  color: #f8f1eb;
}

#root {
  min-height: 100vh;
}

.hub-environment {
  position: relative;
  min-height: 100vh;
  overflow: hidden;
  isolation: isolate;
}

.hub-environment__backdrop {
  position: absolute;
  inset: -10%;
  pointer-events: none;
  z-index: 0;
  display: block;
  opacity: 0.85;
  filter: saturate(115%);
}

.hub-environment__layer {
  position: absolute;
  inset: 0;
  will-change: transform, opacity;
  transform-origin: center;
}

.hub-environment__layer--nebula {
  background-image: radial-gradient(ellipse at 20% 30%, rgba(110, 148, 255, 0.16) 0%, rgba(10, 16, 24, 0) 60%),
    radial-gradient(ellipse at 80% 25%, rgba(161, 96, 255, 0.12) 0%, rgba(10, 16, 24, 0) 65%),
    radial-gradient(ellipse at 30% 80%, rgba(78, 205, 196, 0.12) 0%, rgba(10, 16, 24, 0) 70%);
  filter: blur(40px) saturate(140%);
  opacity: 0.75;
  animation: hub-nebula-drift 140s ease-in-out infinite;
}

.hub-environment__layer--stars {
  background-image: radial-gradient(2px 2px at 20px 30px, rgba(255, 255, 255, 0.8) 0, rgba(255, 255, 255, 0) 60%),
    radial-gradient(1px 1px at 90px 80px, rgba(122, 203, 255, 0.6) 0, rgba(122, 203, 255, 0) 55%),
    radial-gradient(1px 1px at 140px 25px, rgba(255, 175, 255, 0.65) 0, rgba(255, 175, 255, 0) 50%),
    radial-gradient(1px 1px at 60px 140px, rgba(255, 255, 255, 0.7) 0, rgba(255, 255, 255, 0) 55%);
  background-size: 220px 220px, 260px 260px, 200px 200px, 280px 280px;
  opacity: 0.65;
  animation: hub-star-drift 160s linear infinite;
}

.hub-environment__layer--twinkle {
  background-image: radial-gradient(2px 2px at 15px 15px, rgba(255, 255, 255, 0.85) 0, rgba(255, 255, 255, 0) 60%),
    radial-gradient(1px 1px at 75px 45px, rgba(255, 255, 255, 0.65) 0, rgba(255, 255, 255, 0) 50%);
  background-size: 180px 180px, 200px 200px;
  mix-blend-mode: screen;
  opacity: 0.4;
  animation: hub-star-twinkle 8s ease-in-out infinite;
}

@keyframes hub-nebula-drift {
  0% {
    transform: translate3d(0, 0, 0) scale(1);
  }
  50% {
    transform: translate3d(3%, -2%, 0) scale(1.05);
  }
  100% {
    transform: translate3d(0, 0, 0) scale(1);
  }
}

@keyframes hub-star-drift {
  0% {
    transform: translate3d(0, 0, 0);
  }
  50% {
    transform: translate3d(-5%, 4%, 0);
  }
  100% {
    transform: translate3d(0, 0, 0);
  }
}

@keyframes hub-star-twinkle {
  0%,
  100% {
    opacity: 0.35;
  }
  50% {
    opacity: 0.6;
    transform: scale(1.02);
  }
}

@media (prefers-reduced-motion: reduce) {
  .hub-environment__backdrop {
    opacity: 0;
  }

  .hub-environment__layer {
    animation: none !important;
  }
}

@supports not ((-webkit-backdrop-filter: blur(1px)) or (backdrop-filter: blur(1px))) {
  .hub-shell {
    background-color: rgba(8, 12, 20, 0.96);
  }
}

.app-loading {
  min-height: 100vh;
  display: grid;
  place-items: center;
  color: rgba(240, 247, 255, 0.75);
  font-size: 1.1rem;
  letter-spacing: 0.08em;
}

.module-placeholder {
  display: flex;
  flex-direction: column;
  gap: 1rem;
  padding: 3rem;
  background: rgba(10, 16, 24, 0.85);
  border: 1px solid rgba(122, 203, 255, 0.12);
  border-radius: 1.5rem;
  box-shadow: 0 20px 60px rgba(0, 0, 0, 0.35);
}

.module-placeholder header h1 {
  margin: 0;
  font-size: 1.4rem;
  letter-spacing: 0.05em;
  text-transform: uppercase;
}

.module-placeholder header p {
  margin: 0.35rem 0 0;
  color: rgba(240, 247, 255, 0.65);
}

.module-placeholder p {
  color: rgba(240, 247, 255, 0.72);
  max-width: 60ch;
}

a {
  color: #7acbff;
  text-decoration: none;
}

a:hover {
  text-decoration: underline;
}

.hub-shell {
  position: relative;
  z-index: 1;
  display: grid;
  grid-template-columns: 240px minmax(0, 1fr) auto;
  min-height: 100vh;
<<<<<<< HEAD
  background: linear-gradient(180deg, rgba(9, 19, 36, 0.88) 0%, rgba(8, 12, 20, 0.96) 100%);
  background-color: rgba(8, 12, 20, 0.94);
  border: 1px solid rgba(122, 203, 255, 0.06);
  box-shadow: 0 30px 80px rgba(5, 8, 15, 0.65);
  backdrop-filter: blur(28px);
  -webkit-backdrop-filter: blur(28px);
=======
  background: var(--app-shell-background);
}

.hub-shell--theme-solstice,
.hub-shell[data-theme="solstice"] {
  background: linear-gradient(180deg, rgba(40, 18, 8, 0.9) 0%, rgba(10, 6, 12, 0.96) 100%);
>>>>>>> 57f04749
}

.hub-main {
  position: relative;
  display: flex;
  flex-direction: column;
  gap: 1.5rem;
  padding: 2rem 2.5rem 3rem;
}

.hub-header {
  display: flex;
  justify-content: space-between;
  gap: 2rem;
  align-items: flex-start;
}

.hub-header__title h1 {
  margin: 0;
  font-size: 1.6rem;
  letter-spacing: 0.06em;
  text-transform: uppercase;
}

.hub-header__title p {
  margin: 0.35rem 0 0;
  color: rgba(240, 247, 255, 0.68);
  max-width: 38ch;
}

.hub-header__actions {
  display: flex;
  gap: 1rem;
  align-items: center;
}

.hub-header__cta {
  padding: 0.6rem 1.1rem;
  border-radius: 999px;
  border: none;
  background: linear-gradient(135deg, #4ecdc4, #5b73ff);
  color: #0d1120;
  font-weight: 600;
  box-shadow: 0 8px 20px rgba(78, 205, 196, 0.25);
  cursor: pointer;
  transition: transform 0.2s ease, box-shadow 0.2s ease;
}

.hub-header__cta:hover:not(:disabled) {
  transform: translateY(-1px);
  box-shadow: 0 12px 26px rgba(78, 205, 196, 0.35);
}

.hub-header__cta:disabled {
  opacity: 0.6;
  cursor: wait;
}

.hub-header__help-toggle {
  border: 1px solid rgba(122, 203, 255, 0.35);
  border-radius: 999px;
  padding: 0.6rem 1.3rem;
  background: rgba(122, 203, 255, 0.12);
  color: #f0f7ff;
}

.hub-header__help-toggle:hover:not(:disabled) {
  background: rgba(122, 203, 255, 0.22);
  transform: translateY(-1px);
}

.hub-grid {
  display: grid;
  grid-template-columns: minmax(0, 2fr) minmax(260px, 1fr);
  gap: 1.5rem;
}

.hub-grid__timeline,
.hub-grid__next,
.hub-notes {
  background: rgba(10, 16, 24, 0.85);
  border: 1px solid rgba(122, 203, 255, 0.08);
  border-radius: 1.25rem;
  box-shadow: 0 16px 48px rgba(0, 0, 0, 0.35);
  overflow: hidden;
}

.hub-build {
  margin-top: 1.5rem;
  padding: 1.75rem;
  background: rgba(10, 16, 24, 0.85);
  border: 1px solid rgba(122, 203, 255, 0.08);
  border-radius: 1.25rem;
  box-shadow: 0 16px 48px rgba(0, 0, 0, 0.35);
  display: flex;
  flex-direction: column;
  gap: 1.5rem;
}

.hub-build__header {
  display: flex;
  justify-content: space-between;
  align-items: flex-start;
  gap: 1.5rem;
}

.hub-build__header h2 {
  margin: 0;
  font-size: 1.5rem;
}

.hub-build__header p {
  margin: 0.35rem 0 0;
  color: rgba(240, 247, 255, 0.6);
}

.hub-build__controls {
  display: flex;
  flex-wrap: wrap;
  gap: 1.5rem;
  align-items: center;
}

.hub-build__jump-select {
  display: flex;
  flex-direction: column;
  gap: 0.35rem;
  font-size: 0.85rem;
  color: rgba(240, 247, 255, 0.7);
}

.hub-build__jump-select select {
  background: rgba(7, 12, 20, 0.75);
  border: 1px solid rgba(122, 203, 255, 0.25);
  border-radius: 0.75rem;
  padding: 0.55rem 0.9rem;
  color: #f0f7ff;
}

.hub-build__budget {
  display: grid;
  grid-template-columns: repeat(auto-fit, minmax(120px, 1fr));
  gap: 0.75rem 1.25rem;
  background: rgba(7, 12, 20, 0.65);
  border-radius: 0.9rem;
  padding: 0.85rem 1rem;
  border: 1px solid rgba(122, 203, 255, 0.12);
  font-size: 0.85rem;
}

.hub-build__budget span {
  display: block;
  color: rgba(240, 247, 255, 0.6);
}

.hub-build__budget strong {
  display: block;
  font-size: 1rem;
  color: #f0f7ff;
}

.hub-build__budget .negative {
  color: #f97070;
}

.hub-build__empty {
  margin: 0;
  padding: 1.5rem;
  background: rgba(7, 12, 20, 0.7);
  border: 1px dashed rgba(122, 203, 255, 0.3);
  border-radius: 1rem;
  text-align: center;
  color: rgba(240, 247, 255, 0.65);
}

.asset-tabs {
  display: flex;
  justify-content: space-between;
  align-items: center;
  gap: 1.25rem;
  flex-wrap: wrap;
}

.asset-tabs nav {
  display: flex;
  flex-wrap: wrap;
  gap: 0.75rem;
}

.asset-tabs button {
  border: 1px solid rgba(122, 203, 255, 0.2);
  border-radius: 999px;
  padding: 0.5rem 1rem;
  background: rgba(7, 12, 20, 0.6);
  color: #f0f7ff;
  transition: background 0.2s ease, transform 0.2s ease;
}

.asset-tabs button:hover:not(:disabled) {
  background: rgba(122, 203, 255, 0.2);
  transform: translateY(-1px);
}

.asset-tabs button.active {
  background: rgba(122, 203, 255, 0.35);
  color: #06111f;
  font-weight: 600;
}

.asset-tabs > button {
  margin-left: auto;
  background: linear-gradient(135deg, #4ecdc4, #2b9cd8);
  border: none;
  color: #06111f;
  font-weight: 600;
}

.asset-board {
  display: grid;
  grid-template-columns: minmax(220px, 1fr) minmax(0, 2fr);
  gap: 1.5rem;
}

.asset-board__list,
.asset-board__details {
  background: rgba(7, 12, 20, 0.65);
  border: 1px solid rgba(122, 203, 255, 0.12);
  border-radius: 1rem;
  padding: 1.25rem;
}

.asset-board__list ul {
  list-style: none;
  margin: 0;
  padding: 0;
  display: flex;
  flex-direction: column;
  gap: 0.75rem;
}

.asset-board__list li {
  display: flex;
  align-items: stretch;
  gap: 0.5rem;
  border: 1px solid transparent;
  border-radius: 0.85rem;
  background: rgba(10, 16, 24, 0.6);
}

.asset-board__list li.selected {
  border-color: rgba(122, 203, 255, 0.45);
  background: rgba(122, 203, 255, 0.18);
}

.asset-board__list li.dragging {
  box-shadow: 0 12px 28px rgba(6, 17, 31, 0.45);
  opacity: 0.92;
}

.asset-board__drag-handle {
  display: inline-flex;
  align-items: center;
  justify-content: center;
  padding: 0 0.8rem;
  background: none;
  border: none;
  color: rgba(240, 247, 255, 0.65);
  cursor: grab;
  flex-shrink: 0;
}

.asset-board__drag-handle span {
  pointer-events: none;
  font-size: 1.1rem;
  letter-spacing: 0.2rem;
}

.asset-board__drag-handle:focus-visible {
  outline: 2px solid rgba(122, 203, 255, 0.75);
  outline-offset: 2px;
}

.asset-board__drag-handle:active {
  cursor: grabbing;
}

.asset-board__drag-handle:disabled {
  cursor: not-allowed;
  opacity: 0.35;
}

.asset-board__select {
  flex: 1;
  background: none;
  border: none;
  text-align: left;
  padding: 0.8rem 1rem;
  color: #f0f7ff;
}

.asset-board__select span {
  display: block;
  font-weight: 600;
}

.asset-board__select small {
  display: block;
  color: rgba(240, 247, 255, 0.6);
  margin-top: 0.2rem;
}

.asset-board__select:focus-visible {
  outline: 2px solid rgba(122, 203, 255, 0.75);
  outline-offset: 2px;
  border-radius: 0.65rem;
}

.asset-board__empty {
  margin: 0;
  padding: 1.5rem;
  text-align: center;
  color: rgba(240, 247, 255, 0.65);
}

.asset-board__empty button {
  margin-top: 0.85rem;
  padding: 0.6rem 1.4rem;
  border-radius: 999px;
  border: none;
  background: linear-gradient(135deg, #4ecdc4, #2b9cd8);
  color: #06111f;
  font-weight: 600;
}

.asset-form {
  display: flex;
  flex-direction: column;
  gap: 1.25rem;
}

.asset-form__grid {
  display: grid;
  grid-template-columns: repeat(auto-fit, minmax(160px, 1fr));
  gap: 1rem;
}

.asset-form label span {
  display: block;
  margin-bottom: 0.35rem;
  font-size: 0.85rem;
  color: rgba(240, 247, 255, 0.7);
}

.asset-form input,
.asset-form select,
.asset-form textarea {
  width: 100%;
  border-radius: 0.75rem;
  border: 1px solid rgba(122, 203, 255, 0.25);
  background: rgba(10, 16, 24, 0.75);
  color: #f0f7ff;
  padding: 0.55rem 0.8rem;
}

.asset-form textarea {
  resize: vertical;
  min-height: 96px;
}

.asset-form__checkbox {
  display: flex;
  align-items: center;
  gap: 0.5rem;
  padding-top: 1.6rem;
}

.asset-form__notes textarea {
  min-height: 120px;
}

.asset-form__references {
  background: rgba(10, 16, 24, 0.6);
  border: 1px solid rgba(122, 203, 255, 0.18);
  border-radius: 1rem;
  padding: 1rem 1.2rem;
  display: grid;
  gap: 0.75rem;
}

.asset-form__references header {
  display: grid;
  gap: 0.25rem;
}

.asset-form__references header h3 {
  margin: 0;
  font-size: 1rem;
}

.asset-form__references header p,
.asset-form__references-status {
  margin: 0;
  font-size: 0.85rem;
  color: rgba(240, 247, 255, 0.6);
}

.asset-form__reference-chips {
  display: flex;
  flex-wrap: wrap;
  gap: 0.5rem;
}

.asset-form__reference-chip {
  border-radius: 0.75rem;
  border: 1px solid rgba(122, 203, 255, 0.25);
  background: rgba(122, 203, 255, 0.18);
  color: #06111f;
  padding: 0.45rem 0.8rem;
  display: inline-flex;
  flex-direction: column;
  gap: 0.2rem;
  cursor: pointer;
  text-align: left;
  max-width: 240px;
}

.asset-form__reference-chip span {
  font-weight: 600;
}

.asset-form__reference-chip small {
  font-size: 0.8rem;
  color: rgba(6, 17, 31, 0.7);
}

.asset-form__tags,
.asset-form__stipend {
  background: rgba(10, 16, 24, 0.6);
  border: 1px solid rgba(122, 203, 255, 0.18);
  border-radius: 1rem;
  padding: 1rem 1.2rem;
}

.asset-form__tags header,
.asset-form__stipend header {
  margin-bottom: 0.85rem;
}

.asset-form__tags h3,
.asset-form__stipend h3 {
  margin: 0;
  font-size: 1rem;
}

.asset-form__tags p,
.asset-form__stipend p {
  margin: 0.2rem 0 0;
  color: rgba(240, 247, 255, 0.6);
  font-size: 0.85rem;
}

.asset-form__tag-list {
  display: flex;
  flex-wrap: wrap;
  gap: 0.5rem;
}

.asset-tag {
  display: inline-flex;
  align-items: center;
  gap: 0.35rem;
  padding: 0.35rem 0.6rem;
  border-radius: 999px;
  background: rgba(122, 203, 255, 0.2);
  color: #06111f;
  font-weight: 600;
}

.asset-tag button {
  background: none;
  border: none;
  color: inherit;
  cursor: pointer;
}

.asset-form__tag-list input {
  flex: 1;
  min-width: 120px;
  padding: 0.45rem 0.75rem;
}

.asset-form__stipend-total {
  margin: 0;
  font-size: 0.9rem;
  color: rgba(240, 247, 255, 0.75);
}

.asset-form__stipend-total strong {
  margin-left: 0.35rem;
  color: #f0f7ff;
}

.asset-form__actions {
  display: flex;
  gap: 1rem;
  justify-content: flex-end;
}

.asset-form__actions button {
  padding: 0.65rem 1.6rem;
  border-radius: 999px;
  border: none;
  font-weight: 600;
  color: #06111f;
  background: linear-gradient(135deg, #4ecdc4, #2b9cd8);
}

.asset-form__actions button.danger {
  background: rgba(249, 112, 112, 0.2);
  color: #fbd4d4;
  border: 1px solid rgba(249, 112, 112, 0.35);
}

.asset-form__actions button:disabled {
  opacity: 0.6;
}

@media (max-width: 980px) {
  .asset-board {
    grid-template-columns: 1fr;
  }

  .hub-build__header {
    flex-direction: column;
  }

  .hub-build__controls {
    align-items: stretch;
  }
}

.hub-grid__timeline {
  min-height: 320px;
}

.hub-grid__next {
  display: flex;
  flex-direction: column;
}

.hub-notes {
  flex: 1;
  min-height: 420px;
}

.hub-loading,
.help-pane--loading {
  display: flex;
  align-items: center;
  justify-content: center;
  padding: 2rem;
  color: rgba(240, 247, 255, 0.6);
  font-size: 0.95rem;
}

.jmh-nav {
  display: flex;
  flex-direction: column;
  gap: 1rem;
  padding: 2.5rem 1.5rem;
  border-right: 1px solid rgba(122, 203, 255, 0.08);
  background: rgba(7, 12, 20, 0.7);
}

.jmh-nav__title {
  margin: 0;
  font-size: 1.3rem;
  letter-spacing: 0.1em;
  text-transform: uppercase;
}

.jmh-nav__list {
  list-style: none;
  padding: 0;
  margin: 0;
  display: flex;
  flex-direction: column;
  gap: 0.75rem;
}

.jmh-nav__sections {
  display: flex;
  flex-direction: column;
  gap: 1.5rem;
}

.jmh-nav__section {
  display: flex;
  flex-direction: column;
  gap: 0.75rem;
}

.jmh-nav__section-title {
  margin: 0;
  font-size: 0.75rem;
  letter-spacing: 0.18em;
  text-transform: uppercase;
  color: rgba(240, 247, 255, 0.45);
}

.jmh-nav__button {
  width: 100%;
  text-align: left;
  border: 1px solid transparent;
  border-radius: 0.9rem;
  padding: 0.85rem 1rem;
  background: rgba(13, 21, 32, 0.8);
  color: rgba(240, 247, 255, 0.78);
  display: flex;
  flex-direction: column;
  gap: 0.25rem;
  text-decoration: none;
  transition: background 0.15s ease, border 0.15s ease;
}

.jmh-nav__button:hover {
  background: rgba(20, 31, 48, 0.9);
}

.jmh-nav__button--active {
  border-color: rgba(122, 203, 255, 0.65);
  color: #f0f7ff;
  background: rgba(31, 54, 92, 0.65);
}

.jmh-nav__label {
  font-weight: 600;
}

.jmh-nav__hint {
  font-size: 0.8rem;
  color: rgba(240, 247, 255, 0.55);
}

.timeline {
  padding: 1.5rem;
  display: flex;
  flex-direction: column;
  gap: 1.25rem;
}

.timeline__header {
  display: flex;
  justify-content: space-between;
  align-items: center;
}

.timeline__filters {
  display: flex;
  gap: 0.5rem;
}

.timeline__filters button {
  border: none;
  background: rgba(122, 203, 255, 0.12);
  color: #f0f7ff;
  border-radius: 999px;
  padding: 0.35rem 0.9rem;
}

.timeline__filters button.active {
  background: rgba(122, 203, 255, 0.25);
}

.timeline__empty {
  padding: 2rem;
  border-radius: 1rem;
  border: 1px dashed rgba(122, 203, 255, 0.2);
  background: rgba(11, 18, 28, 0.6);
  color: rgba(240, 247, 255, 0.7);
}

.timeline__row {
  padding-bottom: 1rem;
}

.recap-card {
  background: rgba(14, 22, 35, 0.85);
  border-radius: 1rem;
  padding: 1rem 1.25rem;
  border: 1px solid transparent;
  transition: border 0.15s ease, transform 0.15s ease;
}

.recap-card:hover {
  border-color: rgba(122, 203, 255, 0.35);
  transform: translateY(-2px);
}

.recap-card header {
  display: flex;
  justify-content: space-between;
  align-items: center;
  gap: 1rem;
}

.recap-card__meta {
  display: flex;
  align-items: center;
  gap: 0.5rem;
  color: rgba(240, 247, 255, 0.55);
}

.recap-card__badge {
  font-size: 0.7rem;
  padding: 0.25rem 0.6rem;
  border-radius: 999px;
  background: rgba(122, 203, 255, 0.25);
  letter-spacing: 0.08em;
}

.recap-card p {
  margin: 0.75rem 0 0;
  color: rgba(240, 247, 255, 0.75);
}

.next-actions {
  padding: 1.5rem;
  display: flex;
  flex-direction: column;
  gap: 1rem;
}

.next-actions__list {
  list-style: none;
  padding: 0;
  margin: 0;
  display: flex;
  flex-direction: column;
  gap: 0.75rem;
}

.next-actions__list li {
  display: flex;
  justify-content: space-between;
  gap: 1rem;
  align-items: center;
  background: rgba(16, 24, 38, 0.8);
  border-radius: 0.85rem;
  padding: 0.75rem 1rem;
}

.next-actions__list strong {
  display: block;
  margin-bottom: 0.25rem;
}

.next-actions__list time {
  font-size: 0.8rem;
  color: rgba(240, 247, 255, 0.6);
}

.next-actions__form {
  display: grid;
  grid-template-columns: minmax(0, 1fr) 150px 110px;
  gap: 0.75rem;
}

.next-actions__form input,
.next-actions__form button {
  border-radius: 0.75rem;
  border: 1px solid rgba(122, 203, 255, 0.18);
  background: rgba(13, 20, 32, 0.8);
  color: #f0f7ff;
  padding: 0.6rem 0.9rem;
}

.next-actions__form button:not(:disabled):hover {
  background: rgba(122, 203, 255, 0.22);
}

.next-actions__empty {
  margin: 0;
  padding: 1rem;
  border-radius: 0.85rem;
  border: 1px dashed rgba(122, 203, 255, 0.2);
  color: rgba(240, 247, 255, 0.6);
}

.jmh-search {
  position: relative;
}

.jmh-search__trigger {
  display: inline-flex;
  align-items: center;
  gap: 0.75rem;
  border: 1px solid rgba(122, 203, 255, 0.2);
  border-radius: 999px;
  padding: 0.5rem 0.85rem;
  background: rgba(16, 26, 41, 0.75);
  color: #f0f7ff;
  font-size: 0.95rem;
  cursor: pointer;
}

.jmh-search__trigger:hover {
  border-color: rgba(122, 203, 255, 0.35);
  background: rgba(18, 30, 47, 0.85);
}

.jmh-search__trigger kbd {
  font-family: inherit;
  font-size: 0.85rem;
  letter-spacing: 0.04em;
  padding: 0.15rem 0.5rem;
  border-radius: 0.5rem;
  background: rgba(122, 203, 255, 0.16);
  border: 1px solid rgba(122, 203, 255, 0.35);
  color: rgba(240, 247, 255, 0.85);
}

.jmh-search__overlay {
  position: fixed;
  inset: 0;
  background: rgba(5, 9, 16, 0.72);
  backdrop-filter: blur(6px);
  display: flex;
  align-items: flex-start;
  justify-content: center;
  padding: 4rem 1.5rem 2rem;
  z-index: 30;
}

.jmh-search__dialog {
  width: min(720px, 100%);
  max-height: min(80vh, 640px);
  display: flex;
  flex-direction: column;
  gap: 1rem;
  background: rgba(10, 16, 26, 0.98);
  border-radius: 1.25rem;
  border: 1px solid rgba(122, 203, 255, 0.18);
  box-shadow: 0 32px 72px rgba(0, 0, 0, 0.45);
  padding: 1.25rem 1.5rem 1.5rem;
}

.jmh-search__form {
  display: flex;
  gap: 0.75rem;
  border-radius: 0.85rem;
  border: 1px solid rgba(122, 203, 255, 0.18);
  background: rgba(16, 26, 41, 0.9);
  padding: 0.5rem 0.75rem;
}

.jmh-search__form:focus-within {
  border-color: rgba(122, 203, 255, 0.45);
}

.jmh-search__form input[type="search"] {
  flex: 1;
  background: transparent;
  border: none;
  color: #f0f7ff;
  font-size: 1rem;
}

.jmh-search__form input[type="search"]:focus {
  outline: none;
}

.jmh-search__form input[type="search"]::placeholder {
  color: rgba(240, 247, 255, 0.45);
}

.jmh-search__actions {
  display: flex;
  align-items: center;
  gap: 0.4rem;
}

.jmh-search__form button {
  border: none;
  border-radius: 999px;
  padding: 0.4rem 0.95rem;
  background: rgba(122, 203, 255, 0.22);
  color: #f0f7ff;
  cursor: pointer;
}

.jmh-search__form button:disabled {
  opacity: 0.6;
  cursor: progress;
}

.jmh-search__clear {
  background: transparent !important;
  color: rgba(240, 247, 255, 0.55) !important;
}

.jmh-search__hint {
  margin: 0;
  color: rgba(240, 247, 255, 0.6);
  font-size: 0.9rem;
}

.jmh-search__results {
  display: grid;
  gap: 1rem;
  overflow: auto;
  padding-right: 0.25rem;
}

.jmh-search__group h2 {
  margin: 0 0 0.4rem;
  font-size: 0.9rem;
  text-transform: uppercase;
  letter-spacing: 0.08em;
  color: rgba(240, 247, 255, 0.65);
}

.jmh-search__group ul {
  list-style: none;
  margin: 0;
  padding: 0;
  display: flex;
  flex-direction: column;
  gap: 0.6rem;
}

.jmh-search__result {
  width: 100%;
  text-align: left;
  border: 1px solid transparent;
  border-radius: 0.75rem;
  padding: 0.75rem;
  background: rgba(15, 24, 38, 0.85);
  color: #f0f7ff;
  cursor: pointer;
}

.jmh-search__result:hover,
.jmh-search__result:focus-visible {
  border-color: rgba(122, 203, 255, 0.35);
  outline: none;
}

.jmh-search__result--active {
  border-color: rgba(122, 203, 255, 0.5);
  background: rgba(18, 30, 47, 0.95);
  box-shadow: 0 0 0 1px rgba(122, 203, 255, 0.4);
}

.jmh-search__group li strong {
  display: block;
  margin-bottom: 0.25rem;
}

.jmh-search__group li span {
  display: block;
  font-size: 0.85rem;
  color: rgba(240, 247, 255, 0.55);
}

.jmh-search__empty {
  margin: 0;
  font-size: 0.85rem;
  color: rgba(240, 247, 255, 0.55);
}

.help-pane {
  width: 340px;
  display: flex;
  flex-direction: column;
  gap: 1rem;
  padding: 2rem 1.75rem 2.5rem;
  border-left: 1px solid rgba(122, 203, 255, 0.08);
  background: linear-gradient(180deg, rgba(16, 24, 38, 0.88) 0%, rgba(10, 16, 28, 0.95) 100%);
}

.help-pane__header {
  display: flex;
  justify-content: space-between;
  gap: 1rem;
  align-items: flex-start;
}

.help-pane__header h2 {
  margin: 0;
  font-size: 1.1rem;
}

.help-pane__header p {
  margin: 0.35rem 0 0;
  color: rgba(240, 247, 255, 0.6);
}

.help-pane__header button {
  border: none;
  border-radius: 999px;
  padding: 0.4rem 0.95rem;
  background: rgba(122, 203, 255, 0.18);
  color: #f0f7ff;
}

.help-pane__cta {
  display: flex;
  gap: 1rem;
  align-items: center;
  justify-content: space-between;
  padding: 1rem 1.2rem;
  border-radius: 1rem;
  border: 1px solid rgba(124, 241, 200, 0.3);
  background: rgba(14, 26, 36, 0.85);
  box-shadow: inset 0 0 0 1px rgba(10, 80, 105, 0.25);
}

.help-pane__cta h3 {
  margin: 0;
  font-size: 1rem;
  color: #c0f5ff;
}

.help-pane__cta p {
  margin: 0.35rem 0 0;
  color: rgba(240, 247, 255, 0.65);
  font-size: 0.9rem;
}

.help-pane__cta button {
  border-radius: 999px;
  border: none;
  padding: 0.6rem 1.2rem;
  background: linear-gradient(135deg, rgba(124, 241, 200, 0.75), rgba(92, 169, 255, 0.8));
  color: #05101a;
  font-weight: 600;
  cursor: pointer;
  transition: transform 0.2s ease, box-shadow 0.2s ease;
}

.help-pane__cta button:hover {
  transform: translateY(-1px);
  box-shadow: 0 10px 24px rgba(124, 241, 200, 0.24);
}

.help-pane__topics {
  display: flex;
  flex-wrap: wrap;
  gap: 0.5rem;
}

.help-pane__topics button {
  border: 1px solid transparent;
  border-radius: 999px;
  padding: 0.35rem 0.9rem;
  background: rgba(13, 21, 32, 0.8);
  color: rgba(240, 247, 255, 0.75);
}

.help-pane__topics button.active {
  border-color: rgba(122, 203, 255, 0.45);
  color: #f0f7ff;
}

.help-pane__content {
  flex: 1;
  overflow-y: auto;
  padding-right: 0.5rem;
  color: rgba(240, 247, 255, 0.8);
}

.help-pane__content h1,
.help-pane__content h2,
.help-pane__content h3 {
  margin-top: 1.2rem;
}

.help-pane__content p,
.help-pane__content li {
  line-height: 1.6;
}

.onboarding-overlay {
  position: fixed;
  inset: 0;
  backdrop-filter: blur(14px);
  background: rgba(5, 8, 15, 0.75);
  display: grid;
  place-items: center;
  z-index: 40;
}

.onboarding {
  width: min(720px, 90vw);
  background: rgba(10, 16, 28, 0.98);
  border-radius: 1.5rem;
  border: 1px solid rgba(122, 203, 255, 0.18);
  padding: 2.5rem;
  display: flex;
  flex-direction: column;
  gap: 1.5rem;
}

.onboarding header {
  position: relative;
  display: flex;
  flex-direction: column;
  gap: 0.35rem;
}

.onboarding header h1 {
  margin: 0;
  font-size: 1.4rem;
  letter-spacing: 0.05em;
}

.onboarding header p {
  margin: 0.5rem 0 0;
  color: rgba(240, 247, 255, 0.7);
}

.onboarding__close {
  position: absolute;
  top: -0.85rem;
  right: -0.85rem;
  width: 2.25rem;
  height: 2.25rem;
  border-radius: 50%;
  border: none;
  background: rgba(20, 40, 58, 0.7);
  color: #b6f6ff;
  font-size: 1.4rem;
  line-height: 2.25rem;
  text-align: center;
  cursor: pointer;
  transition: transform 0.2s ease, background 0.2s ease;
}

.onboarding__close:hover {
  transform: translateY(-1px);
  background: rgba(39, 118, 152, 0.85);
}

.onboarding__error {
  margin: 0;
  padding: 0.75rem 1rem;
  border-radius: 0.9rem;
  border: 1px solid rgba(255, 99, 132, 0.4);
  background: rgba(255, 99, 132, 0.16);
  color: #ff9cab;
}

.onboarding form {
  display: flex;
  flex-direction: column;
  gap: 1.25rem;
}

.onboarding__grid {
  display: grid;
  gap: 1rem;
  grid-template-columns: repeat(auto-fit, minmax(200px, 1fr));
}

.onboarding label,
.onboarding fieldset {
  display: flex;
  flex-direction: column;
  gap: 0.5rem;
  font-size: 0.95rem;
}

.onboarding input,
.onboarding textarea {
  border-radius: 0.9rem;
  border: 1px solid rgba(122, 203, 255, 0.22);
  background: rgba(14, 22, 35, 0.85);
  color: #f0f7ff;
  padding: 0.65rem 0.85rem;
}

.onboarding textarea {
  resize: vertical;
}

.onboarding__actions {
  display: flex;
  justify-content: space-between;
  align-items: center;
  gap: 1rem;
  margin-top: 1rem;
}

.onboarding__actions button {
  border-radius: 999px;
  padding: 0.75rem 1.65rem;
  border: none;
  background: linear-gradient(135deg, rgba(122, 203, 255, 0.55), rgba(92, 169, 255, 0.75));
  color: #05080f;
  font-weight: 600;
  transition: transform 0.2s ease, box-shadow 0.2s ease;
}

.onboarding__actions button:hover:not(:disabled) {
  transform: translateY(-1px);
  box-shadow: 0 12px 28px rgba(122, 203, 255, 0.25);
}

.onboarding__actions button:disabled {
  opacity: 0.65;
  cursor: wait;
}

.onboarding__secondary {
  background: rgba(30, 58, 86, 0.7);
  color: rgba(240, 247, 255, 0.85);
  border: 1px solid rgba(124, 241, 200, 0.35);
}

.onboarding__secondary:hover:not(:disabled) {
  box-shadow: none;
  transform: none;
  background: rgba(30, 58, 86, 0.85);
}

.jump-hub {
  display: flex;
  flex-direction: column;
  gap: 1.5rem;
  padding: 2.5rem 3rem 3rem;
  background: rgba(10, 16, 26, 0.85);
  border-radius: 1.5rem;
  border: 1px solid rgba(122, 203, 255, 0.12);
  box-shadow: 0 26px 70px rgba(0, 0, 0, 0.35);
}

.jump-hub__header {
  display: flex;
  justify-content: space-between;
  align-items: flex-start;
  gap: 1rem;
}

.jump-hub__header h1 {
  margin: 0;
  font-size: 1.6rem;
  letter-spacing: 0.08em;
  text-transform: uppercase;
}

.jump-hub__header p {
  margin: 0.35rem 0 0;
  color: rgba(240, 247, 255, 0.68);
  max-width: 48ch;
}

.jump-hub__cta {
  border: none;
  border-radius: 999px;
  padding: 0.75rem 1.35rem;
  font-weight: 600;
  font-size: 0.95rem;
  color: #07101c;
  cursor: pointer;
  background: linear-gradient(135deg, rgba(122, 203, 255, 0.85), rgba(94, 220, 196, 0.85));
  box-shadow: 0 14px 36px rgba(122, 203, 255, 0.25);
  transition: transform 0.2s ease, box-shadow 0.2s ease;
}

.jump-hub__cta:hover {
  transform: translateY(-1px);
  box-shadow: 0 18px 44px rgba(122, 203, 255, 0.32);
}

.jump-hub__form {
  display: grid;
  grid-template-columns: repeat(auto-fit, minmax(200px, 1fr));
  gap: 1.25rem;
  padding: 1.5rem;
  border-radius: 1.25rem;
  background: rgba(13, 22, 35, 0.9);
  border: 1px solid rgba(122, 203, 255, 0.18);
}

.jump-hub__form label {
  display: flex;
  flex-direction: column;
  gap: 0.5rem;
  font-size: 0.9rem;
}

.jump-hub__form span {
  letter-spacing: 0.08em;
  text-transform: uppercase;
  color: rgba(240, 247, 255, 0.6);
  font-size: 0.75rem;
}

.jump-hub__form input {
  border-radius: 0.9rem;
  border: 1px solid rgba(122, 203, 255, 0.2);
  background: rgba(11, 18, 30, 0.85);
  color: #f0f7ff;
  padding: 0.7rem 0.85rem;
}

.jump-hub__form-actions {
  display: flex;
  align-items: center;
  justify-content: flex-end;
}

.jump-hub__form-actions button {
  border: none;
  border-radius: 999px;
  padding: 0.7rem 1.5rem;
  font-weight: 600;
  background: linear-gradient(135deg, rgba(124, 241, 200, 0.75), rgba(92, 169, 255, 0.8));
  color: #06121d;
  cursor: pointer;
}

.jump-hub__list {
  display: flex;
  flex-direction: column;
  gap: 1rem;
}

.jump-hub__empty {
  margin: 0;
  padding: 2rem;
  border-radius: 1.25rem;
  border: 1px dashed rgba(122, 203, 255, 0.18);
  background: rgba(13, 22, 35, 0.7);
  color: rgba(240, 247, 255, 0.7);
  text-align: center;
}

.jump-hub__card {
  border-radius: 1.25rem;
  border: 1px solid rgba(122, 203, 255, 0.14);
  background: rgba(14, 23, 36, 0.9);
  padding: 1.25rem 1.5rem;
  display: flex;
  flex-direction: column;
  gap: 1rem;
  transition: border 0.2s ease, transform 0.2s ease;
}

.jump-hub__card:hover {
  border-color: rgba(122, 203, 255, 0.35);
  transform: translateY(-2px);
}

.jump-hub__card-header {
  display: flex;
  justify-content: space-between;
  align-items: flex-start;
  gap: 1.25rem;
}

.jump-hub__card-toggle {
  border: none;
  background: none;
  padding: 0;
  text-align: left;
  flex: 1;
  color: inherit;
  display: flex;
  flex-direction: column;
  gap: 0.75rem;
  cursor: pointer;
}

.jump-hub__card-title {
  display: flex;
  align-items: center;
  gap: 0.75rem;
}

.jump-hub__card-title h3 {
  margin: 0;
  font-size: 1.25rem;
}

.jump-hub__chip {
  display: inline-flex;
  align-items: center;
  gap: 0.25rem;
  padding: 0.25rem 0.65rem;
  border-radius: 999px;
  font-size: 0.75rem;
  letter-spacing: 0.08em;
  text-transform: uppercase;
  background: rgba(122, 203, 255, 0.18);
  color: rgba(240, 247, 255, 0.75);
}

.jump-hub__metrics {
  margin: 0;
  display: grid;
  grid-auto-flow: column;
  gap: 1.25rem;
  align-items: end;
}

.jump-hub__metrics div {
  display: flex;
  flex-direction: column;
  gap: 0.2rem;
  min-width: 72px;
}

.jump-hub__metrics dt {
  font-size: 0.7rem;
  letter-spacing: 0.12em;
  text-transform: uppercase;
  color: rgba(240, 247, 255, 0.42);
  margin: 0;
}

.jump-hub__metrics dd {
  margin: 0;
  font-size: 1.05rem;
  font-weight: 600;
}

.jump-hub__metric--negative {
  color: #ff8f9a;
}

.jump-hub__actions {
  display: flex;
  gap: 0.5rem;
  align-items: center;
}

.jump-hub__actions button {
  border-radius: 0.8rem;
  border: 1px solid rgba(122, 203, 255, 0.25);
  background: rgba(18, 28, 44, 0.85);
  color: #f0f7ff;
  padding: 0.45rem 0.8rem;
  cursor: pointer;
}

.jump-hub__actions button:disabled {
  opacity: 0.35;
  cursor: not-allowed;
}

.jump-hub__actions button:hover:not(:disabled) {
  background: rgba(122, 203, 255, 0.2);
}

.jump-hub__danger {
  border-color: rgba(255, 119, 140, 0.35) !important;
  color: #ff9cab !important;
}

.jump-hub__danger:hover:not(:disabled) {
  background: rgba(255, 119, 140, 0.18) !important;
}

.jump-hub__meta {
  display: flex;
  gap: 1.5rem;
  flex-wrap: wrap;
  font-size: 0.85rem;
  color: rgba(240, 247, 255, 0.62);
}

.jump-hub__summary {
  display: grid;
  grid-template-columns: repeat(auto-fit, minmax(140px, 1fr));
  gap: 0.75rem;
  padding: 1rem;
  border-radius: 1rem;
  background: rgba(18, 28, 44, 0.75);
  border: 1px solid rgba(122, 203, 255, 0.12);
  font-size: 0.9rem;
}

.jump-hub__summary-section {
  grid-column: 1 / -1;
  padding-top: 0.5rem;
  border-top: 1px solid rgba(122, 203, 255, 0.12);
}

.jump-hub__summary-section h4 {
  margin: 0;
  font-size: 0.85rem;
  letter-spacing: 0.05em;
  text-transform: uppercase;
  color: rgba(240, 247, 255, 0.7);
}

.jump-hub__summary-list {
  list-style: none;
  margin: 0.35rem 0 0;
  padding: 0;
  display: grid;
  gap: 0.5rem;
}

.jump-hub__summary-list li {
  display: flex;
  justify-content: space-between;
  align-items: center;
  gap: 0.75rem;
}

.jump-hub__summary-list label {
  display: flex;
  align-items: center;
  gap: 0.5rem;
  cursor: pointer;
}

.jump-hub__summary-value {
  font-variant-numeric: tabular-nums;
  font-weight: 600;
}

.jump-hub__summary-note {
  margin-left: 0.35rem;
  color: rgba(240, 247, 255, 0.6);
  font-size: 0.75rem;
}

.jump-hub__summary--error {
  color: #ff9cab;
}

.jump-hub__card--expanded {
  border-color: rgba(122, 203, 255, 0.35);
}

.jump-hub__panels {
  display: grid;
  gap: 1.5rem;
  grid-template-columns: repeat(auto-fit, minmax(320px, 1fr));
}

.quick-asset {
  border: 1px solid rgba(122, 203, 255, 0.18);
  border-radius: 1rem;
  background: rgba(13, 21, 34, 0.85);
  padding: 1rem 1.25rem;
  display: flex;
  flex-direction: column;
  gap: 1rem;
}

.quick-asset__header {
  display: flex;
  align-items: center;
  justify-content: space-between;
  gap: 1rem;
}

.quick-asset__header h3 {
  margin: 0;
  font-size: 1.1rem;
}

.quick-asset__header button {
  border-radius: 0.65rem;
  border: 1px solid rgba(122, 203, 255, 0.25);
  background: rgba(16, 26, 40, 0.85);
  color: #f0f7ff;
  padding: 0.4rem 0.85rem;
  cursor: pointer;
}

.quick-asset__header button:disabled {
  opacity: 0.4;
  cursor: not-allowed;
}

.quick-asset__status {
  font-size: 0.8rem;
  color: rgba(240, 247, 255, 0.65);
  margin-left: 0.75rem;
}

.quick-asset__status--success {
  color: #93f5c6;
}

.quick-asset__status--error {
  color: #ff9cab;
}

.quick-asset__empty {
  font-size: 0.9rem;
  color: rgba(240, 247, 255, 0.6);
}

.quick-asset__layout {
  display: grid;
  gap: 1.25rem;
  grid-template-columns: minmax(220px, 260px) 1fr;
}

.quick-asset__list {
  list-style: none;
  margin: 0;
  padding: 0;
  display: flex;
  flex-direction: column;
  gap: 0.5rem;
}

.quick-asset__list li {
  border: 1px solid rgba(122, 203, 255, 0.12);
  border-radius: 0.75rem;
  overflow: hidden;
}

.quick-asset__list li.selected {
  border-color: rgba(122, 203, 255, 0.4);
}

.quick-asset__list li > button {
  width: 100%;
  display: flex;
  justify-content: space-between;
  align-items: center;
  gap: 0.5rem;
  background: rgba(16, 26, 40, 0.75);
  border: none;
  color: inherit;
  padding: 0.75rem 0.85rem;
  cursor: pointer;
}

.quick-asset__list li small {
  color: rgba(240, 247, 255, 0.65);
  font-size: 0.8rem;
}

.quick-asset__row-actions {
  display: flex;
  gap: 0.25rem;
  padding: 0.35rem 0.4rem 0.5rem;
  background: rgba(12, 19, 30, 0.8);
}

.quick-asset__row-actions button {
  border-radius: 0.5rem;
  border: 1px solid rgba(122, 203, 255, 0.18);
  background: rgba(10, 16, 25, 0.85);
  color: #f0f7ff;
  width: 32px;
  height: 32px;
  cursor: pointer;
}

.quick-asset__row-actions button:disabled {
  opacity: 0.45;
  cursor: not-allowed;
}

.quick-asset__row-actions .quick-asset__danger {
  width: auto;
  padding: 0 0.75rem;
  border-color: rgba(255, 119, 140, 0.35);
  color: #ff9cab;
}

.quick-asset__form {
  display: grid;
  grid-template-columns: repeat(auto-fit, minmax(220px, 1fr));
  gap: 1rem;
}

.quick-asset__form label,
.quick-asset__fieldset {
  display: flex;
  flex-direction: column;
  gap: 0.35rem;
  font-size: 0.85rem;
  color: rgba(240, 247, 255, 0.68);
}

.quick-asset__form input,
.quick-asset__form textarea,
.quick-asset__form select {
  border-radius: 0.65rem;
  border: 1px solid rgba(122, 203, 255, 0.2);
  background: rgba(12, 19, 30, 0.85);
  color: #f0f7ff;
  padding: 0.55rem 0.75rem;
  font-size: 0.95rem;
}

.quick-asset__form textarea {
  min-height: 96px;
  resize: vertical;
}

.quick-asset__checkbox {
  flex-direction: row;
  align-items: center;
  gap: 0.5rem;
}

.quick-asset__checkbox input {
  width: auto;
}

.quick-asset__fieldset {
  border: 1px solid rgba(122, 203, 255, 0.14);
  border-radius: 0.75rem;
  padding: 0.75rem;
  background: rgba(10, 16, 25, 0.6);
}

.quick-asset__fieldset legend {
  font-size: 0.75rem;
  letter-spacing: 0.12em;
  text-transform: uppercase;
  color: rgba(240, 247, 255, 0.55);
  padding: 0 0.4rem;
}

.quick-asset__tags {
  display: flex;
  flex-wrap: wrap;
  gap: 0.4rem;
}

.quick-asset__tag {
  border-radius: 999px;
  border: 1px solid rgba(122, 203, 255, 0.25);
  background: rgba(16, 26, 40, 0.85);
  color: #f0f7ff;
  padding: 0.2rem 0.75rem;
  font-size: 0.75rem;
  cursor: pointer;
}

.quick-asset__tag-input {
  display: flex;
  gap: 0.5rem;
}

.quick-asset__tag-input input {
  flex: 1;
}

.quick-asset__tag-input button {
  border-radius: 0.6rem;
  border: 1px solid rgba(122, 203, 255, 0.25);
  background: rgba(16, 26, 40, 0.8);
  color: #f0f7ff;
  padding: 0.4rem 0.85rem;
  cursor: pointer;
}

.quick-asset__stipend-total {
  margin: 0.35rem 0 0;
  font-size: 0.85rem;
  color: rgba(240, 247, 255, 0.7);
}

.quick-asset__footer {
  grid-column: 1 / -1;
  display: flex;
  justify-content: flex-end;
}

.quick-asset__footer button {
  border-radius: 0.75rem;
  border: 1px solid rgba(122, 203, 255, 0.3);
  background: rgba(23, 36, 54, 0.9);
  color: #f0f7ff;
  padding: 0.55rem 1.25rem;
  cursor: pointer;
}

.quick-asset__footer button:disabled {
  opacity: 0.5;
  cursor: not-allowed;
}

.passport {
  display: flex;
  flex-direction: column;
  gap: 1.5rem;
  padding: 2.5rem 3rem 3rem;
  background: rgba(9, 15, 24, 0.88);
  border-radius: 1.5rem;
  border: 1px solid rgba(122, 203, 255, 0.12);
  box-shadow: 0 28px 68px rgba(0, 0, 0, 0.35);
}

.passport__header {
  display: flex;
  justify-content: space-between;
  align-items: flex-start;
  gap: 1rem;
}

.passport__header h1 {
  margin: 0;
  font-size: 1.55rem;
  letter-spacing: 0.08em;
  text-transform: uppercase;
}

.passport__header p {
  margin: 0.35rem 0 0;
  color: rgba(240, 247, 255, 0.66);
  max-width: 46ch;
}

.passport__header-actions {
  display: flex;
  gap: 0.75rem;
}

.passport__header-actions button {
  border-radius: 999px;
  border: 1px solid rgba(122, 203, 255, 0.2);
  padding: 0.65rem 1.35rem;
  background: rgba(16, 25, 40, 0.9);
  color: #f0f7ff;
  font-weight: 600;
  cursor: pointer;
}

.passport__header-actions button:hover:not(:disabled) {
  background: rgba(122, 203, 255, 0.18);
}

.passport__header-actions button:disabled {
  opacity: 0.5;
  cursor: wait;
}

.passport__danger {
  border-color: rgba(255, 119, 140, 0.5) !important;
  color: #ff9cab !important;
}

.passport__body {
  display: grid;
  grid-template-columns: 280px minmax(0, 1fr);
  gap: 1.5rem;
}

.passport__list {
  background: rgba(12, 20, 32, 0.92);
  border: 1px solid rgba(122, 203, 255, 0.1);
  border-radius: 1.3rem;
  padding: 1.5rem;
  display: flex;
  flex-direction: column;
  gap: 1rem;
}

.passport__list h2 {
  margin: 0;
  font-size: 1rem;
  letter-spacing: 0.12em;
  text-transform: uppercase;
  color: rgba(240, 247, 255, 0.55);
}

.passport__list ul {
  margin: 0;
  padding: 0;
  list-style: none;
  display: flex;
  flex-direction: column;
  gap: 0.75rem;
}

.passport__list-item {
  width: 100%;
  border-radius: 1rem;
  border: 1px solid transparent;
  background: rgba(15, 24, 38, 0.88);
  color: #f0f7ff;
  padding: 0.8rem 1rem;
  display: flex;
  flex-direction: column;
  gap: 0.25rem;
  text-align: left;
  cursor: pointer;
  transition: border 0.2s ease, background 0.2s ease;
}

.passport__list-item:hover {
  background: rgba(20, 32, 50, 0.92);
}

.passport__list-item--active {
  border-color: rgba(122, 203, 255, 0.4);
  box-shadow: 0 10px 22px rgba(122, 203, 255, 0.18);
}

.passport__list-item strong {
  font-size: 0.95rem;
}

.passport__list-item span {
  font-size: 0.8rem;
  color: rgba(240, 247, 255, 0.6);
}

.passport__detail {
  display: flex;
  flex-direction: column;
  gap: 1.25rem;
}

.passport__form {
  display: flex;
  flex-direction: column;
  gap: 1.25rem;
  background: rgba(13, 22, 36, 0.9);
  border-radius: 1.35rem;
  border: 1px solid rgba(122, 203, 255, 0.12);
  padding: 1.75rem;
}

.passport__grid {
  display: grid;
  grid-template-columns: repeat(auto-fit, minmax(180px, 1fr));
  gap: 1rem;
}

.passport__form label {
  display: flex;
  flex-direction: column;
  gap: 0.5rem;
  font-size: 0.9rem;
}

.passport__form span {
  letter-spacing: 0.08em;
  text-transform: uppercase;
  color: rgba(240, 247, 255, 0.55);
  font-size: 0.75rem;
}

.passport__form input,
.passport__form textarea {
  border-radius: 0.9rem;
  border: 1px solid rgba(122, 203, 255, 0.2);
  background: rgba(11, 18, 30, 0.85);
  color: #f0f7ff;
  padding: 0.65rem 0.85rem;
  font-size: 0.95rem;
}

.passport__form textarea {
  resize: vertical;
}

.passport__section {
  display: flex;
  flex-direction: column;
  gap: 0.85rem;
}

.passport__section header {
  display: flex;
  justify-content: space-between;
  align-items: baseline;
}

.passport__section h3 {
  margin: 0;
  font-size: 1rem;
}

.passport__section button {
  border-radius: 999px;
  border: 1px solid rgba(122, 203, 255, 0.25);
  background: rgba(20, 32, 50, 0.85);
  color: #f0f7ff;
  padding: 0.4rem 1rem;
  cursor: pointer;
}

.passport__section--readonly {
  background: rgba(12, 21, 34, 0.78);
  border: 1px solid rgba(122, 203, 255, 0.08);
  padding: 1.5rem;
  border-radius: 1.1rem;
  gap: 1rem;
}

.passport__section--readonly header {
  align-items: center;
  gap: 0.75rem;
}

.passport__section--readonly header span {
  display: inline-flex;
  align-items: center;
  justify-content: center;
  min-width: 1.8rem;
  padding: 0.15rem 0.55rem;
  border-radius: 999px;
  background: rgba(122, 203, 255, 0.18);
  color: rgba(240, 247, 255, 0.78);
  font-size: 0.75rem;
  letter-spacing: 0.08em;
  text-transform: uppercase;
}

.passport__derived {
  display: flex;
  flex-direction: column;
  gap: 1.5rem;
}

.passport__derived-list {
  list-style: none;
  margin: 0;
  padding: 0;
  display: flex;
  flex-direction: column;
  gap: 0.85rem;
}

.passport__derived-list--compact {
  gap: 0.65rem;
}

.passport__derived-item {
  display: flex;
  flex-direction: column;
  gap: 0.55rem;
  padding: 0.9rem 1rem;
  border-radius: 1rem;
  border: 1px solid rgba(122, 203, 255, 0.12);
  background: rgba(16, 27, 42, 0.82);
}

.passport__derived-item--compact {
  padding: 0.75rem 0.95rem;
}

.passport__derived-item-header {
  display: flex;
  justify-content: space-between;
  align-items: baseline;
  gap: 0.75rem;
  color: rgba(240, 247, 255, 0.78);
}

.passport__derived-item-header strong {
  font-size: 0.95rem;
  font-weight: 600;
  color: #f0f7ff;
}

.passport__derived-item-header span {
  font-size: 0.8rem;
  color: rgba(240, 247, 255, 0.6);
}

.passport__derived-tags {
  display: flex;
  flex-wrap: wrap;
  gap: 0.5rem;
}

.passport__derived-tags--metrics {
  gap: 0.45rem;
}

.passport__pill {
  display: inline-flex;
  align-items: center;
  gap: 0.35rem;
  padding: 0.25rem 0.65rem;
  border-radius: 999px;
  background: rgba(122, 203, 255, 0.16);
  color: rgba(240, 247, 255, 0.78);
  font-size: 0.8rem;
  letter-spacing: 0.03em;
}

.passport__pill--metric {
  background: rgba(124, 241, 200, 0.16);
  color: rgba(196, 250, 255, 0.9);
}

.passport__pill--tally {
  background: rgba(122, 203, 255, 0.12);
}

.passport__pill-count {
  display: inline-flex;
  align-items: center;
  justify-content: center;
  padding: 0.1rem 0.45rem;
  border-radius: 999px;
  background: rgba(122, 203, 255, 0.24);
  font-size: 0.75rem;
  color: rgba(240, 247, 255, 0.82);
}

.passport__derived-notes {
  margin: 0;
  color: rgba(240, 247, 255, 0.62);
  font-size: 0.85rem;
  line-height: 1.4;
}

.passport__derived-stipend {
  display: flex;
  flex-direction: column;
  gap: 0.45rem;
}

.passport__repeat {
  display: flex;
  flex-direction: column;
  gap: 0.75rem;
}

.passport__repeat-row {
  display: grid;
  grid-template-columns: repeat(2, minmax(0, 1fr)) auto;
  gap: 0.75rem;
  align-items: start;
}

.passport__repeat-row--stacked {
  grid-template-columns: minmax(0, 1fr) auto;
}

.passport__repeat-stack {
  display: flex;
  flex-direction: column;
  gap: 0.6rem;
}

.passport__repeat-stack textarea {
  min-height: 90px;
}

.passport__repeat-row textarea {
  min-height: 72px;
}

.passport__repeat-row button {
  border-radius: 0.8rem;
  border: 1px solid rgba(122, 203, 255, 0.22);
  background: rgba(18, 28, 44, 0.82);
  color: rgba(240, 247, 255, 0.8);
  padding: 0.4rem 0.75rem;
  cursor: pointer;
}

.passport__repeat-row button:hover {
  background: rgba(255, 119, 140, 0.2);
  border-color: rgba(255, 119, 140, 0.4);
}

.passport__form-actions {
  display: flex;
  justify-content: flex-end;
}

.passport__form-actions button {
  border-radius: 999px;
  border: none;
  padding: 0.7rem 1.6rem;
  font-weight: 600;
  background: linear-gradient(135deg, rgba(122, 203, 255, 0.75), rgba(92, 169, 255, 0.85));
  color: #06101b;
  cursor: pointer;
}

.passport__summary {
  display: grid;
  grid-template-columns: repeat(auto-fit, minmax(160px, 1fr));
  gap: 1rem;
  padding: 1.2rem;
  border-radius: 1.2rem;
  border: 1px solid rgba(124, 241, 200, 0.18);
  background: rgba(9, 24, 28, 0.88);
}

.passport__summary div {
  display: flex;
  flex-direction: column;
  gap: 0.35rem;
}

.passport__summary strong {
  font-size: 0.75rem;
  letter-spacing: 0.1em;
  text-transform: uppercase;
  color: rgba(196, 250, 255, 0.68);
}

.passport__summary span {
  font-size: 1.2rem;
  font-weight: 600;
}

.passport__aggregations {
  display: flex;
  flex-direction: column;
  gap: 1.5rem;
  margin-top: 1.5rem;
}

.passport__toggles {
  display: flex;
  flex-wrap: wrap;
  gap: 0.75rem 1.25rem;
}

.passport__toggle {
  display: inline-flex;
  align-items: center;
  gap: 0.5rem;
  font-size: 0.9rem;
  color: rgba(240, 247, 255, 0.8);
}

.passport__toggle input {
  width: 1rem;
  height: 1rem;
  accent-color: rgba(122, 203, 255, 0.9);
}

.passport__matrix {
  width: 100%;
  border-collapse: collapse;
  background: rgba(9, 16, 26, 0.85);
  border-radius: 1rem;
  overflow: hidden;
}

.passport__matrix th,
.passport__matrix td {
  padding: 0.75rem 1rem;
  border-bottom: 1px solid rgba(122, 203, 255, 0.08);
  vertical-align: top;
}

.passport__matrix th {
  text-align: left;
  font-size: 0.75rem;
  letter-spacing: 0.08em;
  text-transform: uppercase;
  color: rgba(196, 250, 255, 0.6);
}

.passport__matrix td ul {
  margin: 0;
  padding: 0;
  list-style: none;
  display: flex;
  flex-direction: column;
  gap: 0.35rem;
}

.passport__matrix td ul li {
  display: flex;
  flex-direction: column;
  gap: 0.2rem;
  color: rgba(240, 247, 255, 0.8);
}

.passport__matrix td ul li span {
  font-size: 0.78rem;
  color: rgba(240, 247, 255, 0.55);
}

.passport__matrix tbody tr:last-child th,
.passport__matrix tbody tr:last-child td {
  border-bottom: none;
}

.passport__matrix-total {
  display: flex;
  flex-direction: column;
  gap: 0.25rem;
  font-weight: 600;
}

.passport__matrix-subtotal {
  font-size: 0.8rem;
  color: rgba(240, 247, 255, 0.65);
}

.passport__essence-list {
  margin: 0;
  padding: 0;
  list-style: none;
  display: flex;
  flex-direction: column;
  gap: 0.8rem;
}

.passport__essence-row {
  display: flex;
  justify-content: space-between;
  align-items: baseline;
  gap: 0.75rem;
  color: rgba(240, 247, 255, 0.8);
}

.passport__essence-warning {
  display: block;
  margin-top: 0.35rem;
  font-size: 0.8rem;
  color: #ff9cab;
}

.passport__essence-note {
  display: block;
  margin-top: 0.35rem;
  font-size: 0.8rem;
  color: rgba(122, 203, 255, 0.75);
}

.passport__hint {
  margin: 0.35rem 0 0;
  color: rgba(240, 247, 255, 0.65);
  font-size: 0.85rem;
}

.passport__companion-list {
  margin: 0;
  padding: 0;
  list-style: none;
  display: flex;
  flex-direction: column;
  gap: 0.75rem;
}

.passport__companion {
  display: flex;
  justify-content: space-between;
  align-items: center;
  padding: 0.65rem 0.9rem;
  border-radius: 0.9rem;
  border: 1px solid rgba(122, 203, 255, 0.18);
  background: rgba(9, 16, 26, 0.75);
}

.passport__companion--synced {
  border-color: rgba(124, 241, 200, 0.28);
}

.passport__companion--missing {
  border-color: rgba(255, 153, 153, 0.35);
  background: rgba(38, 16, 24, 0.45);
}

.passport__companion-row {
  display: flex;
  flex-direction: column;
  gap: 0.2rem;
}

.passport__companion-toggle {
  display: flex;
  align-items: center;
  gap: 0.45rem;
  font-weight: 600;
  color: inherit;
}

.passport__companion-toggle input {
  width: 1rem;
  height: 1rem;
  accent-color: rgba(124, 241, 200, 0.75);
}

.passport__companion-row span {
  font-size: 0.78rem;
  color: rgba(240, 247, 255, 0.55);
}

.passport__companion-status {
  font-size: 0.78rem;
  font-weight: 600;
  text-transform: uppercase;
  letter-spacing: 0.08em;
  color: rgba(240, 247, 255, 0.7);
}

.passport__empty,
.passport__empty-state {
  margin: 0;
  padding: 1.25rem;
  border-radius: 1rem;
  border: 1px dashed rgba(122, 203, 255, 0.18);
  color: rgba(240, 247, 255, 0.65);
  background: rgba(11, 18, 30, 0.7);
  text-align: center;
}

.warehouse {
  display: flex;
  flex-direction: column;
  gap: 1.5rem;
  padding: 2.5rem 3rem 3rem;
  background: rgba(8, 14, 26, 0.9);
  border-radius: 1.5rem;
  border: 1px solid rgba(122, 203, 255, 0.12);
  box-shadow: 0 26px 70px rgba(0, 0, 0, 0.35);
}

.warehouse__header {
  display: flex;
  justify-content: space-between;
  align-items: flex-start;
  gap: 1rem;
}

.warehouse__header h1 {
  margin: 0;
  font-size: 1.5rem;
  letter-spacing: 0.08em;
  text-transform: uppercase;
}

.warehouse__header p {
  margin: 0.35rem 0 0;
  color: rgba(240, 247, 255, 0.66);
  max-width: 50ch;
}

.warehouse__mode-badge {
  display: inline-flex;
  align-items: center;
  gap: 0.35rem;
  margin-left: 0.75rem;
  padding: 0.2rem 0.65rem;
  border-radius: 999px;
  background: rgba(102, 176, 255, 0.18);
  color: #a6d0ff;
  font-size: 0.8rem;
  text-transform: uppercase;
  letter-spacing: 0.08em;
  border: 1px solid rgba(102, 176, 255, 0.35);
}

.warehouse__actions {
  display: flex;
  gap: 0.75rem;
}

.warehouse__pr-panel {
  display: flex;
  flex-direction: column;
  gap: 1rem;
  padding: 1.5rem 1.75rem;
  background: rgba(12, 20, 34, 0.9);
  border-radius: 1.3rem;
  border: 1px solid rgba(122, 203, 255, 0.16);
}

.warehouse__pr-header {
  display: flex;
  flex-direction: column;
  gap: 0.35rem;
}

.warehouse__pr-header h2 {
  margin: 0;
  font-size: 1.1rem;
  letter-spacing: 0.07em;
  text-transform: uppercase;
}

.warehouse__pr-header p {
  margin: 0;
  color: rgba(240, 247, 255, 0.62);
  max-width: 60ch;
}

.warehouse__pr-summary {
  margin: 0;
  display: grid;
  grid-template-columns: repeat(auto-fit, minmax(180px, 1fr));
  gap: 1rem;
}

.warehouse__pr-summary div {
  background: rgba(9, 18, 30, 0.9);
  border: 1px solid rgba(122, 203, 255, 0.12);
  border-radius: 1.1rem;
  padding: 0.9rem 1.1rem;
  display: flex;
  flex-direction: column;
  gap: 0.35rem;
}

.warehouse__pr-summary dt {
  margin: 0;
  letter-spacing: 0.08em;
  text-transform: uppercase;
  color: rgba(240, 247, 255, 0.55);
  font-size: 0.75rem;
}

.warehouse__pr-summary dd {
  margin: 0;
  display: flex;
  flex-direction: column;
  gap: 0.6rem;
}

.warehouse__pr-figure {
  font-size: 1.15rem;
  font-weight: 600;
  color: #f0f7ff;
}

.warehouse__pr-grid {
  display: grid;
  grid-template-columns: repeat(auto-fit, minmax(180px, 1fr));
  gap: 1rem;
}

.warehouse__pr-card {
  background: rgba(10, 18, 30, 0.85);
  border: 1px solid rgba(122, 203, 255, 0.14);
  border-radius: 1.1rem;
  padding: 0.85rem 1rem;
  display: flex;
  flex-direction: column;
  gap: 0.35rem;
}

.warehouse__pr-label {
  letter-spacing: 0.08em;
  text-transform: uppercase;
  color: rgba(240, 247, 255, 0.58);
  font-size: 0.78rem;
}

.warehouse__pr-input-group {
  display: flex;
  flex-direction: column;
  gap: 0.4rem;
}

.warehouse__pr-input-group label {
  font-size: 0.72rem;
  letter-spacing: 0.08em;
  text-transform: uppercase;
  color: rgba(240, 247, 255, 0.58);
}

.warehouse__pr-input {
  appearance: none;
  background: rgba(12, 20, 34, 0.65);
  border: 1px solid rgba(122, 203, 255, 0.24);
  border-radius: 0.75rem;
  padding: 0.55rem 0.75rem;
  color: #f0f7ff;
  font: inherit;
  transition: border-color 0.2s ease, box-shadow 0.2s ease;
}

.warehouse__pr-input:focus {
  outline: none;
  border-color: rgba(122, 203, 255, 0.65);
  box-shadow: 0 0 0 2px rgba(122, 203, 255, 0.2);
}

.warehouse__pr-input::placeholder {
  color: rgba(240, 247, 255, 0.35);
}

.warehouse__pr-remaining {
  font-size: 0.8rem;
  color: rgba(240, 247, 255, 0.58);
}

.warehouse__pr-remaining--over {
  color: #ff9cab;
}

.warehouse__pr-hint {
  font-size: 0.7rem;
  color: rgba(240, 247, 255, 0.52);
}

.warehouse__alerts {
  list-style: none;
  margin: 0;
  padding: 0;
  display: flex;
  flex-direction: column;
  gap: 0.75rem;
}

.warehouse__alert {
  margin: 0;
  padding: 0.85rem 1.05rem;
  border-radius: 1.1rem;
  border: 1px solid rgba(255, 138, 148, 0.4);
  background: rgba(255, 138, 148, 0.16);
  color: #ffd5d8;
  box-shadow: 0 16px 32px rgba(255, 138, 148, 0.2);
  font-size: 0.9rem;
}

.warehouse__pr-actions {
  display: flex;
  justify-content: flex-end;
  margin-top: 1.25rem;
}

.warehouse__pr-actions button {
  background: linear-gradient(135deg, rgba(98, 196, 255, 0.95), rgba(152, 226, 255, 0.95));
  border: none;
  color: #051222;
  padding: 0.55rem 1.35rem;
  border-radius: 0.9rem;
  font-weight: 600;
  cursor: pointer;
  transition: transform 0.2s ease, box-shadow 0.2s ease;
}

.warehouse__pr-actions button:hover:not(:disabled) {
  transform: translateY(-1px);
  box-shadow: 0 16px 28px rgba(122, 203, 255, 0.32);
}

.warehouse__pr-actions button:disabled {
  opacity: 0.6;
  cursor: not-allowed;
  box-shadow: none;
}

.warehouse__pr-empty {
  margin: 0;
  padding: 0.9rem 1.1rem;
  border-radius: 1.1rem;
  border: 1px dashed rgba(122, 203, 255, 0.18);
  background: rgba(9, 16, 28, 0.7);
  color: rgba(240, 247, 255, 0.62);
}

.warehouse__actions button {
  border-radius: 999px;
  border: 1px solid rgba(122, 203, 255, 0.22);
  padding: 0.65rem 1.35rem;
  background: rgba(16, 26, 42, 0.9);
  color: #f0f7ff;
  font-weight: 600;
  cursor: pointer;
}

.warehouse__actions button:hover:not(:disabled) {
  background: rgba(122, 203, 255, 0.2);
}

.warehouse__filters {
  display: flex;
  flex-direction: column;
  gap: 0.9rem;
  background: rgba(12, 20, 34, 0.85);
  border: 1px solid rgba(122, 203, 255, 0.1);
  border-radius: 1.3rem;
  padding: 1.25rem 1.5rem;
}

.warehouse__filters input[type="search"] {
  border-radius: 999px;
  border: 1px solid rgba(122, 203, 255, 0.22);
  padding: 0.65rem 1.1rem;
  background: rgba(9, 18, 32, 0.9);
  color: #f0f7ff;
}

.warehouse__categories {
  display: flex;
  flex-wrap: wrap;
  gap: 0.65rem;
}

.warehouse__tags-chips {
  display: flex;
  flex-wrap: wrap;
  gap: 0.65rem;
}

.warehouse__chip,
.locker__chip {
  --chip-accent: #7acbff;
  --chip-glow: rgba(122, 203, 255, 0.32);
  border-radius: 999px;
  border: 1px solid rgba(122, 203, 255, 0.16);
  padding: 0.55rem 1rem;
  background: rgba(16, 26, 42, 0.82);
  color: rgba(240, 247, 255, 0.82);
  cursor: pointer;
  display: inline-flex;
  align-items: flex-start;
  gap: 0.55rem;
  text-align: left;
  line-height: 1.35;
  white-space: normal;
  transition: border-color 0.2s ease, background 0.2s ease, box-shadow 0.2s ease, color 0.2s ease,
    transform 0.2s ease;
}

.warehouse__chip:hover,
.locker__chip:hover {
  background: rgba(22, 34, 52, 0.92);
  border-color: var(--chip-accent);
  color: #f6fbff;
  box-shadow: 0 12px 28px var(--chip-glow);
  transform: translateY(-1px);
}

.warehouse__chip--active,
.locker__chip--active {
  background: rgba(26, 40, 64, 0.95);
  border-color: var(--chip-accent);
  color: #f7fbff;
  box-shadow: 0 16px 36px var(--chip-glow);
}

.warehouse__chip-icon,
.locker__chip-icon {
  font-size: 1.05rem;
  line-height: 1;
  margin-top: 0.1rem;
  filter: drop-shadow(0 0 4px var(--chip-glow));
}

.warehouse__chip-label,
.locker__chip-label {
  display: inline-block;
  line-height: 1.35;
}

.warehouse__layout {
  display: grid;
  grid-template-columns: minmax(0, 320px) minmax(0, 1fr);
  gap: 1.5rem;
}

.warehouse__list {
  background: rgba(12, 20, 33, 0.92);
  border-radius: 1.3rem;
  border: 1px solid rgba(122, 203, 255, 0.1);
  padding: 1.25rem;
  display: flex;
  flex-direction: column;
  gap: 1rem;
  min-height: 0;
}

.warehouse__list-viewport {
  flex: 1;
  min-height: 0;
}

.warehouse__virtual-list {
  margin: 0;
  padding: 0;
  list-style: none;
}

.warehouse__item-row {
  display: flex;
  align-items: stretch;
  width: 100%;
}

.warehouse__item {
  width: 100%;
  border-radius: 1rem;
  border: 1px solid transparent;
  background: rgba(15, 25, 40, 0.85);
  color: #f0f7ff;
  padding: 0.75rem 1rem;
  display: flex;
  flex-direction: column;
  gap: 0.2rem;
  text-align: left;
  cursor: pointer;
  transition: border 0.2s ease, background 0.2s ease;
}

.warehouse__item:hover {
  background: rgba(20, 32, 52, 0.9);
}

.warehouse__item--active {
  border-color: rgba(122, 203, 255, 0.35);
  box-shadow: 0 12px 28px rgba(122, 203, 255, 0.18);
}

.warehouse__item strong {
  font-size: 0.95rem;
}

.warehouse__item span {
  font-size: 0.8rem;
  color: rgba(240, 247, 255, 0.6);
}

.warehouse__detail {
  background: rgba(13, 22, 36, 0.9);
  border-radius: 1.3rem;
  border: 1px solid rgba(122, 203, 255, 0.12);
  padding: 1.75rem;
}

.warehouse__form {
  display: flex;
  flex-direction: column;
  gap: 1.25rem;
}

.warehouse__grid {
  display: grid;
  grid-template-columns: repeat(auto-fit, minmax(180px, 1fr));
  gap: 1rem;
}

.warehouse__form label {
  display: flex;
  flex-direction: column;
  gap: 0.5rem;
  font-size: 0.9rem;
}

.warehouse__form span {
  letter-spacing: 0.08em;
  text-transform: uppercase;
  color: rgba(240, 247, 255, 0.55);
  font-size: 0.75rem;
}

.warehouse__form input,
.warehouse__form select,
.warehouse__form textarea {
  border-radius: 0.9rem;
  border: 1px solid rgba(122, 203, 255, 0.22);
  background: rgba(10, 18, 30, 0.85);
  color: #f0f7ff;
  padding: 0.65rem 0.85rem;
}

.warehouse__form textarea {
  resize: vertical;
}

.warehouse__form-actions {
  display: flex;
  justify-content: space-between;
  align-items: center;
  gap: 1rem;
}

.warehouse__form-left {
  display: flex;
  gap: 0.75rem;
}

.warehouse__form button {
  cursor: pointer;
}

.warehouse__form button[type="submit"] {
  border-radius: 999px;
  border: none;
  padding: 0.75rem 1.7rem;
  background: linear-gradient(135deg, rgba(122, 203, 255, 0.72), rgba(92, 169, 255, 0.85));
  color: #061120;
  font-weight: 600;
}

.warehouse__form button[type="submit"]:disabled {
  opacity: 0.5;
  cursor: wait;
}

.warehouse__danger {
  border-radius: 999px;
  border: 1px solid rgba(255, 119, 140, 0.45) !important;
  background: rgba(255, 119, 140, 0.22) !important;
  color: #ff9cab !important;
}

.warehouse__empty {
  margin: 0;
  padding: 1.25rem;
  border-radius: 1.2rem;
  border: 1px dashed rgba(122, 203, 255, 0.18);
  background: rgba(11, 18, 30, 0.7);
  color: rgba(240, 247, 255, 0.65);
  text-align: center;
}

.options {
  display: flex;
  flex-direction: column;
  gap: 2.5rem;
  padding: 2.5rem;
}

.options__header h1 {
  margin: 0;
  font-size: 1.6rem;
  letter-spacing: 0.08em;
  text-transform: uppercase;
}

.options__header p {
  margin: 0.35rem 0 0;
  color: rgba(240, 247, 255, 0.7);
  max-width: 48rem;
}

.options__summary {
  margin: 0;
  padding: 1.5rem 2rem;
  border-radius: 1.25rem;
  background: rgba(10, 16, 24, 0.7);
  border: 1px solid rgba(122, 203, 255, 0.1);
  color: rgba(240, 247, 255, 0.75);
  letter-spacing: 0.03em;
}

.options__summary--error {
  border-color: rgba(255, 99, 132, 0.45);
  color: #ff8a94;
}

.options__grid {
  display: grid;
  gap: 1.75rem;
  grid-template-columns: repeat(auto-fit, minmax(280px, 1fr));
}

.options__card {
  display: flex;
  flex-direction: column;
  gap: 1.1rem;
  padding: 1.7rem;
  background: linear-gradient(160deg, rgba(10, 16, 26, 0.92), rgba(8, 12, 22, 0.8));
  border-radius: 1.35rem;
  border: 1px solid rgba(122, 203, 255, 0.16);
  box-shadow: 0 24px 60px rgba(0, 12, 24, 0.32);
  min-height: 100%;
}

.options__card--wide {
  grid-column: 1 / -1;
}

.options__card-header h2 {
  margin: 0;
  font-size: 1.2rem;
  letter-spacing: 0.05em;
}

.options__card-header p {
  margin: 0.35rem 0 0;
  color: rgba(240, 247, 255, 0.64);
  letter-spacing: 0.02em;
}

.options__fields {
  display: flex;
  flex-direction: column;
  gap: 1rem;
}

.options__preset-summary {
  display: flex;
  flex-direction: column;
  gap: 0.8rem;
  padding: 1rem 1.25rem;
  border-radius: 1rem;
  background: rgba(12, 20, 32, 0.6);
  border: 1px solid rgba(122, 203, 255, 0.18);
}

.options__preset-summary-row {
  display: flex;
  align-items: baseline;
  justify-content: space-between;
  gap: 1rem;
}

.options__preset-summary-label {
  font-size: 0.8rem;
  letter-spacing: 0.14em;
  text-transform: uppercase;
  color: rgba(240, 247, 255, 0.6);
}

.options__preset-summary-value {
  font-weight: 600;
  color: rgba(240, 247, 255, 0.92);
}

.options__preset-summary-sections {
  display: grid;
  gap: 0.6rem;
}

.options__preset-summary-section {
  display: flex;
  align-items: baseline;
  justify-content: space-between;
  gap: 1.25rem;
  padding-bottom: 0.35rem;
  border-bottom: 1px solid rgba(122, 203, 255, 0.08);
}

.options__preset-summary-section:last-child {
  border-bottom: none;
  padding-bottom: 0;
}

.options__preset-summary-section-title {
  font-weight: 500;
  color: rgba(240, 247, 255, 0.85);
}

.options__preset-summary-section-meta {
  font-size: 0.85rem;
  color: rgba(240, 247, 255, 0.64);
  white-space: nowrap;
}

.options__field {
  display: flex;
  flex-direction: column;
  gap: 0.45rem;
  font-size: 0.95rem;
  letter-spacing: 0.03em;
}

.options__field span {
  color: rgba(240, 247, 255, 0.75);
}

.options__field input,
.options__field select,
.options__field textarea {
  padding: 0.55rem 0.75rem;
  border-radius: 0.65rem;
  border: 1px solid rgba(122, 203, 255, 0.2);
  background: rgba(6, 10, 18, 0.9);
  color: #f0f7ff;
  font-size: 1rem;
  transition: border-color 0.2s ease, box-shadow 0.2s ease;
}

.options__field input:focus,
.options__field select:focus,
.options__field textarea:focus {
  outline: none;
  border-color: rgba(122, 203, 255, 0.6);
  box-shadow: 0 0 0 3px rgba(122, 203, 255, 0.2);
}

.options__list {
  display: flex;
  flex-direction: column;
  gap: 0.8rem;
}

.options__list label {
  display: flex;
  align-items: center;
  gap: 0.65rem;
  font-size: 0.95rem;
  color: rgba(240, 247, 255, 0.78);
}

.options__list input[type="checkbox"],
.options__list input[type="radio"] {
  width: 1.05rem;
  height: 1.05rem;
  accent-color: #79b8ff;
}

.options__list--radio {
  gap: 0.6rem;
}

.options__list--theme {
  gap: 0.75rem;
}

.options__theme-option {
  display: flex;
  align-items: center;
  justify-content: space-between;
  gap: 1rem;
  padding: 0.85rem 1rem;
  border-radius: 1rem;
  border: 1px solid rgba(122, 203, 255, 0.16);
  background: rgba(8, 12, 22, 0.78);
  transition: border-color 0.2s ease, box-shadow 0.2s ease, transform 0.2s ease;
}

.options__theme-option:hover {
  border-color: rgba(122, 203, 255, 0.45);
  box-shadow: 0 12px 28px rgba(8, 14, 24, 0.35);
  transform: translateY(-1px);
}

.options__theme-option[data-active="true"] {
  border-color: rgba(122, 203, 255, 0.6);
  box-shadow: 0 16px 36px rgba(8, 14, 24, 0.42);
}

.options__theme-details {
  display: flex;
  align-items: center;
  gap: 0.75rem;
  color: rgba(240, 247, 255, 0.86);
}

.options__theme-details input[type="radio"] {
  margin: 0;
}

.options__theme-text {
  display: flex;
  flex-direction: column;
  gap: 0.2rem;
}

.options__theme-text strong {
  font-size: 0.96rem;
  letter-spacing: 0.04em;
  text-transform: uppercase;
}

.options__theme-text span {
  font-size: 0.84rem;
  color: rgba(240, 247, 255, 0.62);
  letter-spacing: 0.02em;
}

.options__theme-preview {
  flex-shrink: 0;
  width: 84px;
  height: 48px;
  border-radius: 0.8rem;
  border: 1px solid rgba(122, 203, 255, 0.2);
  box-shadow: inset 0 0 0 1px rgba(255, 255, 255, 0.06);
  background-size: cover;
  background-position: center;
}

.options__status {
  margin: 0;
  color: #8fe7a0;
  font-size: 0.85rem;
  letter-spacing: 0.04em;
}

.options__error {
  margin: 0;
  color: #ff8a94;
  font-size: 0.82rem;
}

.options__hint {
  margin: 0;
  color: rgba(240, 247, 255, 0.55);
  font-size: 0.85rem;
}

.options__categories {
  display: grid;
  gap: 1.5rem;
  grid-template-columns: repeat(auto-fit, minmax(240px, 1fr));
}

.options__category-column {
  display: flex;
  flex-direction: column;
  gap: 0.85rem;
}

.options__category-column h3 {
  margin: 0;
  font-size: 1rem;
  letter-spacing: 0.05em;
  text-transform: uppercase;
  color: rgba(240, 247, 255, 0.8);
}

.options__category-list {
  display: flex;
  flex-direction: column;
  gap: 0.6rem;
  margin: 0;
  padding: 0;
  list-style: none;
}

.options__category-row {
  display: flex;
  align-items: center;
  gap: 0.75rem;
  border: 1px solid rgba(122, 203, 255, 0.25);
  background: rgba(12, 18, 28, 0.75);
  border-radius: 0.85rem;
  padding: 0.5rem 0.75rem;
}

.options__category-label {
  flex: 1;
  color: rgba(240, 247, 255, 0.88);
  font-size: 0.9rem;
  letter-spacing: 0.04em;
  word-break: break-word;
}

.options__category-actions {
  display: flex;
  align-items: center;
  gap: 0.25rem;
}

.options__category-button {
  display: inline-flex;
  align-items: center;
  justify-content: center;
  width: 2rem;
  height: 2rem;
  border-radius: 0.65rem;
  border: 1px solid rgba(122, 203, 255, 0.4);
  background: rgba(122, 203, 255, 0.15);
  color: #e6f3ff;
  font-size: 1rem;
  cursor: pointer;
  transition: background 0.2s ease, border-color 0.2s ease, color 0.2s ease;
}

.options__category-button:hover:not(:disabled) {
  background: rgba(122, 203, 255, 0.3);
  border-color: rgba(122, 203, 255, 0.6);
  color: #f0f7ff;
}

.options__category-button:disabled {
  opacity: 0.45;
  cursor: not-allowed;
}

.options__category-button--remove {
  border-color: rgba(255, 126, 126, 0.45);
  background: rgba(255, 126, 126, 0.18);
  color: #ffe6e6;
}

.options__category-button--remove:hover:not(:disabled) {
  border-color: rgba(255, 126, 126, 0.65);
  background: rgba(255, 126, 126, 0.32);
  color: #fff0f0;
}

.options__category-empty {
  border: 1px dashed rgba(122, 203, 255, 0.25);
  border-radius: 0.85rem;
  padding: 0.5rem 0.75rem;
  color: rgba(240, 247, 255, 0.6);
  font-size: 0.85rem;
  letter-spacing: 0.03em;
}

.options__add-row {
  display: flex;
  gap: 0.6rem;
}

.options__add-row input {
  flex: 1;
  padding: 0.55rem 0.75rem;
  border-radius: 0.65rem;
  border: 1px solid rgba(122, 203, 255, 0.18);
  background: rgba(6, 10, 18, 0.9);
  color: #f0f7ff;
}

.options__add-row input:focus {
  outline: none;
  border-color: rgba(122, 203, 255, 0.6);
  box-shadow: 0 0 0 3px rgba(122, 203, 255, 0.2);
}

.options__add-row button {
  padding: 0.55rem 1rem;
  border-radius: 0.65rem;
  border: 1px solid rgba(122, 203, 255, 0.4);
  background: rgba(122, 203, 255, 0.2);
  color: #e6f3ff;
  font-weight: 600;
  cursor: pointer;
  transition: background 0.2s ease, border-color 0.2s ease;
}

.options__add-row button:hover {
  background: rgba(122, 203, 255, 0.35);
  border-color: rgba(122, 203, 255, 0.6);
}

.options__add-row button:active {
  background: rgba(122, 203, 255, 0.45);
}

@media (max-width: 768px) {
  .options {
    padding: 1.5rem;
  }

  .options__grid {
    grid-template-columns: 1fr;
  }
}

.locker {
  display: flex;
  flex-direction: column;
  gap: 1.5rem;
  padding: 2.5rem 3rem 3rem;
  background: rgba(7, 12, 22, 0.92);
  border-radius: 1.5rem;
  border: 1px solid rgba(122, 203, 255, 0.12);
  box-shadow: 0 28px 70px rgba(0, 0, 0, 0.35);
}

.locker__header {
  display: flex;
  justify-content: space-between;
  align-items: flex-start;
  gap: 1rem;
}

.locker__header h1 {
  margin: 0;
  font-size: 1.5rem;
  letter-spacing: 0.08em;
  text-transform: uppercase;
}

.locker__header p {
  margin: 0.35rem 0 0;
  color: rgba(240, 247, 255, 0.68);
  max-width: 48ch;
}

.locker__header button {
  border-radius: 999px;
  border: none;
  padding: 0.75rem 1.5rem;
  background: linear-gradient(135deg, rgba(124, 241, 200, 0.8), rgba(92, 169, 255, 0.8));
  color: #08121e;
  font-weight: 600;
  cursor: pointer;
}

.locker__controls {
  display: flex;
  flex-direction: column;
  gap: 1rem;
  background: rgba(12, 20, 34, 0.85);
  border: 1px solid rgba(122, 203, 255, 0.12);
  border-radius: 1.3rem;
  padding: 1.3rem 1.5rem;
}

.locker__controls input[type="search"] {
  border-radius: 999px;
  border: 1px solid rgba(122, 203, 255, 0.22);
  padding: 0.65rem 1.1rem;
  background: rgba(9, 18, 32, 0.9);
  color: #f0f7ff;
}

.locker__filters {
  display: flex;
  flex-wrap: wrap;
  gap: 1rem;
  justify-content: space-between;
}

.locker__supplement-status {
  display: flex;
  flex-wrap: wrap;
  gap: 0.75rem;
  margin: 0.5rem 0 1.1rem;
}

.locker__status {
  border-radius: 999px;
  padding: 0.35rem 0.85rem;
  font-size: 0.75rem;
  letter-spacing: 0.08em;
  text-transform: uppercase;
  border: 1px solid transparent;
}

.locker__status--ok {
  border-color: rgba(124, 241, 200, 0.32);
  background: rgba(124, 241, 200, 0.1);
  color: #c8ffe9;
}

.locker__status--warning {
  border-color: rgba(255, 196, 122, 0.32);
  background: rgba(255, 196, 122, 0.1);
  color: #ffe1bd;
}

.locker__filter-group {
  display: flex;
  flex-direction: column;
  gap: 0.5rem;
}

.locker__filter-group span {
  font-size: 0.8rem;
  letter-spacing: 0.12em;
  text-transform: uppercase;
  color: rgba(240, 247, 255, 0.58);
}

.locker__filter-group div {
  display: flex;
  gap: 0.65rem;
  flex-wrap: wrap;
}

.locker__filter-group--select label {
  display: flex;
  flex-direction: column;
  gap: 0.4rem;
}

.locker__filter-group--select select {
  border-radius: 0.65rem;
  border: 1px solid rgba(122, 203, 255, 0.22);
  background: rgba(9, 18, 32, 0.92);
  color: #f0f7ff;
  padding: 0.45rem 0.85rem;
}



.locker__layout {
  display: grid;
  grid-template-columns: minmax(0, 340px) minmax(0, 1fr);
  gap: 1.5rem;
  align-items: stretch;
}

.locker__list {
  background: rgba(12, 20, 32, 0.9);
  border-radius: 1.3rem;
  border: 1px solid rgba(122, 203, 255, 0.12);
  padding: 1.3rem;
  display: flex;
  flex-direction: column;
  height: 100%;
}

.locker__list-header {
  display: flex;
  flex-direction: column;
  gap: 0.75rem;
  margin-bottom: 1rem;
}

.locker__list-header:empty {
  margin-bottom: 0;
  display: none;
}

.locker__categories {
  display: flex;
  flex-wrap: wrap;
  gap: 0.4rem;
  font-size: 0.75rem;
  color: rgba(240, 247, 255, 0.5);
}


.locker__list-viewport {
  flex: 1;
  min-height: 0;
  position: relative;
}

.locker__list-items {
  width: 100%;
  height: 100% !important;
}

.locker__list-items > ul {
  margin: 0;
  padding: 0;
  list-style: none;
}

.locker__list-row {
  padding: 0.325rem 0;
  box-sizing: border-box;
}

.locker__list-row > div[role="button"] {
  cursor: pointer;
}

.locker__item {
  width: 100%;
  border-radius: 1rem;
  border: 1px solid transparent;
  background: rgba(16, 26, 42, 0.85);
  color: #f0f7ff;
  padding: 0.9rem 1rem;
  display: flex;
  flex-direction: column;
  gap: 0.5rem;
  text-align: left;
  cursor: pointer;
  transition: border 0.2s ease, background 0.2s ease;
}

.locker__item:hover {
  background: rgba(22, 36, 58, 0.9);
}

.locker__item--active {
  border-color: rgba(122, 203, 255, 0.4);
  box-shadow: 0 12px 28px rgba(122, 203, 255, 0.18);
}

.locker__item-header {
  display: flex;
  justify-content: space-between;
  align-items: center;
  gap: 0.5rem;
}

.locker__item-header label {
  display: flex;
  gap: 0.35rem;
  align-items: center;
  font-size: 0.85rem;
  color: rgba(240, 247, 255, 0.7);
}

.locker__item-header input[type="checkbox"] {
  accent-color: #7acbff;
}

.locker__item-meta {
  display: flex;
  gap: 0.75rem;
  font-size: 0.8rem;
  color: rgba(240, 247, 255, 0.6);
}

.locker__item-tags {
  display: flex;
  gap: 0.35rem;
  flex-wrap: wrap;
}

.locker__item-tags span {
  border-radius: 999px;
  border: 1px solid rgba(122, 203, 255, 0.25);
  padding: 0.15rem 0.55rem;
  font-size: 0.7rem;
  letter-spacing: 0.05em;
}

.locker__badge {
  border-radius: 999px;
  padding: 0.2rem 0.65rem;
  font-size: 0.7rem;
  text-transform: uppercase;
  letter-spacing: 0.08em;
}

.locker__badge--high {
  background: rgba(255, 149, 122, 0.24);
  color: #ffd6cb;
}

.locker__badge--medium {
  background: rgba(255, 196, 122, 0.22);
  color: #ffe8b8;
}

.locker__badge--low {
  background: rgba(124, 241, 200, 0.25);
  color: #bbffe7;
}

.locker__badge--bodymod {
  border: 1px solid rgba(122, 203, 255, 0.32);
}

.locker__badge--bodymod-universal {
  background: rgba(122, 203, 255, 0.18);
  color: #d8f1ff;
}

.locker__badge--bodymod-essential {
  background: rgba(124, 241, 200, 0.18);
  color: #d9ffef;
}

.locker__badge--booster {
  background: rgba(255, 149, 122, 0.22);
  color: #ffd6cb;
}

.locker__badge--inactive {
  opacity: 0.55;
}

.locker__item-warning {
  margin-left: auto;
  font-size: 0.72rem;
  letter-spacing: 0.1em;
  text-transform: uppercase;
  color: #ffe1bd;
}

.locker__warnings {
  background: rgba(255, 196, 122, 0.12);
  border: 1px solid rgba(255, 196, 122, 0.28);
  border-radius: 0.9rem;
  padding: 0.85rem 1rem;
  display: flex;
  flex-direction: column;
  gap: 0.5rem;
}

.locker__warnings strong {
  font-size: 0.8rem;
  letter-spacing: 0.12em;
  text-transform: uppercase;
  color: #ffe8c9;
}

.locker__warnings ul {
  margin: 0;
  padding-left: 1.1rem;
  display: flex;
  flex-direction: column;
  gap: 0.4rem;
  color: rgba(255, 229, 199, 0.9);
  font-size: 0.85rem;
}

.locker__detail {
  background: rgba(13, 22, 36, 0.9);
  border-radius: 1.3rem;
  border: 1px solid rgba(122, 203, 255, 0.12);
  padding: 1.75rem;
}

.locker__form {
  display: flex;
  flex-direction: column;
  gap: 1.2rem;
}

.locker__grid {
  display: grid;
  grid-template-columns: repeat(auto-fit, minmax(180px, 1fr));
  gap: 1rem;
}

.locker__form label {
  display: flex;
  flex-direction: column;
  gap: 0.5rem;
  font-size: 0.9rem;
}

.locker__form span {
  letter-spacing: 0.08em;
  text-transform: uppercase;
  color: rgba(240, 247, 255, 0.55);
  font-size: 0.75rem;
}

.locker__form input,
.locker__form select,
.locker__form textarea {
  border-radius: 0.9rem;
  border: 1px solid rgba(122, 203, 255, 0.22);
  background: rgba(10, 18, 30, 0.85);
  color: #f0f7ff;
  padding: 0.65rem 0.85rem;
}

.locker__toggle {
  display: flex;
  gap: 0.5rem;
  align-items: center;
  background: rgba(16, 26, 42, 0.65);
  padding: 0.65rem 0.85rem;
  border-radius: 0.9rem;
}

.locker__toggle input[type="checkbox"] {
  accent-color: #7acbff;
}

.locker__form textarea {
  resize: vertical;
}

.locker__form-actions {
  display: flex;
  justify-content: space-between;
  align-items: center;
  gap: 1rem;
}

.locker__form-left {
  display: flex;
  gap: 0.75rem;
}

.locker__form button {
  cursor: pointer;
}

.locker__form button[type="submit"] {
  border: none;
  border-radius: 999px;
  padding: 0.75rem 1.7rem;
  background: linear-gradient(135deg, rgba(122, 203, 255, 0.72), rgba(92, 169, 255, 0.85));
  color: #061120;
  font-weight: 600;
}

.locker__danger {
  border-radius: 999px;
  border: 1px solid rgba(255, 119, 140, 0.45) !important;
  background: rgba(255, 119, 140, 0.22) !important;
  color: #ff9cab !important;
}

.locker__empty {
  margin: 0;
  padding: 1.25rem;
  border-radius: 1.2rem;
  border: 1px dashed rgba(122, 203, 255, 0.18);
  background: rgba(11, 18, 30, 0.7);
  color: rgba(240, 247, 255, 0.65);
  text-align: center;
}

.drawbacks {
  display: flex;
  flex-direction: column;
  gap: 1.5rem;
  padding: 2.5rem 3rem 3rem;
  background: rgba(8, 14, 24, 0.92);
  border-radius: 1.5rem;
  border: 1px solid rgba(122, 203, 255, 0.12);
  box-shadow: 0 28px 70px rgba(0, 0, 0, 0.35);
}

.drawbacks__header {
  display: flex;
  justify-content: space-between;
  align-items: flex-start;
  gap: 1rem;
}

.drawbacks__header h1 {
  margin: 0;
  font-size: 1.5rem;
  letter-spacing: 0.08em;
  text-transform: uppercase;
}

.drawbacks__header p {
  margin: 0.35rem 0 0;
  color: rgba(240, 247, 255, 0.68);
  max-width: 50ch;
}

.drawbacks__header-actions {
  display: flex;
  gap: 0.75rem;
  align-items: flex-end;
}

.drawbacks__header-actions label {
  display: flex;
  flex-direction: column;
  gap: 0.4rem;
  font-size: 0.85rem;
}

.drawbacks__header-actions span {
  letter-spacing: 0.1em;
  text-transform: uppercase;
  color: rgba(240, 247, 255, 0.55);
  font-size: 0.7rem;
}

.drawbacks__header-actions select {
  border-radius: 0.85rem;
  border: 1px solid rgba(122, 203, 255, 0.22);
  background: rgba(9, 18, 32, 0.85);
  color: #f0f7ff;
  padding: 0.6rem 1rem;
}

.drawbacks__header-actions button {
  border-radius: 999px;
  border: none;
  padding: 0.75rem 1.5rem;
  background: linear-gradient(135deg, rgba(122, 203, 255, 0.75), rgba(94, 220, 196, 0.8));
  color: #061221;
  font-weight: 600;
  cursor: pointer;
}

.drawbacks__summary {
  display: grid;
  grid-template-columns: repeat(auto-fit, minmax(160px, 1fr));
  gap: 1rem;
  background: rgba(12, 22, 36, 0.9);
  border-radius: 1.3rem;
  border: 1px solid rgba(122, 203, 255, 0.12);
  padding: 1.2rem;
}

.drawbacks__summary div {
  display: flex;
  flex-direction: column;
  gap: 0.35rem;
}

.drawbacks__summary strong {
  font-size: 0.75rem;
  letter-spacing: 0.1em;
  text-transform: uppercase;
  color: rgba(240, 247, 255, 0.6);
}

.drawbacks__summary span {
  font-size: 1.2rem;
  font-weight: 600;
}

.drawbacks__layout {
  display: grid;
  grid-template-columns: minmax(0, 320px) minmax(0, 1fr);
  gap: 1.5rem;
}

.drawbacks__list {
  background: rgba(12, 20, 34, 0.92);
  border-radius: 1.3rem;
  border: 1px solid rgba(122, 203, 255, 0.12);
  padding: 1.25rem;
}

.drawbacks__list ul {
  margin: 0;
  padding: 0;
  list-style: none;
  display: flex;
  flex-direction: column;
  gap: 0.7rem;
}

.drawbacks__order-buttons {
  display: flex;
  gap: 0.4rem;
  margin-top: 0.35rem;
}

.drawbacks__order-buttons button {
  flex: 1;
  border-radius: 0.6rem;
  border: 1px solid rgba(122, 203, 255, 0.24);
  background: rgba(12, 20, 34, 0.75);
  color: #cfe7ff;
  padding: 0.35rem 0.5rem;
  font-size: 0.75rem;
  cursor: pointer;
}

.drawbacks__order-buttons button:disabled {
  opacity: 0.5;
  cursor: not-allowed;
}

.drawbacks__item {
  width: 100%;
  border-radius: 1rem;
  border: 1px solid transparent;
  background: rgba(16, 26, 42, 0.85);
  color: #f0f7ff;
  padding: 0.8rem 1rem;
  display: flex;
  flex-direction: column;
  gap: 0.45rem;
  text-align: left;
  cursor: pointer;
  transition: border 0.2s ease, background 0.2s ease;
}

.drawbacks__item:hover {
  background: rgba(22, 34, 54, 0.92);
}

.drawbacks__item--active {
  border-color: rgba(122, 203, 255, 0.35);
  box-shadow: 0 12px 24px rgba(122, 203, 255, 0.18);
}

.drawbacks__item-title {
  display: flex;
  justify-content: space-between;
  align-items: center;
  gap: 0.5rem;
}

.drawbacks__item-meta {
  display: flex;
  gap: 0.75rem;
  flex-wrap: wrap;
  font-size: 0.8rem;
  color: rgba(240, 247, 255, 0.6);
}

.drawbacks__badge {
  border-radius: 999px;
  padding: 0.2rem 0.7rem;
  font-size: 0.7rem;
  text-transform: uppercase;
  letter-spacing: 0.08em;
}

.drawbacks__badge--minor {
  background: rgba(122, 203, 255, 0.25);
  color: #c4e9ff;
}

.drawbacks__badge--moderate {
  background: rgba(124, 241, 200, 0.22);
  color: #c6ffe9;
}

.drawbacks__badge--severe {
  background: rgba(255, 119, 140, 0.22);
  color: #ff9cab;
}

.drawbacks__pill {
  border-radius: 999px;
  padding: 0.15rem 0.6rem;
  font-size: 0.7rem;
  background: rgba(255, 196, 122, 0.18);
  color: #ffe3b0;
}

.drawbacks__detail {
  background: rgba(13, 22, 36, 0.9);
  border-radius: 1.3rem;
  border: 1px solid rgba(122, 203, 255, 0.12);
  padding: 1.75rem;
}

.drawbacks__form {
  display: flex;
  flex-direction: column;
  gap: 1.2rem;
}

.drawbacks__form label {
  display: flex;
  flex-direction: column;
  gap: 0.55rem;
  font-size: 0.9rem;
}

.drawbacks__form span {
  letter-spacing: 0.08em;
  text-transform: uppercase;
  color: rgba(240, 247, 255, 0.55);
  font-size: 0.75rem;
}

.drawbacks__form input,
.drawbacks__form select,
.drawbacks__form textarea {
  border-radius: 0.9rem;
  border: 1px solid rgba(122, 203, 255, 0.22);
  background: rgba(10, 18, 30, 0.85);
  color: #f0f7ff;
  padding: 0.65rem 0.85rem;
}

.drawbacks__grid {
  display: grid;
  grid-template-columns: repeat(auto-fit, minmax(160px, 1fr));
  gap: 1rem;
}

.drawbacks__toggle {
  display: flex;
  gap: 0.5rem;
  align-items: center;
  background: rgba(16, 26, 42, 0.65);
  padding: 0.7rem 0.9rem;
  border-radius: 0.9rem;
}

.drawbacks__toggle input[type="checkbox"] {
  accent-color: #7acbff;
}

.drawbacks__form-actions {
  display: flex;
  justify-content: space-between;
  align-items: center;
  gap: 1rem;
}

.drawbacks__form-left {
  display: flex;
  gap: 0.75rem;
}

.drawbacks__form button {
  cursor: pointer;
}

.drawbacks__form button[type="submit"] {
  border-radius: 999px;
  border: none;
  padding: 0.75rem 1.7rem;
  background: linear-gradient(135deg, rgba(122, 203, 255, 0.72), rgba(92, 169, 255, 0.85));
  color: #061120;
  font-weight: 600;
}

.drawbacks__danger {
  border-radius: 999px;
  border: 1px solid rgba(255, 119, 140, 0.45) !important;
  background: rgba(255, 119, 140, 0.22) !important;
  color: #ff9cab !important;
}

.drawbacks__empty {
  margin: 0;
  padding: 1.25rem;
  border-radius: 1.2rem;
  border: 1px dashed rgba(122, 203, 255, 0.18);
  background: rgba(11, 18, 30, 0.7);
  color: rgba(240, 247, 255, 0.65);
  text-align: center;
}

.drawbacks__order-controls {
  margin-top: 1rem;
  display: flex;
  flex-wrap: wrap;
  gap: 0.75rem;
  align-items: center;
}

.drawbacks__order-controls button {
  border-radius: 999px;
  border: 1px solid rgba(122, 203, 255, 0.35);
  background: rgba(12, 20, 34, 0.75);
  color: #f0f7ff;
  padding: 0.55rem 1.1rem;
  cursor: pointer;
}

.drawbacks__order-controls button:disabled {
  opacity: 0.5;
  cursor: not-allowed;
}

.drawbacks__order-feedback {
  margin: 0;
  font-size: 0.8rem;
  color: #ff9cab;
}

.stats {
  display: flex;
  flex-direction: column;
  gap: 1.75rem;
  padding: 2.5rem 3rem 3.5rem;
  background: rgba(6, 12, 22, 0.92);
  border-radius: 1.5rem;
  border: 1px solid rgba(122, 203, 255, 0.12);
  box-shadow: 0 28px 70px rgba(0, 0, 0, 0.35);
}

.stats__header {
  display: flex;
  justify-content: space-between;
  align-items: flex-start;
  gap: 1.5rem;
}

.stats__header h1 {
  margin: 0;
  font-size: 1.5rem;
  text-transform: uppercase;
  letter-spacing: 0.08em;
}

.stats__header p {
  margin: 0.45rem 0 0;
  color: rgba(240, 247, 255, 0.68);
  max-width: 60ch;
}

.stats__refresh {
  border-radius: 999px;
  border: 1px solid rgba(122, 203, 255, 0.35);
  padding: 0.65rem 1.5rem;
  background: rgba(8, 16, 28, 0.9);
  color: #f0f7ff;
  font-weight: 600;
  cursor: pointer;
  transition: border 0.2s ease, background 0.2s ease;
}

.stats__refresh:disabled {
  opacity: 0.6;
  cursor: default;
}

.stats__content {
  display: flex;
  flex-direction: column;
  gap: 1.75rem;
}

.stats__summary {
  display: grid;
  grid-template-columns: repeat(auto-fit, minmax(220px, 1fr));
  gap: 1.2rem;
}

.stats__summary-card {
  padding: 1.35rem 1.5rem;
  border-radius: 1.25rem;
  border: 1px solid rgba(122, 203, 255, 0.12);
  background: rgba(10, 18, 30, 0.85);
  display: flex;
  flex-direction: column;
  gap: 0.5rem;
}

.stats__summary-card h3 {
  margin: 0;
  text-transform: uppercase;
  letter-spacing: 0.08em;
  font-size: 0.8rem;
  color: rgba(240, 247, 255, 0.65);
}

.stats__summary-card strong {
  font-size: 1.7rem;
  line-height: 1;
  color: #f0f7ff;
}

.stats__summary-card span {
  color: rgba(240, 247, 255, 0.55);
  font-size: 0.85rem;
}

.stats__grid {
  display: grid;
  grid-template-columns: repeat(auto-fit, minmax(280px, 1fr));
  gap: 1.5rem;
}

.stats__panel {
  background: rgba(10, 18, 30, 0.88);
  border-radius: 1.35rem;
  border: 1px solid rgba(122, 203, 255, 0.12);
  padding: 1.5rem;
  display: flex;
  flex-direction: column;
  gap: 1rem;
}

.stats__table {
  display: flex;
  flex-direction: column;
  gap: 0.5rem;
}

.stats__table-header {
  display: grid;
  gap: 0.75rem;
  align-items: center;
  font-size: 0.75rem;
  text-transform: uppercase;
  letter-spacing: 0.08em;
  color: rgba(240, 247, 255, 0.55);
  padding: 0.35rem 0.75rem;
  border-radius: 0.75rem;
  background: rgba(16, 26, 42, 0.7);
}

.stats__table-row {
  display: grid;
  align-items: center;
  gap: 0.75rem;
  padding: 0.35rem 0.75rem;
  border-radius: 0.85rem;
  background: rgba(12, 20, 34, 0.65);
  color: rgba(240, 247, 255, 0.82);
}

.stats__table-row--cp {
  grid-template-columns: minmax(160px, 2fr) minmax(120px, 1fr) repeat(4, minmax(110px, 1fr));
}

.stats__table-row--inventory {
  grid-template-columns: minmax(150px, 2fr) repeat(4, minmax(90px, 1fr));
}

.stats__table-row--gauntlet {
  grid-template-columns: minmax(180px, 2fr) repeat(3, minmax(110px, 1fr)) minmax(160px, 1.5fr);
}

.stats__table-row--booster {
  grid-template-columns: minmax(160px, 2fr) minmax(80px, 0.9fr) minmax(180px, 2fr);
}

.stats__cell-primary {
  font-weight: 600;
  color: #f0f7ff;
  overflow: hidden;
  text-overflow: ellipsis;
  white-space: nowrap;
}

.stats__cell-primary--stacked {
  display: flex;
  flex-direction: column;
  gap: 0.2rem;
  white-space: normal;
}

.stats__cell-primary--stacked strong {
  font-size: 0.95rem;
  line-height: 1.2;
}

.stats__cell-primary--stacked span {
  font-size: 0.75rem;
  color: rgba(240, 247, 255, 0.6);
}

.stats__table-row span {
  overflow: hidden;
  text-overflow: ellipsis;
  white-space: nowrap;
}

.stats__table-row--booster span:last-child {
  white-space: normal;
}

.stats__value-positive {
  color: #7ce5a3;
  font-weight: 600;
}

.stats__value-negative {
  color: #ff9cab;
  font-weight: 600;
}

.stats__progress-wrapper {
  display: flex;
  flex-direction: column;
  gap: 0.35rem;
}

.stats__progress-label {
  font-size: 0.8rem;
  font-weight: 600;
  color: rgba(240, 247, 255, 0.75);
}

.stats__progress {
  position: relative;
  height: 0.5rem;
  border-radius: 999px;
  background: rgba(60, 90, 120, 0.4);
  overflow: hidden;
}

.stats__progress-bar {
  position: absolute;
  top: 0;
  left: 0;
  height: 100%;
  border-radius: inherit;
  background: linear-gradient(90deg, rgba(122, 203, 255, 0.85), rgba(64, 148, 255, 0.95));
  transition: width 0.3s ease;
}

.stats__progress-bar--complete {
  background: linear-gradient(90deg, rgba(126, 229, 163, 0.9), rgba(78, 190, 140, 0.95));
}

.stats__panel-header {
  display: flex;
  justify-content: space-between;
  align-items: baseline;
  gap: 1rem;
  border-bottom: 1px solid rgba(122, 203, 255, 0.12);
  padding-bottom: 0.75rem;
}

.stats__panel-header h2 {
  margin: 0;
  font-size: 1rem;
  letter-spacing: 0.08em;
  text-transform: uppercase;
}

.stats__panel-header span {
  color: rgba(240, 247, 255, 0.55);
  font-size: 0.75rem;
  text-transform: uppercase;
  letter-spacing: 0.08em;
}

.stats__panel-heading {
  display: flex;
  flex-direction: column;
  gap: 0.35rem;
}

.stats__panel-controls {
  display: flex;
  flex-wrap: wrap;
  gap: 0.75rem;
  align-items: center;
  justify-content: flex-end;
}

.stats__panel-controls label {
  display: flex;
  align-items: center;
  gap: 0.5rem;
  color: rgba(240, 247, 255, 0.7);
  font-size: 0.75rem;
  text-transform: uppercase;
  letter-spacing: 0.08em;
}

.stats__panel-controls select {
  padding: 0.35rem 0.75rem;
  border-radius: 0.65rem;
  border: 1px solid rgba(122, 203, 255, 0.28);
  background: rgba(6, 10, 18, 0.9);
  color: #f0f7ff;
  font-size: 0.9rem;
  letter-spacing: normal;
  text-transform: none;
  transition: border-color 0.2s ease, box-shadow 0.2s ease;
}

.stats__panel-controls select:focus {
  outline: none;
  border-color: rgba(122, 203, 255, 0.6);
  box-shadow: 0 0 0 3px rgba(122, 203, 255, 0.25);
}

.stats__distribution {
  margin: 0;
  padding: 0;
  list-style: none;
  display: flex;
  flex-direction: column;
  gap: 0.6rem;
}

.stats__distribution li {
  display: flex;
  justify-content: space-between;
  align-items: center;
  gap: 0.75rem;
  background: rgba(12, 20, 34, 0.9);
  padding: 0.65rem 0.9rem;
  border-radius: 0.9rem;
}

.stats__chip {
  border-radius: 999px;
  padding: 0.3rem 0.8rem;
  background: rgba(122, 203, 255, 0.18);
  color: #c7ecff;
  letter-spacing: 0.08em;
  text-transform: uppercase;
  font-size: 0.7rem;
}

.stats__asset-grid {
  display: grid;
  grid-template-columns: repeat(auto-fit, minmax(220px, 1fr));
  gap: 1rem;
}

.stats__panel-stack {
  display: flex;
  flex-direction: column;
  gap: 1.25rem;
}

.stats__chart {
  margin: 0;
  padding: 1rem 1.2rem 1.2rem;
  border-radius: 1.2rem;
  border: 1px solid rgba(122, 203, 255, 0.12);
  background: rgba(12, 22, 36, 0.8);
  display: flex;
  flex-direction: column;
  gap: 0.75rem;
  grid-column: 1 / -1;
}

.stats__chart-visual {
  width: 100%;
  height: 100%;
  min-height: 240px;
}

.stats__chart figcaption {
  font-size: 0.85rem;
  font-weight: 600;
  color: rgba(240, 247, 255, 0.8);
}

.stats__chart-summary {
  margin: 0;
  font-size: 0.8rem;
  line-height: 1.4;
  color: rgba(240, 247, 255, 0.65);
}

.stats__tooltip {
  background: rgba(12, 22, 36, 0.95);
  border: 1px solid rgba(122, 203, 255, 0.18);
  border-radius: 0.75rem;
  padding: 0.6rem 0.8rem;
  display: flex;
  flex-direction: column;
  gap: 0.25rem;
  color: #f0f7ff;
  box-shadow: 0 12px 32px rgba(0, 0, 0, 0.4);
}

.stats__tooltip strong {
  font-size: 0.85rem;
}

.stats__tooltip span {
  font-size: 0.75rem;
  color: rgba(240, 247, 255, 0.85);
}

.stats__asset-card {
  border-radius: 1.1rem;
  border: 1px solid rgba(122, 203, 255, 0.12);
  background: rgba(12, 22, 36, 0.85);
  padding: 1rem 1.1rem;
  display: flex;
  flex-direction: column;
  gap: 0.7rem;
}

.stats__asset-card header {
  display: flex;
  justify-content: space-between;
  align-items: baseline;
}

.stats__asset-card h3 {
  margin: 0;
  font-size: 0.95rem;
}

.stats__asset-card span {
  color: rgba(240, 247, 255, 0.6);
  font-size: 0.75rem;
  text-transform: uppercase;
  letter-spacing: 0.08em;
}

.stats__asset-card dl {
  display: grid;
  grid-template-columns: repeat(auto-fit, minmax(120px, 1fr));
  gap: 0.6rem;
  margin: 0;
}

.stats__asset-card dt {
  font-size: 0.65rem;
  text-transform: uppercase;
  letter-spacing: 0.08em;
  color: rgba(240, 247, 255, 0.55);
}

.stats__asset-card dd {
  margin: 0.15rem 0 0;
  font-weight: 600;
}

.stats__ranking {
  margin: 0;
  padding: 0;
  list-style: none;
  display: flex;
  flex-direction: column;
  gap: 0.6rem;
}

.stats__ranking li {
  display: flex;
  justify-content: space-between;
  gap: 0.75rem;
  background: rgba(12, 20, 34, 0.9);
  padding: 0.65rem 0.9rem;
  border-radius: 0.9rem;
}

.stats__recent {
  margin: 0;
  padding: 0;
  list-style: none;
  display: flex;
  flex-direction: column;
  gap: 0.75rem;
}

.stats__recent li {
  display: flex;
  justify-content: space-between;
  gap: 1rem;
  background: rgba(13, 24, 38, 0.9);
  padding: 0.8rem 1rem;
  border-radius: 1rem;
}

.stats__recent strong {
  display: block;
  font-size: 0.95rem;
}

.stats__recent span {
  display: block;
  color: rgba(240, 247, 255, 0.6);
  font-size: 0.75rem;
}

.stats__recent-meta {
  display: flex;
  flex-direction: column;
  align-items: flex-end;
  gap: 0.2rem;
}

.stats__inventory-summary {
  display: grid;
  grid-template-columns: repeat(auto-fit, minmax(120px, 1fr));
  gap: 0.8rem;
  margin: 0;
}

.stats__inventory-summary dt {
  font-size: 0.65rem;
  text-transform: uppercase;
  letter-spacing: 0.08em;
  color: rgba(240, 247, 255, 0.55);
}

.stats__inventory-summary dd {
  margin: 0.15rem 0 0;
  font-weight: 600;
}

.stats__inventory-list {
  margin: 0;
  padding: 0;
  list-style: none;
  display: flex;
  flex-direction: column;
  gap: 0.7rem;
}

.stats__inventory-list li {
  display: flex;
  justify-content: space-between;
  gap: 1rem;
  background: rgba(14, 24, 38, 0.88);
  padding: 0.75rem 1rem;
  border-radius: 1rem;
}

.stats__inventory-list strong {
  display: block;
}

.stats__inventory-list span {
  display: block;
  font-size: 0.75rem;
  color: rgba(240, 247, 255, 0.58);
}

.stats__inventory-meta {
  display: flex;
  flex-direction: column;
  align-items: flex-end;
  gap: 0.2rem;
}

.stats__empty {
  margin: 0;
  padding: 1rem 1.25rem;
  border-radius: 1rem;
  border: 1px dashed rgba(122, 203, 255, 0.18);
  background: rgba(11, 18, 30, 0.7);
  color: rgba(240, 247, 255, 0.65);
  text-align: center;
}

.stats__empty--error {
  border-color: rgba(255, 119, 140, 0.35);
  color: #ff9cab;
}

@media (max-width: 960px) {
  .stats {
    padding: 2rem 1.5rem;
  }

  .stats__header {
    flex-direction: column;
    align-items: stretch;
  }

  .stats__refresh {
    align-self: flex-start;
  }
}

.exports {
  display: flex;
  flex-direction: column;
  gap: 1.75rem;
  padding: 2.5rem 3rem 3rem;
  background: rgba(8, 14, 24, 0.92);
  border-radius: 1.5rem;
  border: 1px solid rgba(122, 203, 255, 0.12);
  box-shadow: 0 28px 70px rgba(0, 0, 0, 0.35);
}

.exports__header {
  display: flex;
  justify-content: space-between;
  align-items: flex-start;
  gap: 1.5rem;
}

.exports__header h1 {
  margin: 0;
  font-size: 1.5rem;
  letter-spacing: 0.08em;
  text-transform: uppercase;
}

.exports__header p {
  margin: 0.45rem 0 0;
  color: rgba(240, 247, 255, 0.68);
  max-width: 60ch;
}

.exports__header-actions {
  display: flex;
  gap: 0.75rem;
}

.exports__header-actions button {
  border-radius: 999px;
  border: 1px solid rgba(122, 203, 255, 0.2);
  padding: 0.65rem 1.4rem;
  background: rgba(10, 18, 32, 0.85);
  color: #f0f7ff;
  cursor: pointer;
  font-weight: 600;
  transition: border 0.2s ease, background 0.2s ease;
}

.exports__header-actions button:disabled {
  opacity: 0.55;
  cursor: default;
}

.exports__danger {
  border-color: rgba(255, 119, 140, 0.4) !important;
  background: rgba(255, 119, 140, 0.15) !important;
  color: #ffb6c3 !important;
}

.exports__layout {
  display: grid;
  grid-template-columns: minmax(240px, 280px) minmax(0, 1fr);
  gap: 1.75rem;
}

.exports__presets {
  background: rgba(10, 18, 30, 0.88);
  border-radius: 1.35rem;
  border: 1px solid rgba(122, 203, 255, 0.12);
  padding: 1.4rem 1.5rem;
  display: flex;
  flex-direction: column;
  gap: 1rem;
}

.exports__presets h2 {
  margin: 0;
  font-size: 0.95rem;
  letter-spacing: 0.08em;
  text-transform: uppercase;
  color: rgba(240, 247, 255, 0.6);
}

.exports__presets ul {
  margin: 0;
  padding: 0;
  list-style: none;
  display: flex;
  flex-direction: column;
  gap: 0.6rem;
}

.exports__preset {
  width: 100%;
  border-radius: 1rem;
  border: 1px solid rgba(122, 203, 255, 0.12);
  background: rgba(12, 22, 36, 0.9);
  color: #f0f7ff;
  padding: 0.75rem 0.9rem;
  display: flex;
  flex-direction: column;
  gap: 0.3rem;
  text-align: left;
  cursor: pointer;
  transition: border 0.2s ease, background 0.2s ease;
}

.exports__preset--active {
  border-color: rgba(122, 203, 255, 0.4);
  box-shadow: 0 16px 32px rgba(122, 203, 255, 0.18);
}

.exports__preset strong {
  font-size: 0.95rem;
}

.exports__preset span {
  font-size: 0.75rem;
  color: rgba(240, 247, 255, 0.6);
}

.exports__main {
  display: flex;
  flex-direction: column;
  gap: 1.5rem;
}

.exports__form {
  background: rgba(10, 18, 30, 0.9);
  border-radius: 1.35rem;
  border: 1px solid rgba(122, 203, 255, 0.12);
  padding: 1.5rem 1.75rem;
  display: flex;
  flex-direction: column;
  gap: 1.2rem;
}

.exports__field span {
  display: block;
  margin-bottom: 0.4rem;
  font-size: 0.75rem;
  text-transform: uppercase;
  letter-spacing: 0.08em;
  color: rgba(240, 247, 255, 0.6);
}

.exports__field input {
  width: 100%;
  border-radius: 0.9rem;
  border: 1px solid rgba(122, 203, 255, 0.22);
  background: rgba(12, 20, 34, 0.85);
  color: #f0f7ff;
  padding: 0.65rem 0.9rem;
}

.exports__fieldset {
  border: 1px solid rgba(122, 203, 255, 0.14);
  border-radius: 1.1rem;
  padding: 1.1rem 1.25rem;
  display: flex;
  flex-direction: column;
  gap: 0.8rem;
}

.exports__fieldset legend {
  padding: 0 0.35rem;
  font-size: 0.75rem;
  text-transform: uppercase;
  letter-spacing: 0.08em;
  color: rgba(240, 247, 255, 0.6);
}

.exports__options-row {
  display: flex;
  flex-wrap: wrap;
  gap: 0.9rem;
}

.exports__options-grid {
  display: grid;
  grid-template-columns: repeat(auto-fit, minmax(180px, 1fr));
  gap: 0.8rem;
}

.exports__section-card {
  display: flex;
  align-items: center;
  justify-content: space-between;
  gap: 0.6rem;
  padding: 0.65rem 0.85rem;
  border-radius: 0.8rem;
  background: rgba(122, 203, 255, 0.08);
  border: 1px solid rgba(122, 203, 255, 0.18);
}

.exports__options-row label,
.exports__options-grid label {
  display: flex;
  align-items: center;
  gap: 0.45rem;
  font-size: 0.85rem;
  color: rgba(240, 247, 255, 0.75);
}

.exports__form-actions {
  display: flex;
  justify-content: space-between;
  align-items: center;
  gap: 1rem;
}

.exports__form-actions button {
  border-radius: 999px;
  border: none;
  padding: 0.7rem 1.6rem;
  background: linear-gradient(135deg, rgba(122, 203, 255, 0.75), rgba(92, 169, 255, 0.85));
  color: #061120;
  font-weight: 600;
  cursor: pointer;
}

.exports__form-actions span {
  color: rgba(240, 247, 255, 0.6);
  font-size: 0.8rem;
}

.exports__preview {
  background: rgba(10, 18, 30, 0.92);
  border-radius: 1.35rem;
  border: 1px solid rgba(122, 203, 255, 0.12);
  padding: 1.5rem;
  display: flex;
  flex-direction: column;
  gap: 1rem;
}

.exports__preview header {
  display: flex;
  justify-content: space-between;
  align-items: flex-start;
  gap: 1.2rem;
}

.exports__preview h2 {
  margin: 0;
  font-size: 1rem;
  letter-spacing: 0.08em;
  text-transform: uppercase;
}

.exports__preview p {
  margin: 0.35rem 0 0;
  color: rgba(240, 247, 255, 0.6);
  font-size: 0.8rem;
}

.exports__preview-actions {
  display: flex;
  gap: 0.65rem;
}

.exports__preview-actions button {
  border-radius: 999px;
  border: 1px solid rgba(122, 203, 255, 0.25);
  padding: 0.55rem 1.2rem;
  background: rgba(12, 20, 34, 0.85);
  color: #f0f7ff;
  cursor: pointer;
}

.exports__preview-actions button:disabled {
  opacity: 0.5;
  cursor: default;
}

.exports__preview-grid {
  display: grid;
  gap: 1rem;
  grid-template-columns: repeat(auto-fit, minmax(260px, 1fr));
}

.exports__preview-card {
  border-radius: 1rem;
  border: 1px solid rgba(122, 203, 255, 0.12);
  background: rgba(14, 24, 38, 0.88);
  padding: 1rem;
  display: flex;
  flex-direction: column;
  gap: 0.75rem;
}

.exports__preview-card-header {
  display: flex;
  justify-content: space-between;
  align-items: flex-start;
  gap: 0.75rem;
}

.exports__preview-card-header h3 {
  margin: 0;
  font-size: 0.95rem;
  letter-spacing: 0.06em;
  text-transform: uppercase;
}

.exports__preview-card-controls {
  display: flex;
  align-items: center;
  gap: 0.75rem;
}

.exports__preview-format {
  display: inline-flex;
  gap: 0.45rem;
}

.exports__preview-format-btn {
  border-radius: 999px;
  border: 1px solid rgba(122, 203, 255, 0.25);
  padding: 0.35rem 0.85rem;
  background: rgba(12, 20, 34, 0.75);
  color: #f0f7ff;
  cursor: pointer;
  font-size: 0.72rem;
  letter-spacing: 0.08em;
  text-transform: uppercase;
}

.exports__preview-format-btn--active {
  background: rgba(34, 121, 189, 0.85);
  border-color: rgba(122, 203, 255, 0.6);
}

.exports__preview-format-btn:disabled {
  opacity: 0.5;
  cursor: default;
}

.exports__preview-spoiler {
  display: inline-flex;
  align-items: center;
  gap: 0.4rem;
  font-size: 0.72rem;
  letter-spacing: 0.08em;
  text-transform: uppercase;
  color: rgba(240, 247, 255, 0.7);
}

.exports__preview-pane {
  border-radius: 1rem;
  border: 1px solid rgba(122, 203, 255, 0.12);
  padding: 1rem 1.2rem;
  background: rgba(10, 18, 30, 0.78);
  max-height: 480px;
  overflow: auto;
}

.exports__preview-markdown {
  color: #f0f7ff;
  font-size: 0.85rem;
  line-height: 1.55;
}

.exports__preview-markdown h1,
.exports__preview-markdown h2,
.exports__preview-markdown h3 {
  margin-top: 0;
}

.exports__preview-code {
  margin: 0;
  color: #f0f7ff;
  white-space: pre-wrap;
  font-family: "Fira Code", "Cascadia Mono", "Menlo", monospace;
  font-size: 0.82rem;
  line-height: 1.55;
}

.exports__spoiler {
  border: 1px solid rgba(122, 203, 255, 0.2);
  border-radius: 0.75rem;
  padding: 0.5rem 0.75rem;
  margin: 0;
}

.exports__spoiler > summary {
  cursor: pointer;
  font-weight: 600;
  color: rgba(240, 247, 255, 0.8);
}

.exports__empty {
  margin: 0;
  padding: 1.2rem;
  border-radius: 1.1rem;
  border: 1px dashed rgba(122, 203, 255, 0.18);
  background: rgba(11, 18, 30, 0.7);
  color: rgba(240, 247, 255, 0.65);
  text-align: center;
}

.panel-heading {
  display: flex;
  align-items: center;
  justify-content: space-between;
  gap: 1rem;
  margin-bottom: 1rem;
}

.panel-heading__actions {
  display: flex;
  flex-wrap: wrap;
  gap: 0.5rem;
}

.preset-list {
  list-style: none;
  margin: 0;
  padding: 0;
  display: flex;
  flex-direction: column;
  gap: 0.75rem;
}

.preset-card {
  padding: 1rem 1.25rem;
  border-radius: 1rem;
  background: rgba(122, 203, 255, 0.08);
  border: 1px solid rgba(122, 203, 255, 0.16);
  display: flex;
  flex-direction: column;
  gap: 0.75rem;
  box-shadow: inset 0 0 0 1px rgba(12, 18, 30, 0.35);
}

.preset-card__header {
  display: flex;
  justify-content: space-between;
  align-items: baseline;
  gap: 0.75rem;
  color: rgba(240, 247, 255, 0.9);
}

.preset-card__header time {
  font-weight: 600;
}

.preset-card__seed {
  display: block;
  margin-top: 0.2rem;
  font-size: 0.85rem;
  color: rgba(240, 247, 255, 0.6);
}

.preset-card__scope {
  font-size: 0.8rem;
  text-transform: uppercase;
  letter-spacing: 0.08em;
  color: rgba(240, 247, 255, 0.58);
}

.preset-card__meta {
  display: flex;
  flex-wrap: wrap;
  gap: 0.6rem;
  font-size: 0.85rem;
  color: rgba(240, 247, 255, 0.72);
}

.preset-card__actions {
  display: flex;
  flex-wrap: wrap;
  gap: 0.5rem;
}

.history-timeline {
  position: relative;
  display: flex;
  flex-direction: column;
  gap: 1.5rem;
  margin: 0;
  padding: 0.5rem 0 0.5rem 0;
}

.history-timeline::before {
  content: "";
  position: absolute;
  left: 12px;
  top: 0;
  bottom: 0;
  width: 2px;
  background: linear-gradient(180deg, rgba(122, 203, 255, 0.28), rgba(122, 203, 255, 0));
}

.history-timeline__item {
  position: relative;
  padding-left: 2.5rem;
}

.history-timeline__marker {
  position: absolute;
  left: 3px;
  top: 0.9rem;
  width: 18px;
  height: 18px;
  border-radius: 999px;
  background: rgba(122, 203, 255, 0.3);
  border: 2px solid rgba(122, 203, 255, 0.85);
  box-shadow: 0 0 16px rgba(122, 203, 255, 0.45);
}

.history-timeline__content {
  background: rgba(10, 16, 24, 0.58);
  border: 1px solid rgba(122, 203, 255, 0.18);
  border-radius: 1rem;
  padding: 1rem 1.25rem;
  display: flex;
  flex-direction: column;
  gap: 0.85rem;
  box-shadow: 0 12px 28px rgba(0, 0, 0, 0.32);
}

.history-timeline__header {
  display: flex;
  justify-content: space-between;
  align-items: baseline;
  gap: 0.75rem;
  color: rgba(240, 247, 255, 0.92);
}

.history-timeline__seed {
  display: block;
  margin-top: 0.15rem;
  font-size: 0.85rem;
  color: rgba(240, 247, 255, 0.6);
}

.history-timeline__run {
  font-size: 0.75rem;
  letter-spacing: 0.12em;
  text-transform: uppercase;
  color: rgba(240, 247, 255, 0.55);
}

.history-timeline__meta {
  display: flex;
  flex-wrap: wrap;
  gap: 0.6rem;
  font-size: 0.85rem;
  color: rgba(240, 247, 255, 0.74);
}

.history-picks-table {
  width: 100%;
  border-collapse: collapse;
  border-spacing: 0;
  font-size: 0.85rem;
  color: rgba(240, 247, 255, 0.88);
}

.history-picks-table th,
.history-picks-table td {
  padding: 0.45rem 0.6rem;
  border-bottom: 1px solid rgba(122, 203, 255, 0.12);
  text-align: left;
}

.history-picks-table th {
  font-size: 0.75rem;
  font-weight: 600;
  letter-spacing: 0.08em;
  text-transform: uppercase;
  color: rgba(240, 247, 255, 0.6);
}

.history-picks-table tr:last-of-type td {
  border-bottom: none;
}

.toast-viewport {
  position: fixed;
  right: 1.5rem;
  bottom: 1.5rem;
  display: flex;
  flex-direction: column;
  gap: 0.75rem;
  z-index: 1200;
}

.toast {
  min-width: 220px;
  padding: 0.8rem 1rem;
  border-radius: 0.85rem;
  display: flex;
  align-items: center;
  justify-content: space-between;
  gap: 0.75rem;
  box-shadow: 0 18px 40px rgba(0, 0, 0, 0.38);
  border: 1px solid transparent;
  font-size: 0.9rem;
}

.toast button {
  border: none;
  background: transparent;
  color: inherit;
  font-size: 1.1rem;
  line-height: 1;
  cursor: pointer;
  opacity: 0.6;
  transition: opacity 0.2s ease;
}

.toast button:hover {
  opacity: 1;
}

.toast--info {
  background: rgba(20, 36, 62, 0.92);
  border-color: rgba(122, 203, 255, 0.6);
}

.toast--success {
  background: rgba(29, 68, 62, 0.92);
  border-color: rgba(78, 205, 196, 0.65);
}

.toast--error {
  background: rgba(78, 18, 32, 0.92);
  border-color: rgba(255, 99, 132, 0.65);
}

@media (max-width: 1040px) {
  .exports {
    padding: 2rem 1.5rem;
  }

  .exports__layout {
    grid-template-columns: minmax(0, 1fr);
  }

  .exports__header {
    flex-direction: column;
    align-items: stretch;
  }

  .exports__header-actions {
    justify-content: flex-start;
  }
}

@media (max-width: 1280px) {
  .hub-shell {
    grid-template-columns: 220px minmax(0, 1fr);
  }

  .help-pane {
    display: none;
  }
}

@media (max-width: 960px) {
  .hub-shell {
    grid-template-columns: minmax(0, 1fr);
  }

  .jmh-nav {
    display: none;
  }

  .hub-header {
    flex-direction: column;
    align-items: stretch;
  }

  .hub-header__actions {
    flex-direction: column;
    align-items: stretch;
  }

  .jmh-search {
    width: 100%;
  }

  .hub-grid {
    grid-template-columns: minmax(0, 1fr);
  }
}
<|MERGE_RESOLUTION|>--- conflicted
+++ resolved
@@ -278,21 +278,12 @@
   display: grid;
   grid-template-columns: 240px minmax(0, 1fr) auto;
   min-height: 100vh;
-<<<<<<< HEAD
-  background: linear-gradient(180deg, rgba(9, 19, 36, 0.88) 0%, rgba(8, 12, 20, 0.96) 100%);
-  background-color: rgba(8, 12, 20, 0.94);
-  border: 1px solid rgba(122, 203, 255, 0.06);
-  box-shadow: 0 30px 80px rgba(5, 8, 15, 0.65);
-  backdrop-filter: blur(28px);
-  -webkit-backdrop-filter: blur(28px);
-=======
   background: var(--app-shell-background);
 }
 
 .hub-shell--theme-solstice,
 .hub-shell[data-theme="solstice"] {
   background: linear-gradient(180deg, rgba(40, 18, 8, 0.9) 0%, rgba(10, 6, 12, 0.96) 100%);
->>>>>>> 57f04749
 }
 
 .hub-main {

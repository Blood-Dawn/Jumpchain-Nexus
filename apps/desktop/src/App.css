.logo.vite:hover {
  filter: drop-shadow(0 0 2em #747bff);
}

.logo.react:hover {
  filter: drop-shadow(0 0 2em #61dafb);
}
/*
MIT License

Copyright (c) 2025 Age-Of-Ages

Permission is hereby granted, free of charge, to any person obtaining a copy
of this software and associated documentation files (the "Software"), to deal
in the Software without restriction, including without limitation the rights
to use, copy, modify, merge, publish, distribute, sublicense, and/or sell
copies of the Software, and to permit persons to do so, subject to the
following conditions:

The above copyright notice and this permission notice shall be included in all
copies or substantial portions of the Software.

THE SOFTWARE IS PROVIDED "AS IS", WITHOUT WARRANTY OF ANY KIND, EXPRESS OR
IMPLIED, INCLUDING BUT NOT LIMITED TO THE WARRANTIES OF MERCHANTABILITY,
FITNESS FOR A PARTICULAR PURPOSE AND NONINFRINGEMENT. IN NO EVENT SHALL THE
AUTHORS OR COPYRIGHT HOLDERS BE LIABLE FOR ANY CLAIM, DAMAGES OR OTHER
LIABILITY, WHETHER IN AN ACTION OF CONTRACT, TORT OR OTHERWISE, ARISING FROM,
OUT OF OR IN CONNECTION WITH THE SOFTWARE OR THE USE OR OTHER DEALINGS IN THE
SOFTWARE.
*/

:root {
  color-scheme: dark;
  font-family: "Inter", "Segoe UI", system-ui, -apple-system, sans-serif;
  font-size: 16px;
  line-height: 1.5;
  font-weight: 400;
  background-color: #05080f;
  color: #f0f7ff;
  font-synthesis: none;
  text-rendering: optimizeLegibility;
  -webkit-font-smoothing: antialiased;
  -moz-osx-font-smoothing: grayscale;
  -webkit-text-size-adjust: 100%;
}

body {
  margin: 0;
  background: radial-gradient(circle at top, rgba(40, 64, 120, 0.45), transparent 60%), #05080f;
}

#root {
  min-height: 100vh;
}

.app-loading {
  min-height: 100vh;
  display: grid;
  place-items: center;
  color: rgba(240, 247, 255, 0.75);
  font-size: 1.1rem;
  letter-spacing: 0.08em;
}

.module-placeholder {
  display: flex;
  flex-direction: column;
  gap: 1rem;
  padding: 3rem;
  background: rgba(10, 16, 24, 0.85);
  border: 1px solid rgba(122, 203, 255, 0.12);
  border-radius: 1.5rem;
  box-shadow: 0 20px 60px rgba(0, 0, 0, 0.35);
}

.module-placeholder header h1 {
  margin: 0;
  font-size: 1.4rem;
  letter-spacing: 0.05em;
  text-transform: uppercase;
}

.module-placeholder header p {
  margin: 0.35rem 0 0;
  color: rgba(240, 247, 255, 0.65);
}

.module-placeholder p {
  color: rgba(240, 247, 255, 0.72);
  max-width: 60ch;
}

a {
  color: #7acbff;
  text-decoration: none;
}

a:hover {
  text-decoration: underline;
}

.hub-shell {
  display: grid;
  grid-template-columns: 240px minmax(0, 1fr) auto;
  min-height: 100vh;
  background: linear-gradient(180deg, rgba(9, 19, 36, 0.85) 0%, rgba(8, 12, 20, 0.95) 100%);
}

.hub-main {
  position: relative;
  display: flex;
  flex-direction: column;
  gap: 1.5rem;
  padding: 2rem 2.5rem 3rem;
}

.hub-header {
  position: relative;
  display: flex;
  justify-content: space-between;
  gap: 2rem;
  align-items: flex-start;
  padding: 1.75rem 2rem;
  border-radius: 1.75rem;
  background:
    radial-gradient(120% 150% at 0% 0%, rgba(91, 115, 255, 0.38), transparent 65%),
    radial-gradient(120% 120% at 100% 18%, rgba(78, 205, 196, 0.28), transparent 70%),
    linear-gradient(140deg, rgba(13, 17, 32, 0.9), rgba(10, 14, 26, 0.65));
  border: 1px solid rgba(122, 203, 255, 0.18);
  box-shadow: 0 28px 64px rgba(8, 12, 24, 0.45);
  overflow: hidden;
  isolation: isolate;
}

.hub-header__art {
  position: absolute;
  inset: 0;
  z-index: 0;
  pointer-events: none;
  opacity: 0.9;
}

.hub-header__art svg {
  width: 100%;
  height: 100%;
  display: block;
}

.hub-header__art-glow {
  fill: url(#hubHeaderGlow);
  filter: drop-shadow(0 0 42px rgba(122, 203, 255, 0.6));
}

.hub-header__art-orbs {
  animation: hubHeaderParallax 18s ease-in-out infinite;
  transform-origin: center;
}

.hub-header__art-particles {
  animation: hubHeaderParallaxReverse 26s ease-in-out infinite;
  transform-origin: center;
}

.hub-header > :not(.hub-header__art) {
  position: relative;
  z-index: 1;
}

.hub-header__title h1 {
  margin: 0;
  font-size: 1.6rem;
  letter-spacing: 0.06em;
  text-transform: uppercase;
}

.hub-header__title p {
  margin: 0.35rem 0 0;
  color: rgba(240, 247, 255, 0.68);
  max-width: 38ch;
}

.hub-header__actions {
  display: flex;
  gap: 1rem;
  align-items: center;
}

@keyframes hubHeaderParallax {
  0% {
    transform: translate3d(-2%, -1%, 0) scale(1);
  }

  50% {
    transform: translate3d(3%, 2.5%, 0) scale(1.05);
  }

  100% {
    transform: translate3d(-2%, -1%, 0) scale(1);
  }
}

@keyframes hubHeaderParallaxReverse {
  0% {
    transform: translate3d(2%, 1%, 0) scale(1);
  }

  50% {
    transform: translate3d(-3%, -2%, 0) scale(0.98);
  }

  100% {
    transform: translate3d(2%, 1%, 0) scale(1);
  }
}

.hub-header__cta {
  padding: 0.6rem 1.1rem;
  border-radius: 999px;
  border: none;
  background: linear-gradient(135deg, #4ecdc4, #5b73ff);
  color: #0d1120;
  font-weight: 600;
  box-shadow: 0 8px 20px rgba(78, 205, 196, 0.25);
  cursor: pointer;
  transition: transform 0.2s ease, box-shadow 0.2s ease;
}

.hub-header__cta:hover:not(:disabled) {
  transform: translateY(-1px);
  box-shadow: 0 12px 26px rgba(78, 205, 196, 0.35);
}

.hub-header__cta:disabled {
  opacity: 0.6;
  cursor: wait;
}

.hub-header__help-toggle {
  border: 1px solid rgba(122, 203, 255, 0.35);
  border-radius: 999px;
  padding: 0.6rem 1.3rem;
  background: rgba(122, 203, 255, 0.12);
  color: #f0f7ff;
}

.hub-header__help-toggle:hover:not(:disabled) {
  background: rgba(122, 203, 255, 0.22);
  transform: translateY(-1px);
}

.hub-grid {
  display: grid;
  grid-template-columns: minmax(0, 2fr) minmax(260px, 1fr);
  gap: 1.5rem;
}

.hub-grid__timeline,
.hub-grid__next,
.hub-notes {
  background: rgba(10, 16, 24, 0.85);
  border: 1px solid rgba(122, 203, 255, 0.08);
  border-radius: 1.25rem;
  box-shadow: 0 16px 48px rgba(0, 0, 0, 0.35);
  overflow: hidden;
}

.hub-build {
  margin-top: 1.5rem;
  padding: 1.75rem;
  background: rgba(10, 16, 24, 0.85);
  border: 1px solid rgba(122, 203, 255, 0.08);
  border-radius: 1.25rem;
  box-shadow: 0 16px 48px rgba(0, 0, 0, 0.35);
  display: flex;
  flex-direction: column;
  gap: 1.5rem;
}

.hub-build__header {
  display: flex;
  justify-content: space-between;
  align-items: flex-start;
  gap: 1.5rem;
}

.hub-build__header h2 {
  margin: 0;
  font-size: 1.5rem;
}

.hub-build__header p {
  margin: 0.35rem 0 0;
  color: rgba(240, 247, 255, 0.6);
}

.hub-build__controls {
  display: flex;
  flex-wrap: wrap;
  gap: 1.5rem;
  align-items: center;
}

.hub-build__jump-select {
  display: flex;
  flex-direction: column;
  gap: 0.35rem;
  font-size: 0.85rem;
  color: rgba(240, 247, 255, 0.7);
}

.hub-build__jump-select select {
  background: rgba(7, 12, 20, 0.75);
  border: 1px solid rgba(122, 203, 255, 0.25);
  border-radius: 0.75rem;
  padding: 0.55rem 0.9rem;
  color: #f0f7ff;
}

.hub-build__budget {
  display: grid;
  grid-template-columns: repeat(auto-fit, minmax(120px, 1fr));
  gap: 0.75rem 1.25rem;
  background: rgba(7, 12, 20, 0.65);
  border-radius: 0.9rem;
  padding: 0.85rem 1rem;
  border: 1px solid rgba(122, 203, 255, 0.12);
  font-size: 0.85rem;
}

.hub-build__budget span {
  display: block;
  color: rgba(240, 247, 255, 0.6);
}

.hub-build__budget strong {
  display: block;
  font-size: 1rem;
  color: #f0f7ff;
}

.hub-build__budget .negative {
  color: #f97070;
}

.hub-build__empty {
  margin: 0;
  padding: 1.5rem;
  background: rgba(7, 12, 20, 0.7);
  border: 1px dashed rgba(122, 203, 255, 0.3);
  border-radius: 1rem;
  text-align: center;
  color: rgba(240, 247, 255, 0.65);
}

.asset-tabs {
  display: flex;
  justify-content: space-between;
  align-items: center;
  gap: 1.25rem;
  flex-wrap: wrap;
}

.asset-tabs nav {
  display: flex;
  flex-wrap: wrap;
  gap: 0.75rem;
}

.asset-tabs button {
  border: 1px solid rgba(122, 203, 255, 0.2);
  border-radius: 999px;
  padding: 0.5rem 1rem;
  background: rgba(7, 12, 20, 0.6);
  color: #f0f7ff;
  transition: background 0.2s ease, transform 0.2s ease;
}

.asset-tabs button:hover:not(:disabled) {
  background: rgba(122, 203, 255, 0.2);
  transform: translateY(-1px);
}

.asset-tabs button.active {
  background: rgba(122, 203, 255, 0.35);
  color: #06111f;
  font-weight: 600;
}

.asset-tabs > button {
  margin-left: auto;
  background: linear-gradient(135deg, #4ecdc4, #2b9cd8);
  border: none;
  color: #06111f;
  font-weight: 600;
}

.asset-board {
  display: grid;
  grid-template-columns: minmax(220px, 1fr) minmax(0, 2fr);
  gap: 1.5rem;
}

.asset-board__list,
.asset-board__details {
  background: linear-gradient(140deg, rgba(7, 14, 24, 0.85), rgba(12, 30, 44, 0.72));
  border: 1px solid rgba(122, 203, 255, 0.18);
  border-radius: 1rem;
  padding: 1.25rem;
  box-shadow: 0 18px 34px rgba(3, 10, 19, 0.35);
}

.asset-board__list ul {
  list-style: none;
  margin: 0;
  padding: 0;
  display: flex;
  flex-direction: column;
  gap: 0.75rem;
}

.asset-board__list li {
  display: flex;
<<<<<<< HEAD
  align-items: center;
  gap: 0.65rem;
  border: 1px solid transparent;
  border-radius: 0.85rem;
  background: rgba(10, 16, 24, 0.6);
  transition: border-color 0.2s ease, background 0.2s ease;
}

.asset-board__list li:hover {
  border-color: rgba(122, 203, 255, 0.22);
  background: rgba(122, 203, 255, 0.14);
=======
  align-items: stretch;
  gap: 0.5rem;
  border: 1px solid rgba(122, 203, 255, 0.08);
  border-radius: 0.85rem;
  background: linear-gradient(135deg, rgba(9, 18, 30, 0.82), rgba(6, 16, 28, 0.74));
  transition: border-color 0.2s ease, background 0.2s ease, box-shadow 0.2s ease;
>>>>>>> 28fc3933
}

.asset-board__list li.selected {
  border-color: rgba(122, 203, 255, 0.45);
  background: linear-gradient(135deg, rgba(44, 110, 172, 0.55), rgba(18, 52, 94, 0.62));
  box-shadow: 0 12px 28px rgba(16, 42, 76, 0.45);
}

.asset-board__list li:hover {
  border-color: rgba(122, 203, 255, 0.3);
  box-shadow: 0 14px 30px rgba(10, 28, 48, 0.4);
}

.asset-board__list li.dragging {
  box-shadow: 0 12px 28px rgba(6, 17, 31, 0.45);
  opacity: 0.92;
}

.asset-board__drag-handle {
  display: inline-flex;
  align-items: center;
  justify-content: center;
  padding: 0 0.7rem;
  background: none;
  border: none;
  color: rgba(240, 247, 255, 0.65);
  cursor: grab;
  flex-shrink: 0;
}

.asset-board__drag-handle span {
  pointer-events: none;
  font-size: 1.1rem;
  letter-spacing: 0.2rem;
}

.asset-board__drag-handle:focus-visible {
  outline: 2px solid rgba(122, 203, 255, 0.75);
  outline-offset: 2px;
}

.asset-board__drag-handle:active {
  cursor: grabbing;
}

.asset-board__drag-handle:disabled {
  cursor: not-allowed;
  opacity: 0.35;
}

.asset-board__icon {
  display: inline-flex;
  align-items: center;
  justify-content: center;
  width: 2.4rem;
  height: 2.4rem;
  border-radius: 0.75rem;
  background: rgba(122, 203, 255, 0.1);
  color: rgba(240, 247, 255, 0.88);
  font-size: 1.2rem;
  flex-shrink: 0;
  transition: background 0.2s ease, color 0.2s ease;
}

.asset-board__list li.selected .asset-board__icon,
.asset-board__list li:hover .asset-board__icon {
  background: rgba(122, 203, 255, 0.22);
  color: #f0f7ff;
}

.asset-board__select {
  flex: 1;
  background: none;
  border: none;
  display: flex;
  flex-direction: column;
  align-items: flex-start;
  justify-content: center;
  text-align: left;
<<<<<<< HEAD
  padding: 0.75rem 1rem;
=======
  padding: 0.95rem 1.1rem;
>>>>>>> 28fc3933
  color: #f0f7ff;
  display: flex;
  flex-direction: column;
  gap: 0.55rem;
}

.asset-board__title {
  display: flex;
  align-items: center;
  gap: 0.45rem;
  font-weight: 600;
  font-size: 0.95rem;
  letter-spacing: 0.01em;
}

.asset-board__meta {
  display: flex;
  align-items: center;
  flex-wrap: wrap;
  gap: 0.5rem;
}

.asset-board__meta small {
  display: inline-flex;
  align-items: center;
  color: rgba(240, 247, 255, 0.7);
  margin-top: 0;
  font-size: 0.8rem;
  letter-spacing: 0.03em;
}

.asset-board__badges {
  display: flex;
  align-items: center;
  flex-wrap: wrap;
  gap: 0.35rem;
}

.asset-board__badge {
  display: inline-flex;
  align-items: center;
  padding: 0.2rem 0.6rem;
  border-radius: 999px;
  font-size: 0.7rem;
  font-weight: 600;
  letter-spacing: 0.08em;
  text-transform: uppercase;
  color: #06111f;
  background: rgba(122, 203, 255, 0.2);
  border: 1px solid rgba(240, 247, 255, 0.18);
  box-shadow: 0 6px 14px rgba(6, 17, 31, 0.35);
  white-space: nowrap;
}

.asset-board__badge--discounted {
  background: linear-gradient(135deg, #ffe29d, #ffb347);
  border-color: rgba(255, 196, 120, 0.65);
  color: #3b2500;
}

.asset-board__badge--import {
  background: linear-gradient(135deg, #d7c0ff, #9d8bff);
  border-color: rgba(185, 150, 255, 0.65);
  color: #1f0f4d;
}

.asset-board__badge--stipend {
  background: linear-gradient(135deg, #9ef8e6, #41c6b5);
  border-color: rgba(135, 233, 208, 0.65);
  color: #003d34;
}

.asset-board__legend {
  margin-top: 1.25rem;
  padding: 0.9rem 1.1rem;
  border-radius: 0.9rem;
  background: rgba(8, 18, 30, 0.55);
  border: 1px solid rgba(122, 203, 255, 0.16);
  display: flex;
  flex-direction: column;
  gap: 0.65rem;
}

.asset-board__legend p {
  margin: 0;
  font-size: 0.75rem;
  letter-spacing: 0.12em;
  text-transform: uppercase;
  color: rgba(240, 247, 255, 0.55);
}

.asset-board__legend ul {
  list-style: none;
  margin: 0;
  padding: 0;
  display: flex;
  flex-direction: column;
  gap: 0.5rem;
}

.asset-board__legend li {
  display: flex;
  flex-wrap: wrap;
  align-items: center;
  gap: 0.5rem;
  color: rgba(240, 247, 255, 0.72);
}

.asset-board__legend li small {
  margin: 0;
  color: rgba(240, 247, 255, 0.6);
}

.asset-board__select:focus-visible {
  outline: 2px solid rgba(122, 203, 255, 0.75);
  outline-offset: 2px;
  border-radius: 0.65rem;
}

.asset-board__empty {
  margin: 0;
  padding: 1.5rem;
  text-align: center;
  color: rgba(240, 247, 255, 0.65);
}

.asset-board__empty button {
  margin-top: 0.85rem;
  padding: 0.6rem 1.4rem;
  border-radius: 999px;
  border: none;
  background: linear-gradient(135deg, #4ecdc4, #2b9cd8);
  color: #06111f;
  font-weight: 600;
}

.asset-form {
  display: flex;
  flex-direction: column;
  gap: 1.25rem;
}

.asset-form__grid {
  display: grid;
  grid-template-columns: repeat(auto-fit, minmax(160px, 1fr));
  gap: 1rem;
}

.asset-form label span {
  display: block;
  margin-bottom: 0.35rem;
  font-size: 0.85rem;
  color: rgba(240, 247, 255, 0.7);
}

.asset-form input,
.asset-form select,
.asset-form textarea {
  width: 100%;
  border-radius: 0.75rem;
  border: 1px solid rgba(122, 203, 255, 0.25);
  background: rgba(10, 16, 24, 0.75);
  color: #f0f7ff;
  padding: 0.55rem 0.8rem;
}

.asset-form textarea {
  resize: vertical;
  min-height: 96px;
}

.asset-form__checkbox {
  display: flex;
  align-items: center;
  gap: 0.5rem;
  padding-top: 1.6rem;
}

.asset-form__notes textarea {
  min-height: 120px;
}

.asset-form__references {
  background: rgba(10, 16, 24, 0.6);
  border: 1px solid rgba(122, 203, 255, 0.18);
  border-radius: 1rem;
  padding: 1rem 1.2rem;
  display: grid;
  gap: 0.75rem;
}

.asset-form__references header {
  display: grid;
  gap: 0.25rem;
}

.asset-form__references header h3 {
  margin: 0;
  font-size: 1rem;
}

.asset-form__references header p,
.asset-form__references-status {
  margin: 0;
  font-size: 0.85rem;
  color: rgba(240, 247, 255, 0.6);
}

.asset-form__reference-chips {
  display: flex;
  flex-wrap: wrap;
  gap: 0.5rem;
}

.asset-form__reference-chip {
  border-radius: 0.75rem;
  border: 1px solid rgba(122, 203, 255, 0.25);
  background: rgba(122, 203, 255, 0.18);
  color: #06111f;
  padding: 0.45rem 0.8rem;
  display: inline-flex;
  flex-direction: column;
  gap: 0.2rem;
  cursor: pointer;
  text-align: left;
  max-width: 240px;
}

.asset-form__reference-chip span {
  font-weight: 600;
}

.asset-form__reference-chip small {
  font-size: 0.8rem;
  color: rgba(6, 17, 31, 0.7);
}

.asset-form__tags,
.asset-form__stipend {
  background: rgba(10, 16, 24, 0.6);
  border: 1px solid rgba(122, 203, 255, 0.18);
  border-radius: 1rem;
  padding: 1rem 1.2rem;
}

.asset-form__tags header,
.asset-form__stipend header {
  margin-bottom: 0.85rem;
}

.asset-form__tags h3,
.asset-form__stipend h3 {
  margin: 0;
  font-size: 1rem;
}

.asset-form__tags p,
.asset-form__stipend p {
  margin: 0.2rem 0 0;
  color: rgba(240, 247, 255, 0.6);
  font-size: 0.85rem;
}

.asset-form__tag-list {
  display: flex;
  flex-wrap: wrap;
  gap: 0.5rem;
}

.asset-tag {
  display: inline-flex;
  align-items: center;
  gap: 0.35rem;
  padding: 0.35rem 0.6rem;
  border-radius: 999px;
  background: rgba(122, 203, 255, 0.2);
  color: #06111f;
  font-weight: 600;
}

.asset-tag button {
  background: none;
  border: none;
  color: inherit;
  cursor: pointer;
}

.asset-form__tag-list input {
  flex: 1;
  min-width: 120px;
  padding: 0.45rem 0.75rem;
}

.asset-form__stipend-total {
  margin: 0;
  font-size: 0.9rem;
  color: rgba(240, 247, 255, 0.75);
}

.asset-form__stipend-total strong {
  margin-left: 0.35rem;
  color: #f0f7ff;
}

.asset-form__actions {
  display: flex;
  gap: 1rem;
  justify-content: flex-end;
}

.asset-form__actions button {
  padding: 0.65rem 1.6rem;
  border-radius: 999px;
  border: none;
  font-weight: 600;
  color: #06111f;
  background: linear-gradient(135deg, #4ecdc4, #2b9cd8);
}

.asset-form__actions button.danger {
  background: rgba(249, 112, 112, 0.2);
  color: #fbd4d4;
  border: 1px solid rgba(249, 112, 112, 0.35);
}

.asset-form__actions button:disabled {
  opacity: 0.6;
}

@media (max-width: 980px) {
  .asset-board {
    grid-template-columns: 1fr;
  }

  .hub-build__header {
    flex-direction: column;
  }

  .hub-build__controls {
    align-items: stretch;
  }
}

.hub-grid__timeline {
  min-height: 320px;
}

.hub-grid__next {
  display: flex;
  flex-direction: column;
}

.hub-notes {
  flex: 1;
  min-height: 420px;
}

.hub-loading,
.help-pane--loading {
  display: flex;
  align-items: center;
  justify-content: center;
  padding: 2rem;
  color: rgba(240, 247, 255, 0.6);
  font-size: 0.95rem;
}

.jmh-nav {
  display: flex;
  flex-direction: column;
  gap: 1rem;
  padding: 2.5rem 1.5rem;
  border-right: 1px solid rgba(122, 203, 255, 0.08);
  background: rgba(7, 12, 20, 0.7);
}

.jmh-nav__title {
  margin: 0;
  font-size: 1.3rem;
  letter-spacing: 0.1em;
  text-transform: uppercase;
}

.jmh-nav__filter {
  display: flex;
  flex-direction: column;
  gap: 0.35rem;
}

.jmh-nav__filter-label {
  font-size: 0.75rem;
  letter-spacing: 0.18em;
  text-transform: uppercase;
  color: rgba(240, 247, 255, 0.55);
}

.jmh-nav__filter-input {
  width: 100%;
  border: 1px solid rgba(122, 203, 255, 0.18);
  border-radius: 0.85rem;
  padding: 0.7rem 1rem;
  background: rgba(13, 21, 32, 0.85);
  color: #f0f7ff;
  font-size: 0.95rem;
  transition: border 0.15s ease, box-shadow 0.15s ease;
}

.jmh-nav__filter-input::placeholder {
  color: rgba(240, 247, 255, 0.4);
}

.jmh-nav__filter-input:focus-visible {
  outline: none;
  border-color: rgba(122, 203, 255, 0.65);
  box-shadow: 0 0 0 3px rgba(122, 203, 255, 0.25);
}

.jmh-nav__filter-hint {
  margin: 0;
  font-size: 0.75rem;
  color: rgba(240, 247, 255, 0.5);
}

.jmh-nav__filter-hint kbd {
  font-family: inherit;
  font-size: 0.75rem;
  padding: 0.1rem 0.45rem;
  border-radius: 0.4rem;
  background: rgba(122, 203, 255, 0.16);
  border: 1px solid rgba(122, 203, 255, 0.35);
  color: rgba(240, 247, 255, 0.85);
}

.jmh-nav__list {
  list-style: none;
  padding: 0;
  margin: 0;
  display: flex;
  flex-direction: column;
  gap: 0.75rem;
}

.jmh-nav__sections {
  display: flex;
  flex-direction: column;
  gap: 1.5rem;
}

.jmh-nav__section {
  display: flex;
  flex-direction: column;
  gap: 0.75rem;
}

.jmh-nav__section-title {
  margin: 0;
  font-size: 0.75rem;
  letter-spacing: 0.18em;
  text-transform: uppercase;
  color: rgba(240, 247, 255, 0.45);
}

.jmh-nav__button {
  width: 100%;
  text-align: left;
  border: 1px solid transparent;
  border-radius: 0.9rem;
  padding: 0.85rem 1rem;
  background: rgba(13, 21, 32, 0.8);
  color: rgba(240, 247, 255, 0.78);
  display: flex;
  flex-direction: column;
  gap: 0.25rem;
  text-decoration: none;
  transition: background 0.15s ease, border 0.15s ease;
}

.jmh-nav__button:hover {
  background: rgba(20, 31, 48, 0.9);
}

.jmh-nav__button--active {
  border-color: rgba(122, 203, 255, 0.65);
  color: #f0f7ff;
  background: rgba(31, 54, 92, 0.65);
}

.jmh-nav__label {
  font-weight: 600;
}

.jmh-nav__hint {
  font-size: 0.8rem;
  color: rgba(240, 247, 255, 0.55);
}

.jmh-nav__highlight {
  background: rgba(122, 203, 255, 0.25);
  color: #f0f7ff;
  padding: 0 0.15rem;
  border-radius: 0.2rem;
}

.jmh-nav__empty {
  margin: 0;
  font-size: 0.9rem;
  color: rgba(240, 247, 255, 0.6);
}

.timeline {
  padding: 1.5rem;
  display: flex;
  flex-direction: column;
  gap: 1.25rem;
}

.timeline__header {
  display: flex;
  justify-content: space-between;
  align-items: center;
}

.timeline__filters {
  display: flex;
  gap: 0.5rem;
}

.timeline__filters button {
  border: none;
  background: rgba(122, 203, 255, 0.12);
  color: #f0f7ff;
  border-radius: 999px;
  padding: 0.35rem 0.9rem;
}

.timeline__filters button.active {
  background: rgba(122, 203, 255, 0.25);
}

.timeline__empty {
  padding: 2rem;
  border-radius: 1rem;
  border: 1px dashed rgba(122, 203, 255, 0.2);
  background: rgba(11, 18, 28, 0.6);
  color: rgba(240, 247, 255, 0.7);
}

.timeline__row {
  padding-bottom: 1rem;
}

.recap-card {
  background: rgba(14, 22, 35, 0.85);
  border-radius: 1rem;
  padding: 1rem 1.25rem;
  border: 1px solid transparent;
  transition: border 0.15s ease, transform 0.15s ease;
}

.recap-card:hover {
  border-color: rgba(122, 203, 255, 0.35);
  transform: translateY(-2px);
}

.recap-card header {
  display: flex;
  justify-content: space-between;
  align-items: center;
  gap: 1rem;
}

.recap-card__meta {
  display: flex;
  align-items: center;
  gap: 0.5rem;
  color: rgba(240, 247, 255, 0.55);
}

.recap-card__badge {
  font-size: 0.7rem;
  padding: 0.25rem 0.6rem;
  border-radius: 999px;
  background: rgba(122, 203, 255, 0.25);
  letter-spacing: 0.08em;
}

.recap-card p {
  margin: 0.75rem 0 0;
  color: rgba(240, 247, 255, 0.75);
}

.next-actions {
  padding: 1.5rem;
  display: flex;
  flex-direction: column;
  gap: 1rem;
}

.next-actions__list {
  list-style: none;
  padding: 0;
  margin: 0;
  display: flex;
  flex-direction: column;
  gap: 0.75rem;
}

.next-actions__list li {
  display: flex;
  justify-content: space-between;
  gap: 1rem;
  align-items: center;
  background: rgba(16, 24, 38, 0.8);
  border-radius: 0.85rem;
  padding: 0.75rem 1rem;
}

.next-actions__list strong {
  display: block;
  margin-bottom: 0.25rem;
}

.next-actions__list time {
  font-size: 0.8rem;
  color: rgba(240, 247, 255, 0.6);
}

.next-actions__form {
  display: grid;
  grid-template-columns: minmax(0, 1fr) 150px 110px;
  gap: 0.75rem;
}

.next-actions__form input,
.next-actions__form button {
  border-radius: 0.75rem;
  border: 1px solid rgba(122, 203, 255, 0.18);
  background: rgba(13, 20, 32, 0.8);
  color: #f0f7ff;
  padding: 0.6rem 0.9rem;
}

.next-actions__form button:not(:disabled):hover {
  background: rgba(122, 203, 255, 0.22);
}

.next-actions__empty {
  margin: 0;
  padding: 1rem;
  border-radius: 0.85rem;
  border: 1px dashed rgba(122, 203, 255, 0.2);
  color: rgba(240, 247, 255, 0.6);
}

.jmh-search {
  position: relative;
}

.jmh-search__trigger {
  display: inline-flex;
  align-items: center;
  gap: 0.75rem;
  border: 1px solid rgba(122, 203, 255, 0.2);
  border-radius: 999px;
  padding: 0.5rem 0.85rem;
  background: rgba(16, 26, 41, 0.75);
  color: #f0f7ff;
  font-size: 0.95rem;
  cursor: pointer;
}

.jmh-search__trigger:hover {
  border-color: rgba(122, 203, 255, 0.35);
  background: rgba(18, 30, 47, 0.85);
}

.jmh-search__trigger kbd {
  font-family: inherit;
  font-size: 0.85rem;
  letter-spacing: 0.04em;
  padding: 0.15rem 0.5rem;
  border-radius: 0.5rem;
  background: rgba(122, 203, 255, 0.16);
  border: 1px solid rgba(122, 203, 255, 0.35);
  color: rgba(240, 247, 255, 0.85);
}

.jmh-search__overlay {
  position: fixed;
  inset: 0;
  background: rgba(5, 9, 16, 0.72);
  backdrop-filter: blur(6px);
  display: flex;
  align-items: flex-start;
  justify-content: center;
  padding: 4rem 1.5rem 2rem;
  z-index: 30;
}

.jmh-search__dialog {
  width: min(720px, 100%);
  max-height: min(80vh, 640px);
  display: flex;
  flex-direction: column;
  gap: 1rem;
  background: rgba(10, 16, 26, 0.98);
  border-radius: 1.25rem;
  border: 1px solid rgba(122, 203, 255, 0.18);
  box-shadow: 0 32px 72px rgba(0, 0, 0, 0.45);
  padding: 1.25rem 1.5rem 1.5rem;
}

.jmh-search__form {
  display: flex;
  gap: 0.75rem;
  border-radius: 0.85rem;
  border: 1px solid rgba(122, 203, 255, 0.18);
  background: rgba(16, 26, 41, 0.9);
  padding: 0.5rem 0.75rem;
}

.jmh-search__form:focus-within {
  border-color: rgba(122, 203, 255, 0.45);
}

.jmh-search__form input[type="search"] {
  flex: 1;
  background: transparent;
  border: none;
  color: #f0f7ff;
  font-size: 1rem;
}

.jmh-search__form input[type="search"]:focus {
  outline: none;
}

.jmh-search__form input[type="search"]::placeholder {
  color: rgba(240, 247, 255, 0.45);
}

.jmh-search__actions {
  display: flex;
  align-items: center;
  gap: 0.4rem;
}

.jmh-search__form button {
  border: none;
  border-radius: 999px;
  padding: 0.4rem 0.95rem;
  background: rgba(122, 203, 255, 0.22);
  color: #f0f7ff;
  cursor: pointer;
}

.jmh-search__form button:disabled {
  opacity: 0.6;
  cursor: progress;
}

.jmh-search__clear {
  background: transparent !important;
  color: rgba(240, 247, 255, 0.55) !important;
}

.jmh-search__hint {
  margin: 0;
  color: rgba(240, 247, 255, 0.6);
  font-size: 0.9rem;
}

.jmh-search__results {
  display: grid;
  gap: 1rem;
  overflow: auto;
  padding-right: 0.25rem;
}

.jmh-search__group h2 {
  margin: 0 0 0.4rem;
  font-size: 0.9rem;
  text-transform: uppercase;
  letter-spacing: 0.08em;
  color: rgba(240, 247, 255, 0.65);
}

.jmh-search__group ul {
  list-style: none;
  margin: 0;
  padding: 0;
  display: flex;
  flex-direction: column;
  gap: 0.6rem;
}

.jmh-search__result {
  width: 100%;
  text-align: left;
  border: 1px solid transparent;
  border-radius: 0.75rem;
  padding: 0.75rem;
  background: rgba(15, 24, 38, 0.85);
  color: #f0f7ff;
  cursor: pointer;
}

.jmh-search__result:hover,
.jmh-search__result:focus-visible {
  border-color: rgba(122, 203, 255, 0.35);
  outline: none;
}

.jmh-search__result--active {
  border-color: rgba(122, 203, 255, 0.5);
  background: rgba(18, 30, 47, 0.95);
  box-shadow: 0 0 0 1px rgba(122, 203, 255, 0.4);
}

.jmh-search__group li strong {
  display: block;
  margin-bottom: 0.25rem;
}

.jmh-search__group li span {
  display: block;
  font-size: 0.85rem;
  color: rgba(240, 247, 255, 0.55);
}

.jmh-search__empty {
  margin: 0;
  font-size: 0.85rem;
  color: rgba(240, 247, 255, 0.55);
}

.help-pane {
  width: 340px;
  display: flex;
  flex-direction: column;
  gap: 1rem;
  padding: 2rem 1.75rem 2.5rem;
  border-left: 1px solid rgba(122, 203, 255, 0.08);
  background: linear-gradient(180deg, rgba(16, 24, 38, 0.88) 0%, rgba(10, 16, 28, 0.95) 100%);
}

.help-pane__header {
  display: flex;
  justify-content: space-between;
  gap: 1rem;
  align-items: flex-start;
}

.help-pane__header h2 {
  margin: 0;
  font-size: 1.1rem;
}

.help-pane__header p {
  margin: 0.35rem 0 0;
  color: rgba(240, 247, 255, 0.6);
}

.help-pane__header button {
  border: none;
  border-radius: 999px;
  padding: 0.4rem 0.95rem;
  background: rgba(122, 203, 255, 0.18);
  color: #f0f7ff;
}

.help-pane__cta {
  display: flex;
  gap: 1rem;
  align-items: center;
  justify-content: space-between;
  padding: 1rem 1.2rem;
  border-radius: 1rem;
  border: 1px solid rgba(124, 241, 200, 0.3);
  background: rgba(14, 26, 36, 0.85);
  box-shadow: inset 0 0 0 1px rgba(10, 80, 105, 0.25);
}

.help-pane__cta h3 {
  margin: 0;
  font-size: 1rem;
  color: #c0f5ff;
}

.help-pane__cta p {
  margin: 0.35rem 0 0;
  color: rgba(240, 247, 255, 0.65);
  font-size: 0.9rem;
}

.help-pane__cta button {
  border-radius: 999px;
  border: none;
  padding: 0.6rem 1.2rem;
  background: linear-gradient(135deg, rgba(124, 241, 200, 0.75), rgba(92, 169, 255, 0.8));
  color: #05101a;
  font-weight: 600;
  cursor: pointer;
  transition: transform 0.2s ease, box-shadow 0.2s ease;
}

.help-pane__cta button:hover {
  transform: translateY(-1px);
  box-shadow: 0 10px 24px rgba(124, 241, 200, 0.24);
}

.help-pane__topics {
  display: flex;
  flex-wrap: wrap;
  gap: 0.5rem;
}

.help-pane__topics button {
  border: 1px solid transparent;
  border-radius: 999px;
  padding: 0.35rem 0.9rem;
  background: rgba(13, 21, 32, 0.8);
  color: rgba(240, 247, 255, 0.75);
}

.help-pane__topics button.active {
  border-color: rgba(122, 203, 255, 0.45);
  color: #f0f7ff;
}

.help-pane__content {
  flex: 1;
  overflow-y: auto;
  padding-right: 0.5rem;
  color: rgba(240, 247, 255, 0.8);
}

.help-pane__content h1,
.help-pane__content h2,
.help-pane__content h3 {
  margin-top: 1.2rem;
}

.help-pane__content p,
.help-pane__content li {
  line-height: 1.6;
}

.onboarding-overlay {
  position: fixed;
  inset: 0;
  backdrop-filter: blur(14px);
  background: rgba(5, 8, 15, 0.75);
  display: grid;
  place-items: center;
  z-index: 40;
}

.onboarding {
  width: min(720px, 90vw);
  background: rgba(10, 16, 28, 0.98);
  border-radius: 1.5rem;
  border: 1px solid rgba(122, 203, 255, 0.18);
  padding: 2.5rem;
  display: flex;
  flex-direction: column;
  gap: 1.5rem;
}

.onboarding header {
  position: relative;
  display: flex;
  flex-direction: column;
  gap: 0.35rem;
}

.onboarding header h1 {
  margin: 0;
  font-size: 1.4rem;
  letter-spacing: 0.05em;
}

.onboarding header p {
  margin: 0.5rem 0 0;
  color: rgba(240, 247, 255, 0.7);
}

.onboarding__close {
  position: absolute;
  top: -0.85rem;
  right: -0.85rem;
  width: 2.25rem;
  height: 2.25rem;
  border-radius: 50%;
  border: none;
  background: rgba(20, 40, 58, 0.7);
  color: #b6f6ff;
  font-size: 1.4rem;
  line-height: 2.25rem;
  text-align: center;
  cursor: pointer;
  transition: transform 0.2s ease, background 0.2s ease;
}

.onboarding__close:hover {
  transform: translateY(-1px);
  background: rgba(39, 118, 152, 0.85);
}

.onboarding__error {
  margin: 0;
  padding: 0.75rem 1rem;
  border-radius: 0.9rem;
  border: 1px solid rgba(255, 99, 132, 0.4);
  background: rgba(255, 99, 132, 0.16);
  color: #ff9cab;
}

.onboarding form {
  display: flex;
  flex-direction: column;
  gap: 1.25rem;
}

.onboarding__grid {
  display: grid;
  gap: 1rem;
  grid-template-columns: repeat(auto-fit, minmax(200px, 1fr));
}

.onboarding label,
.onboarding fieldset {
  display: flex;
  flex-direction: column;
  gap: 0.5rem;
  font-size: 0.95rem;
}

.onboarding input,
.onboarding textarea {
  border-radius: 0.9rem;
  border: 1px solid rgba(122, 203, 255, 0.22);
  background: rgba(14, 22, 35, 0.85);
  color: #f0f7ff;
  padding: 0.65rem 0.85rem;
}

.onboarding textarea {
  resize: vertical;
}

.onboarding__actions {
  display: flex;
  justify-content: space-between;
  align-items: center;
  gap: 1rem;
  margin-top: 1rem;
}

.onboarding__actions button {
  border-radius: 999px;
  padding: 0.75rem 1.65rem;
  border: none;
  background: linear-gradient(135deg, rgba(122, 203, 255, 0.55), rgba(92, 169, 255, 0.75));
  color: #05080f;
  font-weight: 600;
  transition: transform 0.2s ease, box-shadow 0.2s ease;
}

.onboarding__actions button:hover:not(:disabled) {
  transform: translateY(-1px);
  box-shadow: 0 12px 28px rgba(122, 203, 255, 0.25);
}

.onboarding__actions button:disabled {
  opacity: 0.65;
  cursor: wait;
}

.onboarding__secondary {
  background: rgba(30, 58, 86, 0.7);
  color: rgba(240, 247, 255, 0.85);
  border: 1px solid rgba(124, 241, 200, 0.35);
}

.onboarding__secondary:hover:not(:disabled) {
  box-shadow: none;
  transform: none;
  background: rgba(30, 58, 86, 0.85);
}

.jump-hub {
  --module-accent: #7acbff;
  --module-accent-soft: rgba(122, 203, 255, 0.16);
  --module-accent-strong: rgba(122, 203, 255, 0.4);
  --module-accent-glow: rgba(122, 203, 255, 0.22);
  display: flex;
  flex-direction: column;
  gap: 1.5rem;
  padding: 2.5rem 3rem 3rem;
  background: linear-gradient(160deg, rgba(8, 14, 24, 0.94), rgba(6, 12, 22, 0.85));
  border-radius: 1.5rem;
  border: 1px solid var(--module-accent-soft);
  box-shadow: 0 26px 70px rgba(0, 0, 0, 0.35), 0 0 60px rgba(10, 18, 30, 0.35);
}

.jump-hub__header {
  display: flex;
  justify-content: space-between;
  align-items: flex-start;
  gap: 1rem;
}

.jump-hub__header h1 {
  margin: 0;
  font-size: 1.6rem;
  letter-spacing: 0.08em;
  text-transform: uppercase;
}

.jump-hub__header p {
  margin: 0.35rem 0 0;
  color: rgba(240, 247, 255, 0.68);
  max-width: 48ch;
}

.jump-hub__cta {
  border: none;
  border-radius: 999px;
  padding: 0.75rem 1.35rem;
  font-weight: 600;
  font-size: 0.95rem;
  color: #07101c;
  cursor: pointer;
  background: linear-gradient(135deg, rgba(122, 203, 255, 0.85), rgba(94, 220, 196, 0.85));
  box-shadow: 0 14px 36px rgba(122, 203, 255, 0.25);
  transition: transform 0.2s ease, box-shadow 0.2s ease;
}

.jump-hub__cta:hover {
  transform: translateY(-1px);
  box-shadow: 0 18px 44px rgba(122, 203, 255, 0.32);
}

.jump-hub__form {
  display: grid;
  grid-template-columns: repeat(auto-fit, minmax(200px, 1fr));
  gap: 1.25rem;
  padding: 1.5rem;
  border-radius: 1.25rem;
  background: rgba(13, 22, 35, 0.9);
  border: 1px solid rgba(122, 203, 255, 0.18);
}

.jump-hub__form label {
  display: flex;
  flex-direction: column;
  gap: 0.5rem;
  font-size: 0.9rem;
}

.jump-hub__form span {
  letter-spacing: 0.08em;
  text-transform: uppercase;
  color: rgba(240, 247, 255, 0.6);
  font-size: 0.75rem;
}

.jump-hub__form input {
  border-radius: 0.9rem;
  border: 1px solid rgba(122, 203, 255, 0.2);
  background: rgba(11, 18, 30, 0.85);
  color: #f0f7ff;
  padding: 0.7rem 0.85rem;
}

.jump-hub__form-actions {
  display: flex;
  align-items: center;
  justify-content: flex-end;
}

.jump-hub__form-actions button {
  border: none;
  border-radius: 999px;
  padding: 0.7rem 1.5rem;
  font-weight: 600;
  background: linear-gradient(135deg, rgba(124, 241, 200, 0.75), rgba(92, 169, 255, 0.8));
  color: #06121d;
  cursor: pointer;
}

.jump-hub__list {
  display: flex;
  flex-direction: column;
  gap: 1rem;
}

.jump-hub__empty {
  margin: 0;
  padding: 2rem;
  border-radius: 1.25rem;
  border: 1px dashed rgba(122, 203, 255, 0.18);
  background: rgba(13, 22, 35, 0.7);
  color: rgba(240, 247, 255, 0.7);
  text-align: center;
}

.jump-hub__card {
  position: relative;
  z-index: 0;
  isolation: isolate;
  overflow: hidden;
  border-radius: 1.25rem;
  border: 1px solid var(--module-accent-soft);
  background: linear-gradient(160deg, rgba(11, 18, 30, 0.94), rgba(6, 12, 22, 0.84));
  padding: 1.25rem 1.5rem;
  display: flex;
  flex-direction: column;
  gap: 1rem;
  box-shadow: 0 24px 60px rgba(4, 10, 20, 0.65);
  transition: border 0.25s ease, transform 0.25s ease;
}

.jump-hub__card::before {
  content: "";
  position: absolute;
  inset: -25% -40%;
  border-radius: inherit;
  background:
    radial-gradient(circle at 12% 20%, rgba(122, 203, 255, 0.24) 0%, transparent 62%),
    repeating-linear-gradient(118deg, rgba(122, 203, 255, 0.12) 0 18px, transparent 18px 36px);
  opacity: 0.55;
  mix-blend-mode: screen;
  pointer-events: none;
  z-index: -2;
  transition: opacity 0.3s ease;
}

.jump-hub__card::after {
  content: "";
  position: absolute;
  inset: 0;
  border-radius: inherit;
  background: linear-gradient(140deg, rgba(122, 203, 255, 0.12), transparent 55%);
  box-shadow: 0 0 0 1px var(--module-accent-soft), 0 22px 45px var(--module-accent-glow);
  pointer-events: none;
  z-index: -1;
  transition: box-shadow 0.3s ease, opacity 0.3s ease;
  opacity: 0.75;
}

.jump-hub__card:hover {
  border-color: var(--module-accent-strong);
  transform: translateY(-2px);
}

.jump-hub__card:hover::before {
  opacity: 0.7;
}

.jump-hub__card:hover::after {
  box-shadow: 0 0 0 1px var(--module-accent-strong), 0 28px 60px rgba(122, 203, 255, 0.2);
  opacity: 0.9;
}

.jump-hub__card-header {
  display: flex;
  justify-content: space-between;
  align-items: flex-start;
  gap: 1.25rem;
}

.jump-hub__card-toggle {
  border: none;
  background: none;
  padding: 0;
  text-align: left;
  flex: 1;
  color: inherit;
  display: flex;
  flex-direction: column;
  gap: 0.75rem;
  cursor: pointer;
}

.jump-hub__card-title {
  display: flex;
  align-items: center;
  gap: 0.75rem;
}

.jump-hub__card-title h3 {
  margin: 0;
  font-size: 1.25rem;
}

.jump-hub__chip {
  display: inline-flex;
  align-items: center;
  gap: 0.25rem;
  padding: 0.25rem 0.65rem;
  border-radius: 999px;
  font-size: 0.75rem;
  letter-spacing: 0.08em;
  text-transform: uppercase;
  background: rgba(122, 203, 255, 0.18);
  color: rgba(240, 247, 255, 0.75);
}

.jump-hub__metrics {
  margin: 0;
  display: grid;
  grid-auto-flow: column;
  gap: 1.25rem;
  align-items: end;
}

.jump-hub__metrics div {
  display: flex;
  flex-direction: column;
  gap: 0.2rem;
  min-width: 72px;
}

.jump-hub__metrics dt {
  font-size: 0.7rem;
  letter-spacing: 0.12em;
  text-transform: uppercase;
  color: rgba(240, 247, 255, 0.42);
  margin: 0;
}

.jump-hub__metrics dd {
  margin: 0;
  font-size: 1.05rem;
  font-weight: 600;
}

.jump-hub__metric--negative {
  color: #ff8f9a;
}

.jump-hub__actions {
  display: flex;
  gap: 0.5rem;
  align-items: center;
}

.jump-hub__actions button {
  border-radius: 0.8rem;
  border: 1px solid rgba(122, 203, 255, 0.25);
  background: rgba(18, 28, 44, 0.85);
  color: #f0f7ff;
  padding: 0.45rem 0.8rem;
  cursor: pointer;
}

.jump-hub__actions button:disabled {
  opacity: 0.35;
  cursor: not-allowed;
}

.jump-hub__actions button:hover:not(:disabled) {
  background: rgba(122, 203, 255, 0.2);
}

.jump-hub__danger {
  border-color: rgba(255, 119, 140, 0.35) !important;
  color: #ff9cab !important;
}

.jump-hub__danger:hover:not(:disabled) {
  background: rgba(255, 119, 140, 0.18) !important;
}

.jump-hub__meta {
  display: flex;
  gap: 1.5rem;
  flex-wrap: wrap;
  font-size: 0.85rem;
  color: rgba(240, 247, 255, 0.62);
}

.jump-hub__summary {
  display: grid;
  grid-template-columns: repeat(auto-fit, minmax(140px, 1fr));
  gap: 0.75rem;
  padding: 1rem;
  border-radius: 1rem;
  background: rgba(18, 28, 44, 0.75);
  border: 1px solid rgba(122, 203, 255, 0.12);
  font-size: 0.9rem;
}

.jump-hub__summary-section {
  grid-column: 1 / -1;
  padding-top: 0.5rem;
  border-top: 1px solid rgba(122, 203, 255, 0.12);
}

.jump-hub__summary-section h4 {
  margin: 0;
  font-size: 0.85rem;
  letter-spacing: 0.05em;
  text-transform: uppercase;
  color: rgba(240, 247, 255, 0.7);
}

.jump-hub__summary-list {
  list-style: none;
  margin: 0.35rem 0 0;
  padding: 0;
  display: grid;
  gap: 0.5rem;
}

.jump-hub__summary-list li {
  display: flex;
  justify-content: space-between;
  align-items: center;
  gap: 0.75rem;
}

.jump-hub__summary-list label {
  display: flex;
  align-items: center;
  gap: 0.5rem;
  cursor: pointer;
}

.jump-hub__summary-value {
  font-variant-numeric: tabular-nums;
  font-weight: 600;
}

.jump-hub__summary-note {
  margin-left: 0.35rem;
  color: rgba(240, 247, 255, 0.6);
  font-size: 0.75rem;
}

.jump-hub__summary--error {
  color: #ff9cab;
}

.jump-hub__card--expanded {
  border-color: rgba(122, 203, 255, 0.35);
}

.jump-hub__panels {
  display: grid;
  gap: 1.5rem;
  grid-template-columns: repeat(auto-fit, minmax(320px, 1fr));
}

.quick-asset {
  border: 1px solid rgba(122, 203, 255, 0.18);
  border-radius: 1rem;
  background: rgba(13, 21, 34, 0.85);
  padding: 1rem 1.25rem;
  display: flex;
  flex-direction: column;
  gap: 1rem;
}

.quick-asset__header {
  display: flex;
  align-items: center;
  justify-content: space-between;
  gap: 1rem;
}

.quick-asset__header h3 {
  margin: 0;
  font-size: 1.1rem;
}

.quick-asset__header button {
  border-radius: 0.65rem;
  border: 1px solid rgba(122, 203, 255, 0.25);
  background: rgba(16, 26, 40, 0.85);
  color: #f0f7ff;
  padding: 0.4rem 0.85rem;
  cursor: pointer;
}

.quick-asset__header button:disabled {
  opacity: 0.4;
  cursor: not-allowed;
}

.quick-asset__status {
  font-size: 0.8rem;
  color: rgba(240, 247, 255, 0.65);
  margin-left: 0.75rem;
}

.quick-asset__status--success {
  color: #93f5c6;
}

.quick-asset__status--error {
  color: #ff9cab;
}

.quick-asset__empty {
  font-size: 0.9rem;
  color: rgba(240, 247, 255, 0.6);
}

.quick-asset__layout {
  display: grid;
  gap: 1.25rem;
  grid-template-columns: minmax(220px, 260px) 1fr;
}

.quick-asset__list {
  list-style: none;
  margin: 0;
  padding: 0;
  display: flex;
  flex-direction: column;
  gap: 0.5rem;
}

.quick-asset__list li {
  border: 1px solid rgba(122, 203, 255, 0.12);
  border-radius: 0.75rem;
  overflow: hidden;
}

.quick-asset__list li.selected {
  border-color: rgba(122, 203, 255, 0.4);
}

.quick-asset__list li > button {
  width: 100%;
  display: flex;
  justify-content: space-between;
  align-items: center;
  gap: 0.5rem;
  background: rgba(16, 26, 40, 0.75);
  border: none;
  color: inherit;
  padding: 0.75rem 0.85rem;
  cursor: pointer;
}

.quick-asset__list li small {
  color: rgba(240, 247, 255, 0.65);
  font-size: 0.8rem;
}

.quick-asset__row-actions {
  display: flex;
  gap: 0.25rem;
  padding: 0.35rem 0.4rem 0.5rem;
  background: rgba(12, 19, 30, 0.8);
}

.quick-asset__row-actions button {
  border-radius: 0.5rem;
  border: 1px solid rgba(122, 203, 255, 0.18);
  background: rgba(10, 16, 25, 0.85);
  color: #f0f7ff;
  width: 32px;
  height: 32px;
  cursor: pointer;
}

.quick-asset__row-actions button:disabled {
  opacity: 0.45;
  cursor: not-allowed;
}

.quick-asset__row-actions .quick-asset__danger {
  width: auto;
  padding: 0 0.75rem;
  border-color: rgba(255, 119, 140, 0.35);
  color: #ff9cab;
}

.quick-asset__form {
  display: grid;
  grid-template-columns: repeat(auto-fit, minmax(220px, 1fr));
  gap: 1rem;
}

.quick-asset__form label,
.quick-asset__fieldset {
  display: flex;
  flex-direction: column;
  gap: 0.35rem;
  font-size: 0.85rem;
  color: rgba(240, 247, 255, 0.68);
}

.quick-asset__form input,
.quick-asset__form textarea,
.quick-asset__form select {
  border-radius: 0.65rem;
  border: 1px solid rgba(122, 203, 255, 0.2);
  background: rgba(12, 19, 30, 0.85);
  color: #f0f7ff;
  padding: 0.55rem 0.75rem;
  font-size: 0.95rem;
}

.quick-asset__form textarea {
  min-height: 96px;
  resize: vertical;
}

.quick-asset__checkbox {
  flex-direction: row;
  align-items: center;
  gap: 0.5rem;
}

.quick-asset__checkbox input {
  width: auto;
}

.quick-asset__fieldset {
  border: 1px solid rgba(122, 203, 255, 0.14);
  border-radius: 0.75rem;
  padding: 0.75rem;
  background: rgba(10, 16, 25, 0.6);
}

.quick-asset__fieldset legend {
  font-size: 0.75rem;
  letter-spacing: 0.12em;
  text-transform: uppercase;
  color: rgba(240, 247, 255, 0.55);
  padding: 0 0.4rem;
}

.quick-asset__tags {
  display: flex;
  flex-wrap: wrap;
  gap: 0.4rem;
}

.quick-asset__tag {
  border-radius: 999px;
  border: 1px solid rgba(122, 203, 255, 0.25);
  background: rgba(16, 26, 40, 0.85);
  color: #f0f7ff;
  padding: 0.2rem 0.75rem;
  font-size: 0.75rem;
  cursor: pointer;
}

.quick-asset__tag-input {
  display: flex;
  gap: 0.5rem;
}

.quick-asset__tag-input input {
  flex: 1;
}

.quick-asset__tag-input button {
  border-radius: 0.6rem;
  border: 1px solid rgba(122, 203, 255, 0.25);
  background: rgba(16, 26, 40, 0.8);
  color: #f0f7ff;
  padding: 0.4rem 0.85rem;
  cursor: pointer;
}

.quick-asset__stipend-total {
  margin: 0.35rem 0 0;
  font-size: 0.85rem;
  color: rgba(240, 247, 255, 0.7);
}

.quick-asset__footer {
  grid-column: 1 / -1;
  display: flex;
  justify-content: flex-end;
}

.quick-asset__footer button {
  border-radius: 0.75rem;
  border: 1px solid rgba(122, 203, 255, 0.3);
  background: rgba(23, 36, 54, 0.9);
  color: #f0f7ff;
  padding: 0.55rem 1.25rem;
  cursor: pointer;
}

.quick-asset__footer button:disabled {
  opacity: 0.5;
  cursor: not-allowed;
}

.passport {
  display: flex;
  flex-direction: column;
  gap: 1.5rem;
  padding: 2.5rem 3rem 3rem;
  background: rgba(9, 15, 24, 0.88);
  border-radius: 1.5rem;
  border: 1px solid rgba(122, 203, 255, 0.12);
  box-shadow: 0 28px 68px rgba(0, 0, 0, 0.35);
}

.passport__header {
  display: flex;
  justify-content: space-between;
  align-items: flex-start;
  gap: 1rem;
}

.passport__header h1 {
  margin: 0;
  font-size: 1.55rem;
  letter-spacing: 0.08em;
  text-transform: uppercase;
}

.passport__header p {
  margin: 0.35rem 0 0;
  color: rgba(240, 247, 255, 0.66);
  max-width: 46ch;
}

.passport__header-actions {
  display: flex;
  gap: 0.75rem;
}

.passport__header-actions button {
  border-radius: 999px;
  border: 1px solid rgba(122, 203, 255, 0.2);
  padding: 0.65rem 1.35rem;
  background: rgba(16, 25, 40, 0.9);
  color: #f0f7ff;
  font-weight: 600;
  cursor: pointer;
}

.passport__header-actions button:hover:not(:disabled) {
  background: rgba(122, 203, 255, 0.18);
}

.passport__header-actions button:disabled {
  opacity: 0.5;
  cursor: wait;
}

.passport__danger {
  border-color: rgba(255, 119, 140, 0.5) !important;
  color: #ff9cab !important;
}

.passport__body {
  display: grid;
  grid-template-columns: 280px minmax(0, 1fr);
  gap: 1.5rem;
}

.passport__list {
  background: rgba(12, 20, 32, 0.92);
  border: 1px solid rgba(122, 203, 255, 0.1);
  border-radius: 1.3rem;
  padding: 1.5rem;
  display: flex;
  flex-direction: column;
  gap: 1rem;
}

.passport__list h2 {
  margin: 0;
  font-size: 1rem;
  letter-spacing: 0.12em;
  text-transform: uppercase;
  color: rgba(240, 247, 255, 0.55);
}

.passport__list ul {
  margin: 0;
  padding: 0;
  list-style: none;
  display: flex;
  flex-direction: column;
  gap: 0.75rem;
}

.passport__list-item {
  width: 100%;
  border-radius: 1rem;
  border: 1px solid transparent;
  background: rgba(15, 24, 38, 0.88);
  color: #f0f7ff;
  padding: 0.8rem 1rem;
  display: flex;
  flex-direction: column;
  gap: 0.25rem;
  text-align: left;
  cursor: pointer;
  transition: border 0.2s ease, background 0.2s ease;
}

.passport__list-item:hover {
  background: rgba(20, 32, 50, 0.92);
}

.passport__list-item--active {
  border-color: rgba(122, 203, 255, 0.4);
  box-shadow: 0 10px 22px rgba(122, 203, 255, 0.18);
}

.passport__list-item strong {
  font-size: 0.95rem;
}

.passport__list-item span {
  font-size: 0.8rem;
  color: rgba(240, 247, 255, 0.6);
}

.passport__detail {
  display: flex;
  flex-direction: column;
  gap: 1.25rem;
}

.passport__form {
  display: flex;
  flex-direction: column;
  gap: 1.25rem;
  background: rgba(13, 22, 36, 0.9);
  border-radius: 1.35rem;
  border: 1px solid rgba(122, 203, 255, 0.12);
  padding: 1.75rem;
}

.passport__grid {
  display: grid;
  grid-template-columns: repeat(auto-fit, minmax(180px, 1fr));
  gap: 1rem;
}

.passport__form label {
  display: flex;
  flex-direction: column;
  gap: 0.5rem;
  font-size: 0.9rem;
}

.passport__form span {
  letter-spacing: 0.08em;
  text-transform: uppercase;
  color: rgba(240, 247, 255, 0.55);
  font-size: 0.75rem;
}

.passport__form input,
.passport__form textarea {
  border-radius: 0.9rem;
  border: 1px solid rgba(122, 203, 255, 0.2);
  background: rgba(11, 18, 30, 0.85);
  color: #f0f7ff;
  padding: 0.65rem 0.85rem;
  font-size: 0.95rem;
}

.passport__form textarea {
  resize: vertical;
}

.passport__section {
  display: flex;
  flex-direction: column;
  gap: 0.85rem;
}

.passport__section header {
  display: flex;
  justify-content: space-between;
  align-items: baseline;
}

.passport__section h3 {
  margin: 0;
  font-size: 1rem;
}

.passport__section button {
  border-radius: 999px;
  border: 1px solid rgba(122, 203, 255, 0.25);
  background: rgba(20, 32, 50, 0.85);
  color: #f0f7ff;
  padding: 0.4rem 1rem;
  cursor: pointer;
}

.passport__section--readonly {
  background: rgba(12, 21, 34, 0.78);
  border: 1px solid rgba(122, 203, 255, 0.08);
  padding: 1.5rem;
  border-radius: 1.1rem;
  gap: 1rem;
}

.passport__section--readonly header {
  align-items: center;
  gap: 0.75rem;
}

.passport__section--readonly header span {
  display: inline-flex;
  align-items: center;
  justify-content: center;
  min-width: 1.8rem;
  padding: 0.15rem 0.55rem;
  border-radius: 999px;
  background: rgba(122, 203, 255, 0.18);
  color: rgba(240, 247, 255, 0.78);
  font-size: 0.75rem;
  letter-spacing: 0.08em;
  text-transform: uppercase;
}

.passport__derived {
  display: flex;
  flex-direction: column;
  gap: 1.5rem;
}

.passport__derived-list {
  list-style: none;
  margin: 0;
  padding: 0;
  display: flex;
  flex-direction: column;
  gap: 0.85rem;
}

.passport__derived-list--compact {
  gap: 0.65rem;
}

.passport__derived-item {
  display: flex;
  flex-direction: column;
  gap: 0.55rem;
  padding: 0.9rem 1rem;
  border-radius: 1rem;
  border: 1px solid rgba(122, 203, 255, 0.12);
  background: rgba(16, 27, 42, 0.82);
}

.passport__derived-item--compact {
  padding: 0.75rem 0.95rem;
}

.passport__derived-item-header {
  display: flex;
  justify-content: space-between;
  align-items: baseline;
  gap: 0.75rem;
  color: rgba(240, 247, 255, 0.78);
}

.passport__derived-item-header strong {
  font-size: 0.95rem;
  font-weight: 600;
  color: #f0f7ff;
}

.passport__derived-item-header span {
  font-size: 0.8rem;
  color: rgba(240, 247, 255, 0.6);
}

.passport__derived-tags {
  display: flex;
  flex-wrap: wrap;
  gap: 0.5rem;
}

.passport__derived-tags--metrics {
  gap: 0.45rem;
}

.passport__pill {
  display: inline-flex;
  align-items: center;
  gap: 0.35rem;
  padding: 0.25rem 0.65rem;
  border-radius: 999px;
  background: rgba(122, 203, 255, 0.16);
  color: rgba(240, 247, 255, 0.78);
  font-size: 0.8rem;
  letter-spacing: 0.03em;
}

.passport__pill--metric {
  background: rgba(124, 241, 200, 0.16);
  color: rgba(196, 250, 255, 0.9);
}

.passport__pill--tally {
  background: rgba(122, 203, 255, 0.12);
}

.passport__pill-count {
  display: inline-flex;
  align-items: center;
  justify-content: center;
  padding: 0.1rem 0.45rem;
  border-radius: 999px;
  background: rgba(122, 203, 255, 0.24);
  font-size: 0.75rem;
  color: rgba(240, 247, 255, 0.82);
}

.passport__derived-notes {
  margin: 0;
  color: rgba(240, 247, 255, 0.62);
  font-size: 0.85rem;
  line-height: 1.4;
}

.passport__derived-stipend {
  display: flex;
  flex-direction: column;
  gap: 0.45rem;
}

.passport__repeat {
  display: flex;
  flex-direction: column;
  gap: 0.75rem;
}

.passport__repeat-row {
  display: grid;
  grid-template-columns: repeat(2, minmax(0, 1fr)) auto;
  gap: 0.75rem;
  align-items: start;
}

.passport__repeat-row--stacked {
  grid-template-columns: minmax(0, 1fr) auto;
}

.passport__repeat-stack {
  display: flex;
  flex-direction: column;
  gap: 0.6rem;
}

.passport__repeat-stack textarea {
  min-height: 90px;
}

.passport__repeat-row textarea {
  min-height: 72px;
}

.passport__repeat-row button {
  border-radius: 0.8rem;
  border: 1px solid rgba(122, 203, 255, 0.22);
  background: rgba(18, 28, 44, 0.82);
  color: rgba(240, 247, 255, 0.8);
  padding: 0.4rem 0.75rem;
  cursor: pointer;
}

.passport__repeat-row button:hover {
  background: rgba(255, 119, 140, 0.2);
  border-color: rgba(255, 119, 140, 0.4);
}

.passport__form-actions {
  display: flex;
  justify-content: flex-end;
}

.passport__form-actions button {
  border-radius: 999px;
  border: none;
  padding: 0.7rem 1.6rem;
  font-weight: 600;
  background: linear-gradient(135deg, rgba(122, 203, 255, 0.75), rgba(92, 169, 255, 0.85));
  color: #06101b;
  cursor: pointer;
}

.passport__summary {
  display: grid;
  grid-template-columns: repeat(auto-fit, minmax(160px, 1fr));
  gap: 1rem;
  padding: 1.2rem;
  border-radius: 1.2rem;
  border: 1px solid rgba(124, 241, 200, 0.18);
  background: rgba(9, 24, 28, 0.88);
}

.passport__summary div {
  display: flex;
  flex-direction: column;
  gap: 0.35rem;
}

.passport__summary strong {
  font-size: 0.75rem;
  letter-spacing: 0.1em;
  text-transform: uppercase;
  color: rgba(196, 250, 255, 0.68);
}

.passport__summary span {
  font-size: 1.2rem;
  font-weight: 600;
}

.passport__aggregations {
  display: flex;
  flex-direction: column;
  gap: 1.5rem;
  margin-top: 1.5rem;
}

.passport__toggles {
  display: flex;
  flex-wrap: wrap;
  gap: 0.75rem 1.25rem;
}

.passport__toggle {
  display: inline-flex;
  align-items: center;
  gap: 0.5rem;
  font-size: 0.9rem;
  color: rgba(240, 247, 255, 0.8);
}

.passport__toggle input {
  width: 1rem;
  height: 1rem;
  accent-color: rgba(122, 203, 255, 0.9);
}

.passport__matrix {
  width: 100%;
  border-collapse: collapse;
  background: rgba(9, 16, 26, 0.85);
  border-radius: 1rem;
  overflow: hidden;
}

.passport__matrix th,
.passport__matrix td {
  padding: 0.75rem 1rem;
  border-bottom: 1px solid rgba(122, 203, 255, 0.08);
  vertical-align: top;
}

.passport__matrix th {
  text-align: left;
  font-size: 0.75rem;
  letter-spacing: 0.08em;
  text-transform: uppercase;
  color: rgba(196, 250, 255, 0.6);
}

.passport__matrix td ul {
  margin: 0;
  padding: 0;
  list-style: none;
  display: flex;
  flex-direction: column;
  gap: 0.35rem;
}

.passport__matrix td ul li {
  display: flex;
  flex-direction: column;
  gap: 0.2rem;
  color: rgba(240, 247, 255, 0.8);
}

.passport__matrix td ul li span {
  font-size: 0.78rem;
  color: rgba(240, 247, 255, 0.55);
}

.passport__matrix tbody tr:last-child th,
.passport__matrix tbody tr:last-child td {
  border-bottom: none;
}

.passport__matrix-total {
  display: flex;
  flex-direction: column;
  gap: 0.25rem;
  font-weight: 600;
}

.passport__matrix-subtotal {
  font-size: 0.8rem;
  color: rgba(240, 247, 255, 0.65);
}

.passport__essence-list {
  margin: 0;
  padding: 0;
  list-style: none;
  display: flex;
  flex-direction: column;
  gap: 0.8rem;
}

.passport__essence-row {
  display: flex;
  justify-content: space-between;
  align-items: baseline;
  gap: 0.75rem;
  color: rgba(240, 247, 255, 0.8);
}

.passport__essence-warning {
  display: block;
  margin-top: 0.35rem;
  font-size: 0.8rem;
  color: #ff9cab;
}

.passport__essence-note {
  display: block;
  margin-top: 0.35rem;
  font-size: 0.8rem;
  color: rgba(122, 203, 255, 0.75);
}

.passport__hint {
  margin: 0.35rem 0 0;
  color: rgba(240, 247, 255, 0.65);
  font-size: 0.85rem;
}

.passport__companion-list {
  margin: 0;
  padding: 0;
  list-style: none;
  display: flex;
  flex-direction: column;
  gap: 0.75rem;
}

.passport__companion {
  display: flex;
  justify-content: space-between;
  align-items: center;
  padding: 0.65rem 0.9rem;
  border-radius: 0.9rem;
  border: 1px solid rgba(122, 203, 255, 0.18);
  background: rgba(9, 16, 26, 0.75);
}

.passport__companion--synced {
  border-color: rgba(124, 241, 200, 0.28);
}

.passport__companion--missing {
  border-color: rgba(255, 153, 153, 0.35);
  background: rgba(38, 16, 24, 0.45);
}

.passport__companion-row {
  display: flex;
  flex-direction: column;
  gap: 0.2rem;
}

.passport__companion-toggle {
  display: flex;
  align-items: center;
  gap: 0.45rem;
  font-weight: 600;
  color: inherit;
}

.passport__companion-toggle input {
  width: 1rem;
  height: 1rem;
  accent-color: rgba(124, 241, 200, 0.75);
}

.passport__companion-row span {
  font-size: 0.78rem;
  color: rgba(240, 247, 255, 0.55);
}

.passport__companion-status {
  font-size: 0.78rem;
  font-weight: 600;
  text-transform: uppercase;
  letter-spacing: 0.08em;
  color: rgba(240, 247, 255, 0.7);
}

.passport__empty,
.passport__empty-state {
  margin: 0;
  padding: 1.25rem;
  border-radius: 1rem;
  border: 1px dashed rgba(122, 203, 255, 0.18);
  color: rgba(240, 247, 255, 0.65);
  background: rgba(11, 18, 30, 0.7);
  text-align: center;
}

.warehouse {
  display: flex;
  flex-direction: column;
  gap: 1.5rem;
  padding: 2.5rem 3rem 3rem;
  background: rgba(8, 14, 26, 0.9);
  border-radius: 1.5rem;
  border: 1px solid rgba(122, 203, 255, 0.12);
  box-shadow: 0 26px 70px rgba(0, 0, 0, 0.35);
}

.warehouse__header {
  display: flex;
  justify-content: space-between;
  align-items: flex-start;
  gap: 1rem;
}

.warehouse__header h1 {
  margin: 0;
  font-size: 1.5rem;
  letter-spacing: 0.08em;
  text-transform: uppercase;
}

.warehouse__header p {
  margin: 0.35rem 0 0;
  color: rgba(240, 247, 255, 0.66);
  max-width: 50ch;
}

.warehouse__mode-badge {
  display: inline-flex;
  align-items: center;
  gap: 0.35rem;
  margin-left: 0.75rem;
  padding: 0.2rem 0.65rem;
  border-radius: 999px;
  background: rgba(102, 176, 255, 0.18);
  color: #a6d0ff;
  font-size: 0.8rem;
  text-transform: uppercase;
  letter-spacing: 0.08em;
  border: 1px solid rgba(102, 176, 255, 0.35);
}

.warehouse__actions {
  display: flex;
  gap: 0.75rem;
}

.warehouse__pr-panel {
  display: flex;
  flex-direction: column;
  gap: 1rem;
  padding: 1.5rem 1.75rem;
  background: rgba(12, 20, 34, 0.9);
  border-radius: 1.3rem;
  border: 1px solid rgba(122, 203, 255, 0.16);
}

.warehouse__pr-header {
  display: flex;
  flex-direction: column;
  gap: 0.35rem;
}

.warehouse__pr-header h2 {
  margin: 0;
  font-size: 1.1rem;
  letter-spacing: 0.07em;
  text-transform: uppercase;
}

.warehouse__pr-header p {
  margin: 0;
  color: rgba(240, 247, 255, 0.62);
  max-width: 60ch;
}

.warehouse__pr-summary {
  margin: 0;
  display: grid;
  grid-template-columns: repeat(auto-fit, minmax(180px, 1fr));
  gap: 1rem;
}

.warehouse__pr-summary div {
  background: rgba(9, 18, 30, 0.9);
  border: 1px solid rgba(122, 203, 255, 0.12);
  border-radius: 1.1rem;
  padding: 0.9rem 1.1rem;
  display: flex;
  flex-direction: column;
  gap: 0.35rem;
}

.warehouse__pr-summary dt {
  margin: 0;
  letter-spacing: 0.08em;
  text-transform: uppercase;
  color: rgba(240, 247, 255, 0.55);
  font-size: 0.75rem;
}

.warehouse__pr-summary dd {
  margin: 0;
  display: flex;
  flex-direction: column;
  gap: 0.6rem;
}

.warehouse__pr-figure {
  font-size: 1.15rem;
  font-weight: 600;
  color: #f0f7ff;
}

.warehouse__pr-grid {
  display: grid;
  grid-template-columns: repeat(auto-fit, minmax(180px, 1fr));
  gap: 1rem;
}

.warehouse__pr-card {
  background: rgba(10, 18, 30, 0.85);
  border: 1px solid rgba(122, 203, 255, 0.14);
  border-radius: 1.1rem;
  padding: 0.85rem 1rem;
  display: flex;
  flex-direction: column;
  gap: 0.35rem;
}

.warehouse__pr-label {
  letter-spacing: 0.08em;
  text-transform: uppercase;
  color: rgba(240, 247, 255, 0.58);
  font-size: 0.78rem;
}

.warehouse__pr-input-group {
  display: flex;
  flex-direction: column;
  gap: 0.4rem;
}

.warehouse__pr-input-group label {
  font-size: 0.72rem;
  letter-spacing: 0.08em;
  text-transform: uppercase;
  color: rgba(240, 247, 255, 0.58);
}

.warehouse__pr-input {
  appearance: none;
  background: rgba(12, 20, 34, 0.65);
  border: 1px solid rgba(122, 203, 255, 0.24);
  border-radius: 0.75rem;
  padding: 0.55rem 0.75rem;
  color: #f0f7ff;
  font: inherit;
  transition: border-color 0.2s ease, box-shadow 0.2s ease;
}

.warehouse__pr-input:focus {
  outline: none;
  border-color: rgba(122, 203, 255, 0.65);
  box-shadow: 0 0 0 2px rgba(122, 203, 255, 0.2);
}

.warehouse__pr-input::placeholder {
  color: rgba(240, 247, 255, 0.35);
}

.warehouse__pr-remaining {
  font-size: 0.8rem;
  color: rgba(240, 247, 255, 0.58);
}

.warehouse__pr-remaining--over {
  color: #ff9cab;
}

.warehouse__pr-hint {
  font-size: 0.7rem;
  color: rgba(240, 247, 255, 0.52);
}

.warehouse__alerts {
  list-style: none;
  margin: 0;
  padding: 0;
  display: flex;
  flex-direction: column;
  gap: 0.75rem;
}

.warehouse__alert {
  margin: 0;
  padding: 0.85rem 1.05rem;
  border-radius: 1.1rem;
  border: 1px solid rgba(255, 138, 148, 0.4);
  background: rgba(255, 138, 148, 0.16);
  color: #ffd5d8;
  box-shadow: 0 16px 32px rgba(255, 138, 148, 0.2);
  font-size: 0.9rem;
}

.warehouse__pr-actions {
  display: flex;
  justify-content: flex-end;
  margin-top: 1.25rem;
}

.warehouse__pr-actions button {
  background: linear-gradient(135deg, rgba(98, 196, 255, 0.95), rgba(152, 226, 255, 0.95));
  border: none;
  color: #051222;
  padding: 0.55rem 1.35rem;
  border-radius: 0.9rem;
  font-weight: 600;
  cursor: pointer;
  transition: transform 0.2s ease, box-shadow 0.2s ease;
}

.warehouse__pr-actions button:hover:not(:disabled) {
  transform: translateY(-1px);
  box-shadow: 0 16px 28px rgba(122, 203, 255, 0.32);
}

.warehouse__pr-actions button:disabled {
  opacity: 0.6;
  cursor: not-allowed;
  box-shadow: none;
}

.warehouse__pr-empty {
  margin: 0;
  padding: 0.9rem 1.1rem;
  border-radius: 1.1rem;
  border: 1px dashed rgba(122, 203, 255, 0.18);
  background: rgba(9, 16, 28, 0.7);
  color: rgba(240, 247, 255, 0.62);
}

.warehouse__actions button {
  border-radius: 999px;
  border: 1px solid rgba(122, 203, 255, 0.22);
  padding: 0.65rem 1.35rem;
  background: rgba(16, 26, 42, 0.9);
  color: #f0f7ff;
  font-weight: 600;
  cursor: pointer;
}

.warehouse__actions button:hover:not(:disabled) {
  background: rgba(122, 203, 255, 0.2);
}

.warehouse__filters {
  display: flex;
  flex-direction: column;
  gap: 0.9rem;
  background: rgba(12, 20, 34, 0.85);
  border: 1px solid rgba(122, 203, 255, 0.1);
  border-radius: 1.3rem;
  padding: 1.25rem 1.5rem;
}

.warehouse__filters input[type="search"] {
  border-radius: 999px;
  border: 1px solid rgba(122, 203, 255, 0.22);
  padding: 0.65rem 1.1rem;
  background: rgba(9, 18, 32, 0.9);
  color: #f0f7ff;
}

.warehouse__categories {
  display: flex;
  flex-wrap: wrap;
  gap: 0.5rem;
}

.warehouse__chip {
  border-radius: 999px;
  border: 1px solid transparent;
  padding: 0.4rem 0.95rem;
  background: rgba(16, 26, 42, 0.8);
  color: rgba(240, 247, 255, 0.72);
  cursor: pointer;
}

.warehouse__chip:hover {
  background: rgba(122, 203, 255, 0.18);
}

.warehouse__chip--active {
  border-color: rgba(122, 203, 255, 0.45);
  color: #f0f7ff;
  box-shadow: 0 8px 18px rgba(122, 203, 255, 0.2);
}

.warehouse__layout {
  display: grid;
  grid-template-columns: minmax(0, 320px) minmax(0, 1fr);
  gap: 1.5rem;
}

.warehouse__list {
  background: rgba(12, 20, 33, 0.92);
  border-radius: 1.3rem;
  border: 1px solid rgba(122, 203, 255, 0.1);
  padding: 1.25rem;
  display: flex;
  flex-direction: column;
  gap: 1rem;
  min-height: 0;
}

.warehouse__list-viewport {
  flex: 1;
  min-height: 0;
}

.warehouse__virtual-list {
  margin: 0;
  padding: 0;
  list-style: none;
}

.warehouse__item-row {
  display: flex;
  align-items: stretch;
  width: 100%;
}

.warehouse__item {
  width: 100%;
  border-radius: 1rem;
  border: 1px solid transparent;
  background: rgba(15, 25, 40, 0.85);
  color: #f0f7ff;
  padding: 0.75rem 1rem;
  display: flex;
  flex-direction: column;
  gap: 0.2rem;
  text-align: left;
  cursor: pointer;
  transition: border 0.2s ease, background 0.2s ease;
}

.warehouse__item:hover {
  background: rgba(20, 32, 52, 0.9);
}

.warehouse__item--active {
  border-color: rgba(122, 203, 255, 0.35);
  box-shadow: 0 12px 28px rgba(122, 203, 255, 0.18);
}

.warehouse__item strong {
  font-size: 0.95rem;
}

.warehouse__item span {
  font-size: 0.8rem;
  color: rgba(240, 247, 255, 0.6);
}

.warehouse__detail {
  background: rgba(13, 22, 36, 0.9);
  border-radius: 1.3rem;
  border: 1px solid rgba(122, 203, 255, 0.12);
  padding: 1.75rem;
}

.warehouse__form {
  display: flex;
  flex-direction: column;
  gap: 1.25rem;
}

.warehouse__grid {
  display: grid;
  grid-template-columns: repeat(auto-fit, minmax(180px, 1fr));
  gap: 1rem;
}

.warehouse__form label {
  display: flex;
  flex-direction: column;
  gap: 0.5rem;
  font-size: 0.9rem;
}

.warehouse__form span {
  letter-spacing: 0.08em;
  text-transform: uppercase;
  color: rgba(240, 247, 255, 0.55);
  font-size: 0.75rem;
}

.warehouse__form input,
.warehouse__form select,
.warehouse__form textarea {
  border-radius: 0.9rem;
  border: 1px solid rgba(122, 203, 255, 0.22);
  background: rgba(10, 18, 30, 0.85);
  color: #f0f7ff;
  padding: 0.65rem 0.85rem;
}

.warehouse__form textarea {
  resize: vertical;
}

.warehouse__form-actions {
  display: flex;
  justify-content: space-between;
  align-items: center;
  gap: 1rem;
}

.warehouse__form-left {
  display: flex;
  gap: 0.75rem;
}

.warehouse__form button {
  cursor: pointer;
}

.warehouse__form button[type="submit"] {
  border-radius: 999px;
  border: none;
  padding: 0.75rem 1.7rem;
  background: linear-gradient(135deg, rgba(122, 203, 255, 0.72), rgba(92, 169, 255, 0.85));
  color: #061120;
  font-weight: 600;
}

.warehouse__form button[type="submit"]:disabled {
  opacity: 0.5;
  cursor: wait;
}

.warehouse__danger {
  border-radius: 999px;
  border: 1px solid rgba(255, 119, 140, 0.45) !important;
  background: rgba(255, 119, 140, 0.22) !important;
  color: #ff9cab !important;
}

.warehouse__empty {
  margin: 0;
  padding: 1.25rem;
  border-radius: 1.2rem;
  border: 1px dashed rgba(122, 203, 255, 0.18);
  background: rgba(11, 18, 30, 0.7);
  color: rgba(240, 247, 255, 0.65);
  text-align: center;
}

.options {
  --module-accent: #83e6c6;
  --module-accent-soft: rgba(131, 230, 198, 0.18);
  --module-accent-strong: rgba(131, 230, 198, 0.45);
  --module-accent-glow: rgba(131, 230, 198, 0.22);
  display: flex;
  flex-direction: column;
  gap: 2.5rem;
  padding: 2.5rem;
}

.options__header h1 {
  margin: 0;
  font-size: 1.6rem;
  letter-spacing: 0.08em;
  text-transform: uppercase;
}

.options__header p {
  margin: 0.35rem 0 0;
  color: rgba(240, 247, 255, 0.7);
  max-width: 48rem;
}

.options__summary {
  margin: 0;
  padding: 1.5rem 2rem;
  border-radius: 1.25rem;
  background: rgba(10, 16, 24, 0.7);
  border: 1px solid rgba(122, 203, 255, 0.1);
  color: rgba(240, 247, 255, 0.75);
  letter-spacing: 0.03em;
}

.options__summary--error {
  border-color: rgba(255, 99, 132, 0.45);
  color: #ff8a94;
}

.options__grid {
  display: grid;
  gap: 1.75rem;
  grid-template-columns: repeat(auto-fit, minmax(280px, 1fr));
}

.options__card {
  position: relative;
  z-index: 0;
  isolation: isolate;
  overflow: hidden;
  display: flex;
  flex-direction: column;
  gap: 1.1rem;
  padding: 1.7rem;
  background: linear-gradient(165deg, rgba(8, 14, 24, 0.96), rgba(6, 12, 20, 0.82));
  border-radius: 1.35rem;
  border: 1px solid var(--module-accent-soft);
  box-shadow: 0 22px 58px rgba(4, 12, 20, 0.62);
  min-height: 100%;
  transition: border 0.25s ease, transform 0.25s ease;
}

.options__card::before {
  content: "";
  position: absolute;
  inset: -35% -20% -25% -25%;
  border-radius: inherit;
  background:
    radial-gradient(circle at 18% 22%, rgba(131, 230, 198, 0.22) 0%, transparent 45%),
    repeating-linear-gradient(135deg, transparent 0 26px, rgba(131, 230, 198, 0.14) 26px 32px, transparent 32px 58px),
    repeating-linear-gradient(45deg, transparent 0 22px, rgba(131, 230, 198, 0.1) 22px 26px, transparent 26px 52px);
  mix-blend-mode: screen;
  opacity: 0.55;
  pointer-events: none;
  z-index: -2;
  transition: opacity 0.3s ease;
}

.options__card::after {
  content: "";
  position: absolute;
  inset: 0;
  border-radius: inherit;
  background: linear-gradient(145deg, rgba(131, 230, 198, 0.1), transparent 60%);
  box-shadow: 0 0 0 1px var(--module-accent-soft), 0 20px 45px var(--module-accent-glow);
  pointer-events: none;
  z-index: -1;
  transition: box-shadow 0.3s ease, opacity 0.3s ease;
  opacity: 0.7;
}

.options__card:hover {
  border-color: var(--module-accent-strong);
  transform: translateY(-2px);
}

.options__card:hover::before {
  opacity: 0.72;
}

.options__card:hover::after {
  box-shadow: 0 0 0 1px var(--module-accent-strong), 0 26px 55px rgba(131, 230, 198, 0.28);
  opacity: 0.88;
}

.options__card--wide {
  grid-column: 1 / -1;
}

.options__card-header h2 {
  margin: 0;
  font-size: 1.2rem;
  letter-spacing: 0.05em;
}

.options__card-header p {
  margin: 0.35rem 0 0;
  color: rgba(240, 247, 255, 0.64);
  letter-spacing: 0.02em;
}

.options__fields {
  display: flex;
  flex-direction: column;
  gap: 1rem;
}

.options__preset-summary {
  display: flex;
  flex-direction: column;
  gap: 0.8rem;
  padding: 1rem 1.25rem;
  border-radius: 1rem;
  background: rgba(12, 20, 32, 0.6);
  border: 1px solid rgba(122, 203, 255, 0.18);
}

.options__preset-summary-row {
  display: flex;
  align-items: baseline;
  justify-content: space-between;
  gap: 1rem;
}

.options__preset-summary-label {
  font-size: 0.8rem;
  letter-spacing: 0.14em;
  text-transform: uppercase;
  color: rgba(240, 247, 255, 0.6);
}

.options__preset-summary-value {
  font-weight: 600;
  color: rgba(240, 247, 255, 0.92);
}

.options__preset-summary-sections {
  display: grid;
  gap: 0.6rem;
}

.options__preset-summary-section {
  display: flex;
  align-items: baseline;
  justify-content: space-between;
  gap: 1.25rem;
  padding-bottom: 0.35rem;
  border-bottom: 1px solid rgba(122, 203, 255, 0.08);
}

.options__preset-summary-section:last-child {
  border-bottom: none;
  padding-bottom: 0;
}

.options__preset-summary-section-title {
  font-weight: 500;
  color: rgba(240, 247, 255, 0.85);
}

.options__preset-summary-section-meta {
  font-size: 0.85rem;
  color: rgba(240, 247, 255, 0.64);
  white-space: nowrap;
}

.options__field {
  display: flex;
  flex-direction: column;
  gap: 0.45rem;
  font-size: 0.95rem;
  letter-spacing: 0.03em;
}

.options__field span {
  color: rgba(240, 247, 255, 0.75);
}

.options__field input,
.options__field select,
.options__field textarea {
  padding: 0.55rem 0.75rem;
  border-radius: 0.65rem;
  border: 1px solid rgba(122, 203, 255, 0.2);
  background: rgba(6, 10, 18, 0.9);
  color: #f0f7ff;
  font-size: 1rem;
  transition: border-color 0.2s ease, box-shadow 0.2s ease;
}

.options__field input:focus,
.options__field select:focus,
.options__field textarea:focus {
  outline: none;
  border-color: rgba(122, 203, 255, 0.6);
  box-shadow: 0 0 0 3px rgba(122, 203, 255, 0.2);
}

.options__list {
  display: flex;
  flex-direction: column;
  gap: 0.8rem;
}

.options__list label {
  display: flex;
  align-items: center;
  gap: 0.65rem;
  font-size: 0.95rem;
  color: rgba(240, 247, 255, 0.78);
}

.options__list input[type="checkbox"],
.options__list input[type="radio"] {
  width: 1.05rem;
  height: 1.05rem;
  accent-color: #79b8ff;
}

.options__list--radio {
  gap: 0.6rem;
}

.options__status {
  margin: 0;
  color: #8fe7a0;
  font-size: 0.85rem;
  letter-spacing: 0.04em;
}

.options__error {
  margin: 0;
  color: #ff8a94;
  font-size: 0.82rem;
}

.options__hint {
  margin: 0;
  color: rgba(240, 247, 255, 0.55);
  font-size: 0.85rem;
}

.options__categories {
  display: grid;
  gap: 1.5rem;
  grid-template-columns: repeat(auto-fit, minmax(240px, 1fr));
}

.options__category-column {
  display: flex;
  flex-direction: column;
  gap: 0.85rem;
}

.options__category-column h3 {
  margin: 0;
  font-size: 1rem;
  letter-spacing: 0.05em;
  text-transform: uppercase;
  color: rgba(240, 247, 255, 0.8);
}

.options__category-list {
  display: flex;
  flex-direction: column;
  gap: 0.6rem;
  margin: 0;
  padding: 0;
  list-style: none;
}

.options__category-row {
  display: flex;
  align-items: center;
  gap: 0.75rem;
  border: 1px solid rgba(122, 203, 255, 0.25);
  background: rgba(12, 18, 28, 0.75);
  border-radius: 0.85rem;
  padding: 0.5rem 0.75rem;
}

.options__category-label {
  flex: 1;
  color: rgba(240, 247, 255, 0.88);
  font-size: 0.9rem;
  letter-spacing: 0.04em;
  word-break: break-word;
}

.options__category-actions {
  display: flex;
  align-items: center;
  gap: 0.25rem;
}

.options__category-button {
  display: inline-flex;
  align-items: center;
  justify-content: center;
  width: 2rem;
  height: 2rem;
  border-radius: 0.65rem;
  border: 1px solid rgba(122, 203, 255, 0.4);
  background: rgba(122, 203, 255, 0.15);
  color: #e6f3ff;
  font-size: 1rem;
  cursor: pointer;
  transition: background 0.2s ease, border-color 0.2s ease, color 0.2s ease;
}

.options__category-button:hover:not(:disabled) {
  background: rgba(122, 203, 255, 0.3);
  border-color: rgba(122, 203, 255, 0.6);
  color: #f0f7ff;
}

.options__category-button:disabled {
  opacity: 0.45;
  cursor: not-allowed;
}

.options__category-button--remove {
  border-color: rgba(255, 126, 126, 0.45);
  background: rgba(255, 126, 126, 0.18);
  color: #ffe6e6;
}

.options__category-button--remove:hover:not(:disabled) {
  border-color: rgba(255, 126, 126, 0.65);
  background: rgba(255, 126, 126, 0.32);
  color: #fff0f0;
}

.options__category-empty {
  border: 1px dashed rgba(122, 203, 255, 0.25);
  border-radius: 0.85rem;
  padding: 0.5rem 0.75rem;
  color: rgba(240, 247, 255, 0.6);
  font-size: 0.85rem;
  letter-spacing: 0.03em;
}

.options__add-row {
  display: flex;
  gap: 0.6rem;
}

.options__add-row input {
  flex: 1;
  padding: 0.55rem 0.75rem;
  border-radius: 0.65rem;
  border: 1px solid rgba(122, 203, 255, 0.18);
  background: rgba(6, 10, 18, 0.9);
  color: #f0f7ff;
}

.options__add-row input:focus {
  outline: none;
  border-color: rgba(122, 203, 255, 0.6);
  box-shadow: 0 0 0 3px rgba(122, 203, 255, 0.2);
}

.options__add-row button {
  padding: 0.55rem 1rem;
  border-radius: 0.65rem;
  border: 1px solid rgba(122, 203, 255, 0.4);
  background: rgba(122, 203, 255, 0.2);
  color: #e6f3ff;
  font-weight: 600;
  cursor: pointer;
  transition: background 0.2s ease, border-color 0.2s ease;
}

.options__add-row button:hover {
  background: rgba(122, 203, 255, 0.35);
  border-color: rgba(122, 203, 255, 0.6);
}

.options__add-row button:active {
  background: rgba(122, 203, 255, 0.45);
}

@media (max-width: 768px) {
  .options {
    padding: 1.5rem;
  }

  .options__grid {
    grid-template-columns: 1fr;
  }
}

.locker {
  display: flex;
  flex-direction: column;
  gap: 1.5rem;
  padding: 2.5rem 3rem 3rem;
  background: rgba(7, 12, 22, 0.92);
  border-radius: 1.5rem;
  border: 1px solid rgba(122, 203, 255, 0.12);
  box-shadow: 0 28px 70px rgba(0, 0, 0, 0.35);
}

.locker__header {
  display: flex;
  justify-content: space-between;
  align-items: flex-start;
  gap: 1rem;
}

.locker__header h1 {
  margin: 0;
  font-size: 1.5rem;
  letter-spacing: 0.08em;
  text-transform: uppercase;
}

.locker__header p {
  margin: 0.35rem 0 0;
  color: rgba(240, 247, 255, 0.68);
  max-width: 48ch;
}

.locker__header button {
  border-radius: 999px;
  border: none;
  padding: 0.75rem 1.5rem;
  background: linear-gradient(135deg, rgba(124, 241, 200, 0.8), rgba(92, 169, 255, 0.8));
  color: #08121e;
  font-weight: 600;
  cursor: pointer;
}

.locker__controls {
  display: flex;
  flex-direction: column;
  gap: 1rem;
  background: rgba(12, 20, 34, 0.85);
  border: 1px solid rgba(122, 203, 255, 0.12);
  border-radius: 1.3rem;
  padding: 1.3rem 1.5rem;
}

.locker__controls input[type="search"] {
  border-radius: 999px;
  border: 1px solid rgba(122, 203, 255, 0.22);
  padding: 0.65rem 1.1rem;
  background: rgba(9, 18, 32, 0.9);
  color: #f0f7ff;
}

.locker__filters {
  display: flex;
  flex-wrap: wrap;
  gap: 1rem;
  justify-content: space-between;
}

.locker__supplement-status {
  display: flex;
  flex-wrap: wrap;
  gap: 0.75rem;
  margin: 0.5rem 0 1.1rem;
}

.locker__status {
  border-radius: 999px;
  padding: 0.35rem 0.85rem;
  font-size: 0.75rem;
  letter-spacing: 0.08em;
  text-transform: uppercase;
  border: 1px solid transparent;
}

.locker__status--ok {
  border-color: rgba(124, 241, 200, 0.32);
  background: rgba(124, 241, 200, 0.1);
  color: #c8ffe9;
}

.locker__status--warning {
  border-color: rgba(255, 196, 122, 0.32);
  background: rgba(255, 196, 122, 0.1);
  color: #ffe1bd;
}

.locker__filter-group {
  display: flex;
  flex-direction: column;
  gap: 0.5rem;
}

.locker__filter-group span {
  font-size: 0.8rem;
  letter-spacing: 0.12em;
  text-transform: uppercase;
  color: rgba(240, 247, 255, 0.58);
}

.locker__filter-group div {
  display: flex;
  gap: 0.5rem;
  flex-wrap: wrap;
}

.locker__filter-group--select label {
  display: flex;
  flex-direction: column;
  gap: 0.4rem;
}

.locker__filter-group--select select {
  border-radius: 0.65rem;
  border: 1px solid rgba(122, 203, 255, 0.22);
  background: rgba(9, 18, 32, 0.92);
  color: #f0f7ff;
  padding: 0.45rem 0.85rem;
}

.locker__chip {
  border-radius: 999px;
  border: 1px solid transparent;
  padding: 0.4rem 0.95rem;
  background: rgba(16, 26, 42, 0.82);
  color: rgba(240, 247, 255, 0.72);
  cursor: pointer;
}

.locker__chip--active {
  border-color: rgba(122, 203, 255, 0.45);
  box-shadow: 0 10px 24px rgba(122, 203, 255, 0.2);
  color: #f0f7ff;
}

.locker__layout {
  display: grid;
  grid-template-columns: minmax(0, 340px) minmax(0, 1fr);
  gap: 1.5rem;
  align-items: stretch;
}

.locker__list {
  background: rgba(12, 20, 32, 0.9);
  border-radius: 1.3rem;
  border: 1px solid rgba(122, 203, 255, 0.12);
  padding: 1.3rem;
  display: flex;
  flex-direction: column;
  height: 100%;
}

.locker__list-header {
  display: flex;
  flex-direction: column;
  gap: 0.75rem;
  margin-bottom: 1rem;
}

.locker__list-header:empty {
  margin-bottom: 0;
  display: none;
}

.locker__categories {
  display: flex;
  flex-wrap: wrap;
  gap: 0.4rem;
  font-size: 0.75rem;
  color: rgba(240, 247, 255, 0.5);
}


.locker__list-viewport {
  flex: 1;
  min-height: 0;
  position: relative;
}

.locker__list-items {
  width: 100%;
  height: 100% !important;
}

.locker__list-items > ul {
  margin: 0;
  padding: 0;
  list-style: none;
}

.locker__list-row {
  padding: 0.325rem 0;
  box-sizing: border-box;
}

.locker__list-row > div[role="button"] {
  cursor: pointer;
}

.locker__item {
  width: 100%;
  border-radius: 1rem;
  border: 1px solid transparent;
  background: rgba(16, 26, 42, 0.85);
  color: #f0f7ff;
  padding: 0.9rem 1rem;
  display: flex;
  flex-direction: column;
  gap: 0.5rem;
  text-align: left;
  cursor: pointer;
  transition: border 0.2s ease, background 0.2s ease;
}

.locker__item:hover {
  background: rgba(22, 36, 58, 0.9);
}

.locker__item--active {
  border-color: rgba(122, 203, 255, 0.4);
  box-shadow: 0 12px 28px rgba(122, 203, 255, 0.18);
}

.locker__item-header {
  display: flex;
  justify-content: space-between;
  align-items: center;
  gap: 0.5rem;
}

.locker__item-header label {
  display: flex;
  gap: 0.35rem;
  align-items: center;
  font-size: 0.85rem;
  color: rgba(240, 247, 255, 0.7);
}

.locker__item-header input[type="checkbox"] {
  accent-color: #7acbff;
}

.locker__item-meta {
  display: flex;
  gap: 0.75rem;
  font-size: 0.8rem;
  color: rgba(240, 247, 255, 0.6);
}

.locker__item-tags {
  display: flex;
  gap: 0.35rem;
  flex-wrap: wrap;
}

.locker__item-tags span {
  border-radius: 999px;
  border: 1px solid rgba(122, 203, 255, 0.25);
  padding: 0.15rem 0.55rem;
  font-size: 0.7rem;
  letter-spacing: 0.05em;
}

.locker__badge {
  border-radius: 999px;
  padding: 0.2rem 0.65rem;
  font-size: 0.7rem;
  text-transform: uppercase;
  letter-spacing: 0.08em;
}

.locker__badge--high {
  background: rgba(255, 149, 122, 0.24);
  color: #ffd6cb;
}

.locker__badge--medium {
  background: rgba(255, 196, 122, 0.22);
  color: #ffe8b8;
}

.locker__badge--low {
  background: rgba(124, 241, 200, 0.25);
  color: #bbffe7;
}

.locker__badge--bodymod {
  border: 1px solid rgba(122, 203, 255, 0.32);
}

.locker__badge--bodymod-universal {
  background: rgba(122, 203, 255, 0.18);
  color: #d8f1ff;
}

.locker__badge--bodymod-essential {
  background: rgba(124, 241, 200, 0.18);
  color: #d9ffef;
}

.locker__badge--booster {
  background: rgba(255, 149, 122, 0.22);
  color: #ffd6cb;
}

.locker__badge--inactive {
  opacity: 0.55;
}

.locker__item-warning {
  margin-left: auto;
  font-size: 0.72rem;
  letter-spacing: 0.1em;
  text-transform: uppercase;
  color: #ffe1bd;
}

.locker__warnings {
  background: rgba(255, 196, 122, 0.12);
  border: 1px solid rgba(255, 196, 122, 0.28);
  border-radius: 0.9rem;
  padding: 0.85rem 1rem;
  display: flex;
  flex-direction: column;
  gap: 0.5rem;
}

.locker__warnings strong {
  font-size: 0.8rem;
  letter-spacing: 0.12em;
  text-transform: uppercase;
  color: #ffe8c9;
}

.locker__warnings ul {
  margin: 0;
  padding-left: 1.1rem;
  display: flex;
  flex-direction: column;
  gap: 0.4rem;
  color: rgba(255, 229, 199, 0.9);
  font-size: 0.85rem;
}

.locker__detail {
  background: rgba(13, 22, 36, 0.9);
  border-radius: 1.3rem;
  border: 1px solid rgba(122, 203, 255, 0.12);
  padding: 1.75rem;
}

.locker__form {
  display: flex;
  flex-direction: column;
  gap: 1.2rem;
}

.locker__grid {
  display: grid;
  grid-template-columns: repeat(auto-fit, minmax(180px, 1fr));
  gap: 1rem;
}

.locker__form label {
  display: flex;
  flex-direction: column;
  gap: 0.5rem;
  font-size: 0.9rem;
}

.locker__form span {
  letter-spacing: 0.08em;
  text-transform: uppercase;
  color: rgba(240, 247, 255, 0.55);
  font-size: 0.75rem;
}

.locker__form input,
.locker__form select,
.locker__form textarea {
  border-radius: 0.9rem;
  border: 1px solid rgba(122, 203, 255, 0.22);
  background: rgba(10, 18, 30, 0.85);
  color: #f0f7ff;
  padding: 0.65rem 0.85rem;
}

.locker__toggle {
  display: flex;
  gap: 0.5rem;
  align-items: center;
  background: rgba(16, 26, 42, 0.65);
  padding: 0.65rem 0.85rem;
  border-radius: 0.9rem;
}

.locker__toggle input[type="checkbox"] {
  accent-color: #7acbff;
}

.locker__form textarea {
  resize: vertical;
}

.locker__form-actions {
  display: flex;
  justify-content: space-between;
  align-items: center;
  gap: 1rem;
}

.locker__form-left {
  display: flex;
  gap: 0.75rem;
}

.locker__form button {
  cursor: pointer;
}

.locker__form button[type="submit"] {
  border: none;
  border-radius: 999px;
  padding: 0.75rem 1.7rem;
  background: linear-gradient(135deg, rgba(122, 203, 255, 0.72), rgba(92, 169, 255, 0.85));
  color: #061120;
  font-weight: 600;
}

.locker__danger {
  border-radius: 999px;
  border: 1px solid rgba(255, 119, 140, 0.45) !important;
  background: rgba(255, 119, 140, 0.22) !important;
  color: #ff9cab !important;
}

.locker__empty {
  margin: 0;
  padding: 1.25rem;
  border-radius: 1.2rem;
  border: 1px dashed rgba(122, 203, 255, 0.18);
  background: rgba(11, 18, 30, 0.7);
  color: rgba(240, 247, 255, 0.65);
  text-align: center;
}

.drawbacks {
  display: flex;
  flex-direction: column;
  gap: 1.5rem;
  padding: 2.5rem 3rem 3rem;
  background: rgba(8, 14, 24, 0.92);
  border-radius: 1.5rem;
  border: 1px solid rgba(122, 203, 255, 0.12);
  box-shadow: 0 28px 70px rgba(0, 0, 0, 0.35);
}

.drawbacks__header {
  display: flex;
  justify-content: space-between;
  align-items: flex-start;
  gap: 1rem;
}

.drawbacks__header h1 {
  margin: 0;
  font-size: 1.5rem;
  letter-spacing: 0.08em;
  text-transform: uppercase;
}

.drawbacks__header p {
  margin: 0.35rem 0 0;
  color: rgba(240, 247, 255, 0.68);
  max-width: 50ch;
}

.drawbacks__header-actions {
  display: flex;
  gap: 0.75rem;
  align-items: flex-end;
}

.drawbacks__header-actions label {
  display: flex;
  flex-direction: column;
  gap: 0.4rem;
  font-size: 0.85rem;
}

.drawbacks__header-actions span {
  letter-spacing: 0.1em;
  text-transform: uppercase;
  color: rgba(240, 247, 255, 0.55);
  font-size: 0.7rem;
}

.drawbacks__header-actions select {
  border-radius: 0.85rem;
  border: 1px solid rgba(122, 203, 255, 0.22);
  background: rgba(9, 18, 32, 0.85);
  color: #f0f7ff;
  padding: 0.6rem 1rem;
}

.drawbacks__header-actions button {
  border-radius: 999px;
  border: none;
  padding: 0.75rem 1.5rem;
  background: linear-gradient(135deg, rgba(122, 203, 255, 0.75), rgba(94, 220, 196, 0.8));
  color: #061221;
  font-weight: 600;
  cursor: pointer;
}

.drawbacks__summary {
  display: grid;
  grid-template-columns: repeat(auto-fit, minmax(160px, 1fr));
  gap: 1rem;
  background: rgba(12, 22, 36, 0.9);
  border-radius: 1.3rem;
  border: 1px solid rgba(122, 203, 255, 0.12);
  padding: 1.2rem;
}

.drawbacks__summary div {
  display: flex;
  flex-direction: column;
  gap: 0.35rem;
}

.drawbacks__summary strong {
  font-size: 0.75rem;
  letter-spacing: 0.1em;
  text-transform: uppercase;
  color: rgba(240, 247, 255, 0.6);
}

.drawbacks__summary span {
  font-size: 1.2rem;
  font-weight: 600;
}

.drawbacks__layout {
  display: grid;
  grid-template-columns: minmax(0, 320px) minmax(0, 1fr);
  gap: 1.5rem;
}

.drawbacks__list {
  background: rgba(12, 20, 34, 0.92);
  border-radius: 1.3rem;
  border: 1px solid rgba(122, 203, 255, 0.12);
  padding: 1.25rem;
}

.drawbacks__list ul {
  margin: 0;
  padding: 0;
  list-style: none;
  display: flex;
  flex-direction: column;
  gap: 0.7rem;
}

.drawbacks__order-buttons {
  display: flex;
  gap: 0.4rem;
  margin-top: 0.35rem;
}

.drawbacks__order-buttons button {
  flex: 1;
  border-radius: 0.6rem;
  border: 1px solid rgba(122, 203, 255, 0.24);
  background: rgba(12, 20, 34, 0.75);
  color: #cfe7ff;
  padding: 0.35rem 0.5rem;
  font-size: 0.75rem;
  cursor: pointer;
}

.drawbacks__order-buttons button:disabled {
  opacity: 0.5;
  cursor: not-allowed;
}

.drawbacks__item {
  width: 100%;
  border-radius: 1rem;
  border: 1px solid transparent;
  background: rgba(16, 26, 42, 0.85);
  color: #f0f7ff;
  padding: 0.8rem 1rem;
  display: flex;
  flex-direction: column;
  gap: 0.45rem;
  text-align: left;
  cursor: pointer;
  transition: border 0.2s ease, background 0.2s ease;
}

.drawbacks__item:hover {
  background: rgba(22, 34, 54, 0.92);
}

.drawbacks__item--active {
  border-color: rgba(122, 203, 255, 0.35);
  box-shadow: 0 12px 24px rgba(122, 203, 255, 0.18);
}

.drawbacks__item-title {
  display: flex;
  justify-content: space-between;
  align-items: center;
  gap: 0.5rem;
}

.drawbacks__item-meta {
  display: flex;
  gap: 0.75rem;
  flex-wrap: wrap;
  font-size: 0.8rem;
  color: rgba(240, 247, 255, 0.6);
}

.drawbacks__badge {
  border-radius: 999px;
  padding: 0.2rem 0.7rem;
  font-size: 0.7rem;
  text-transform: uppercase;
  letter-spacing: 0.08em;
}

.drawbacks__badge--minor {
  background: rgba(122, 203, 255, 0.25);
  color: #c4e9ff;
}

.drawbacks__badge--moderate {
  background: rgba(124, 241, 200, 0.22);
  color: #c6ffe9;
}

.drawbacks__badge--severe {
  background: rgba(255, 119, 140, 0.22);
  color: #ff9cab;
}

.drawbacks__pill {
  border-radius: 999px;
  padding: 0.15rem 0.6rem;
  font-size: 0.7rem;
  background: rgba(255, 196, 122, 0.18);
  color: #ffe3b0;
}

.drawbacks__detail {
  background: rgba(13, 22, 36, 0.9);
  border-radius: 1.3rem;
  border: 1px solid rgba(122, 203, 255, 0.12);
  padding: 1.75rem;
}

.drawbacks__form {
  display: flex;
  flex-direction: column;
  gap: 1.2rem;
}

.drawbacks__form label {
  display: flex;
  flex-direction: column;
  gap: 0.55rem;
  font-size: 0.9rem;
}

.drawbacks__form span {
  letter-spacing: 0.08em;
  text-transform: uppercase;
  color: rgba(240, 247, 255, 0.55);
  font-size: 0.75rem;
}

.drawbacks__form input,
.drawbacks__form select,
.drawbacks__form textarea {
  border-radius: 0.9rem;
  border: 1px solid rgba(122, 203, 255, 0.22);
  background: rgba(10, 18, 30, 0.85);
  color: #f0f7ff;
  padding: 0.65rem 0.85rem;
}

.drawbacks__grid {
  display: grid;
  grid-template-columns: repeat(auto-fit, minmax(160px, 1fr));
  gap: 1rem;
}

.drawbacks__toggle {
  display: flex;
  gap: 0.5rem;
  align-items: center;
  background: rgba(16, 26, 42, 0.65);
  padding: 0.7rem 0.9rem;
  border-radius: 0.9rem;
}

.drawbacks__toggle input[type="checkbox"] {
  accent-color: #7acbff;
}

.drawbacks__form-actions {
  display: flex;
  justify-content: space-between;
  align-items: center;
  gap: 1rem;
}

.drawbacks__form-left {
  display: flex;
  gap: 0.75rem;
}

.drawbacks__form button {
  cursor: pointer;
}

.drawbacks__form button[type="submit"] {
  border-radius: 999px;
  border: none;
  padding: 0.75rem 1.7rem;
  background: linear-gradient(135deg, rgba(122, 203, 255, 0.72), rgba(92, 169, 255, 0.85));
  color: #061120;
  font-weight: 600;
}

.drawbacks__danger {
  border-radius: 999px;
  border: 1px solid rgba(255, 119, 140, 0.45) !important;
  background: rgba(255, 119, 140, 0.22) !important;
  color: #ff9cab !important;
}

.drawbacks__empty {
  margin: 0;
  padding: 1.25rem;
  border-radius: 1.2rem;
  border: 1px dashed rgba(122, 203, 255, 0.18);
  background: rgba(11, 18, 30, 0.7);
  color: rgba(240, 247, 255, 0.65);
  text-align: center;
}

.drawbacks__order-controls {
  margin-top: 1rem;
  display: flex;
  flex-wrap: wrap;
  gap: 0.75rem;
  align-items: center;
}

.drawbacks__order-controls button {
  border-radius: 999px;
  border: 1px solid rgba(122, 203, 255, 0.35);
  background: rgba(12, 20, 34, 0.75);
  color: #f0f7ff;
  padding: 0.55rem 1.1rem;
  cursor: pointer;
}

.drawbacks__order-controls button:disabled {
  opacity: 0.5;
  cursor: not-allowed;
}

.drawbacks__order-feedback {
  margin: 0;
  font-size: 0.8rem;
  color: #ff9cab;
}

.stats {
  --module-accent: #c6a7ff;
  --module-accent-soft: rgba(198, 167, 255, 0.18);
  --module-accent-strong: rgba(198, 167, 255, 0.42);
  --module-accent-glow: rgba(198, 167, 255, 0.26);
  display: flex;
  flex-direction: column;
  gap: 1.75rem;
  padding: 2.5rem 3rem 3.5rem;
  background: linear-gradient(165deg, rgba(5, 10, 20, 0.96), rgba(8, 14, 26, 0.85));
  border-radius: 1.5rem;
  border: 1px solid var(--module-accent-soft);
  box-shadow: 0 28px 70px rgba(0, 0, 0, 0.35), 0 0 60px rgba(12, 20, 36, 0.38);
}

.stats__header {
  display: flex;
  justify-content: space-between;
  align-items: flex-start;
  gap: 1.5rem;
}

.stats__header h1 {
  margin: 0;
  font-size: 1.5rem;
  text-transform: uppercase;
  letter-spacing: 0.08em;
}

.stats__header p {
  margin: 0.45rem 0 0;
  color: rgba(240, 247, 255, 0.68);
  max-width: 60ch;
}

.stats__refresh {
  border-radius: 999px;
  border: 1px solid rgba(122, 203, 255, 0.35);
  padding: 0.65rem 1.5rem;
  background: rgba(8, 16, 28, 0.9);
  color: #f0f7ff;
  font-weight: 600;
  cursor: pointer;
  transition: border 0.2s ease, background 0.2s ease;
}

.stats__refresh:disabled {
  opacity: 0.6;
  cursor: default;
}

.stats__content {
  display: flex;
  flex-direction: column;
  gap: 1.75rem;
}

.stats__summary {
  display: grid;
  grid-template-columns: repeat(auto-fit, minmax(220px, 1fr));
  gap: 1.2rem;
}

.stats__summary-card {
  position: relative;
  z-index: 0;
  isolation: isolate;
  overflow: hidden;
  padding: 1.35rem 1.5rem;
  border-radius: 1.25rem;
  border: 1px solid var(--module-accent-soft);
  background: linear-gradient(160deg, rgba(8, 14, 24, 0.94), rgba(6, 12, 20, 0.82));
  display: flex;
  flex-direction: column;
  gap: 0.5rem;
  box-shadow: 0 20px 52px rgba(4, 8, 18, 0.6);
  transition: border 0.25s ease, transform 0.25s ease;
}

.stats__summary-card::before {
  content: "";
  position: absolute;
  inset: -30% -10% -20% -20%;
  border-radius: inherit;
  background:
    conic-gradient(from 115deg at 85% 18%, rgba(198, 167, 255, 0.38) 0deg 130deg, transparent 130deg 360deg),
    radial-gradient(circle at 14% 82%, rgba(198, 167, 255, 0.22) 0%, transparent 62%);
  opacity: 0.55;
  mix-blend-mode: screen;
  pointer-events: none;
  z-index: -2;
  transition: opacity 0.3s ease;
}

.stats__summary-card::after {
  content: "";
  position: absolute;
  inset: 0;
  border-radius: inherit;
  background: linear-gradient(150deg, rgba(198, 167, 255, 0.14), transparent 58%);
  box-shadow: 0 0 0 1px var(--module-accent-soft), 0 18px 40px var(--module-accent-glow);
  pointer-events: none;
  z-index: -1;
  opacity: 0.75;
  transition: box-shadow 0.3s ease, opacity 0.3s ease;
}

.stats__summary-card:hover {
  border-color: var(--module-accent-strong);
  transform: translateY(-2px);
}

.stats__summary-card:hover::before {
  opacity: 0.7;
}

.stats__summary-card:hover::after {
  box-shadow: 0 0 0 1px var(--module-accent-strong), 0 26px 55px rgba(198, 167, 255, 0.3);
  opacity: 0.92;
}

.stats__summary-card h3 {
  margin: 0;
  text-transform: uppercase;
  letter-spacing: 0.08em;
  font-size: 0.8rem;
  color: rgba(240, 247, 255, 0.65);
}

.stats__summary-card strong {
  font-size: 1.7rem;
  line-height: 1;
  color: #f0f7ff;
}

.stats__summary-card span {
  color: rgba(240, 247, 255, 0.55);
  font-size: 0.85rem;
}

.stats__grid {
  display: grid;
  grid-template-columns: repeat(auto-fit, minmax(280px, 1fr));
  gap: 1.5rem;
}

.stats__panel {
  position: relative;
  z-index: 0;
  isolation: isolate;
  overflow: hidden;
  background: linear-gradient(165deg, rgba(8, 14, 26, 0.95), rgba(6, 12, 20, 0.82));
  border-radius: 1.35rem;
  border: 1px solid var(--module-accent-soft);
  padding: 1.5rem;
  display: flex;
  flex-direction: column;
  gap: 1rem;
  box-shadow: 0 24px 58px rgba(4, 8, 18, 0.6);
  transition: border 0.25s ease;
}

.stats__panel::before {
  content: "";
  position: absolute;
  inset: -35% -20% -25% -15%;
  border-radius: inherit;
  background:
    conic-gradient(from 140deg at 82% 16%, rgba(198, 167, 255, 0.28) 0deg 120deg, transparent 120deg 360deg),
    radial-gradient(circle at 16% 88%, rgba(198, 167, 255, 0.18) 0%, transparent 60%);
  mix-blend-mode: screen;
  opacity: 0.48;
  pointer-events: none;
  z-index: -2;
  transition: opacity 0.3s ease;
}

.stats__panel::after {
  content: "";
  position: absolute;
  inset: 0;
  border-radius: inherit;
  background: linear-gradient(155deg, rgba(198, 167, 255, 0.12), transparent 60%);
  box-shadow: 0 0 0 1px var(--module-accent-soft), 0 24px 55px var(--module-accent-glow);
  pointer-events: none;
  z-index: -1;
  opacity: 0.72;
  transition: box-shadow 0.3s ease, opacity 0.3s ease;
}

.stats__panel:hover {
  border-color: var(--module-accent-strong);
}

.stats__panel:hover::before {
  opacity: 0.62;
}

.stats__panel:hover::after {
  box-shadow: 0 0 0 1px var(--module-accent-strong), 0 30px 60px rgba(198, 167, 255, 0.28);
  opacity: 0.9;
}

.stats__table {
  display: flex;
  flex-direction: column;
  gap: 0.5rem;
}

.stats__table-header {
  display: grid;
  gap: 0.75rem;
  align-items: center;
  font-size: 0.75rem;
  text-transform: uppercase;
  letter-spacing: 0.08em;
  color: rgba(240, 247, 255, 0.55);
  padding: 0.35rem 0.75rem;
  border-radius: 0.75rem;
  background: rgba(16, 26, 42, 0.7);
}

.stats__table-row {
  display: grid;
  align-items: center;
  gap: 0.75rem;
  padding: 0.35rem 0.75rem;
  border-radius: 0.85rem;
  background: rgba(12, 20, 34, 0.65);
  color: rgba(240, 247, 255, 0.82);
}

.stats__table-row--cp {
  grid-template-columns: minmax(160px, 2fr) minmax(120px, 1fr) repeat(4, minmax(110px, 1fr));
}

.stats__table-row--inventory {
  grid-template-columns: minmax(150px, 2fr) repeat(4, minmax(90px, 1fr));
}

.stats__table-row--gauntlet {
  grid-template-columns: minmax(180px, 2fr) repeat(3, minmax(110px, 1fr)) minmax(160px, 1.5fr);
}

.stats__table-row--booster {
  grid-template-columns: minmax(160px, 2fr) minmax(80px, 0.9fr) minmax(180px, 2fr);
}

.stats__cell-primary {
  font-weight: 600;
  color: #f0f7ff;
  overflow: hidden;
  text-overflow: ellipsis;
  white-space: nowrap;
}

.stats__cell-primary--stacked {
  display: flex;
  flex-direction: column;
  gap: 0.2rem;
  white-space: normal;
}

.stats__cell-primary--stacked strong {
  font-size: 0.95rem;
  line-height: 1.2;
}

.stats__cell-primary--stacked span {
  font-size: 0.75rem;
  color: rgba(240, 247, 255, 0.6);
}

.stats__table-row span {
  overflow: hidden;
  text-overflow: ellipsis;
  white-space: nowrap;
}

.stats__table-row--booster span:last-child {
  white-space: normal;
}

.stats__value-positive {
  color: #7ce5a3;
  font-weight: 600;
}

.stats__value-negative {
  color: #ff9cab;
  font-weight: 600;
}

.stats__progress-wrapper {
  display: flex;
  flex-direction: column;
  gap: 0.35rem;
}

.stats__progress-label {
  font-size: 0.8rem;
  font-weight: 600;
  color: rgba(240, 247, 255, 0.75);
}

.stats__progress {
  position: relative;
  height: 0.5rem;
  border-radius: 999px;
  background: rgba(60, 90, 120, 0.4);
  overflow: hidden;
}

.stats__progress-bar {
  position: absolute;
  top: 0;
  left: 0;
  height: 100%;
  border-radius: inherit;
  background: linear-gradient(90deg, rgba(122, 203, 255, 0.85), rgba(64, 148, 255, 0.95));
  transition: width 0.3s ease;
}

.stats__progress-bar--complete {
  background: linear-gradient(90deg, rgba(126, 229, 163, 0.9), rgba(78, 190, 140, 0.95));
}

.stats__panel-header {
  display: flex;
  justify-content: space-between;
  align-items: baseline;
  gap: 1rem;
  border-bottom: 1px solid rgba(122, 203, 255, 0.12);
  padding-bottom: 0.75rem;
}

.stats__panel-header h2 {
  margin: 0;
  font-size: 1rem;
  letter-spacing: 0.08em;
  text-transform: uppercase;
}

.stats__panel-header span {
  color: rgba(240, 247, 255, 0.55);
  font-size: 0.75rem;
  text-transform: uppercase;
  letter-spacing: 0.08em;
}

.stats__panel-heading {
  display: flex;
  flex-direction: column;
  gap: 0.35rem;
}

.stats__panel-controls {
  display: flex;
  flex-wrap: wrap;
  gap: 0.75rem;
  align-items: center;
  justify-content: flex-end;
}

.stats__panel-controls label {
  display: flex;
  align-items: center;
  gap: 0.5rem;
  color: rgba(240, 247, 255, 0.7);
  font-size: 0.75rem;
  text-transform: uppercase;
  letter-spacing: 0.08em;
}

.stats__panel-controls select {
  padding: 0.35rem 0.75rem;
  border-radius: 0.65rem;
  border: 1px solid rgba(122, 203, 255, 0.28);
  background: rgba(6, 10, 18, 0.9);
  color: #f0f7ff;
  font-size: 0.9rem;
  letter-spacing: normal;
  text-transform: none;
  transition: border-color 0.2s ease, box-shadow 0.2s ease;
}

.stats__panel-controls select:focus {
  outline: none;
  border-color: rgba(122, 203, 255, 0.6);
  box-shadow: 0 0 0 3px rgba(122, 203, 255, 0.25);
}

.stats__distribution {
  margin: 0;
  padding: 0;
  list-style: none;
  display: flex;
  flex-direction: column;
  gap: 0.6rem;
}

.stats__distribution li {
  display: flex;
  justify-content: space-between;
  align-items: center;
  gap: 0.75rem;
  background: rgba(12, 20, 34, 0.9);
  padding: 0.65rem 0.9rem;
  border-radius: 0.9rem;
}

.stats__chip {
  border-radius: 999px;
  padding: 0.3rem 0.8rem;
  background: rgba(122, 203, 255, 0.18);
  color: #c7ecff;
  letter-spacing: 0.08em;
  text-transform: uppercase;
  font-size: 0.7rem;
}

.stats__asset-grid {
  display: grid;
  grid-template-columns: repeat(auto-fit, minmax(220px, 1fr));
  gap: 1rem;
}

.stats__panel-stack {
  display: flex;
  flex-direction: column;
  gap: 1.25rem;
}

.stats__chart {
  margin: 0;
  padding: 1rem 1.2rem 1.2rem;
  border-radius: 1.2rem;
  border: 1px solid rgba(122, 203, 255, 0.12);
  background: rgba(12, 22, 36, 0.8);
  display: flex;
  flex-direction: column;
  gap: 0.75rem;
  grid-column: 1 / -1;
}

.stats__chart-visual {
  width: 100%;
  height: 100%;
  min-height: 240px;
}

.stats__chart figcaption {
  font-size: 0.85rem;
  font-weight: 600;
  color: rgba(240, 247, 255, 0.8);
}

.stats__chart-summary {
  margin: 0;
  font-size: 0.8rem;
  line-height: 1.4;
  color: rgba(240, 247, 255, 0.65);
}

.stats__tooltip {
  background: rgba(12, 22, 36, 0.95);
  border: 1px solid rgba(122, 203, 255, 0.18);
  border-radius: 0.75rem;
  padding: 0.6rem 0.8rem;
  display: flex;
  flex-direction: column;
  gap: 0.25rem;
  color: #f0f7ff;
  box-shadow: 0 12px 32px rgba(0, 0, 0, 0.4);
}

.stats__tooltip strong {
  font-size: 0.85rem;
}

.stats__tooltip span {
  font-size: 0.75rem;
  color: rgba(240, 247, 255, 0.85);
}

.stats__asset-card {
  position: relative;
  z-index: 0;
  isolation: isolate;
  overflow: hidden;
  border-radius: 1.1rem;
  border: 1px solid var(--module-accent-soft);
  background: linear-gradient(160deg, rgba(10, 18, 30, 0.94), rgba(8, 14, 26, 0.82));
  padding: 1rem 1.1rem;
  display: flex;
  flex-direction: column;
  gap: 0.7rem;
  box-shadow: 0 18px 42px rgba(4, 8, 18, 0.55);
  transition: border 0.25s ease, transform 0.25s ease;
}

.stats__asset-card::before {
  content: "";
  position: absolute;
  inset: -40% -25% -30% -25%;
  border-radius: inherit;
  background:
    conic-gradient(from 120deg at 78% 22%, rgba(198, 167, 255, 0.32) 0deg 120deg, transparent 120deg 360deg),
    radial-gradient(circle at 18% 78%, rgba(198, 167, 255, 0.2) 0%, transparent 60%);
  mix-blend-mode: screen;
  opacity: 0.5;
  pointer-events: none;
  z-index: -2;
  transition: opacity 0.3s ease;
}

.stats__asset-card::after {
  content: "";
  position: absolute;
  inset: 0;
  border-radius: inherit;
  background: linear-gradient(150deg, rgba(198, 167, 255, 0.12), transparent 58%);
  box-shadow: 0 0 0 1px var(--module-accent-soft), 0 20px 40px var(--module-accent-glow);
  pointer-events: none;
  z-index: -1;
  opacity: 0.7;
  transition: box-shadow 0.3s ease, opacity 0.3s ease;
}

.stats__asset-card:hover {
  border-color: var(--module-accent-strong);
  transform: translateY(-2px);
}

.stats__asset-card:hover::before {
  opacity: 0.68;
}

.stats__asset-card:hover::after {
  box-shadow: 0 0 0 1px var(--module-accent-strong), 0 26px 52px rgba(198, 167, 255, 0.3);
  opacity: 0.88;
}

.stats__asset-card header {
  display: flex;
  justify-content: space-between;
  align-items: baseline;
}

.stats__asset-card h3 {
  margin: 0;
  font-size: 0.95rem;
}

.stats__asset-card span {
  color: rgba(240, 247, 255, 0.6);
  font-size: 0.75rem;
  text-transform: uppercase;
  letter-spacing: 0.08em;
}

.stats__asset-card dl {
  display: grid;
  grid-template-columns: repeat(auto-fit, minmax(120px, 1fr));
  gap: 0.6rem;
  margin: 0;
}

.stats__asset-card dt {
  font-size: 0.65rem;
  text-transform: uppercase;
  letter-spacing: 0.08em;
  color: rgba(240, 247, 255, 0.55);
}

.stats__asset-card dd {
  margin: 0.15rem 0 0;
  font-weight: 600;
}

.stats__ranking {
  margin: 0;
  padding: 0;
  list-style: none;
  display: flex;
  flex-direction: column;
  gap: 0.6rem;
}

.stats__ranking li {
  display: flex;
  justify-content: space-between;
  gap: 0.75rem;
  background: rgba(12, 20, 34, 0.9);
  padding: 0.65rem 0.9rem;
  border-radius: 0.9rem;
}

.stats__recent {
  margin: 0;
  padding: 0;
  list-style: none;
  display: flex;
  flex-direction: column;
  gap: 0.75rem;
}

.stats__recent li {
  display: flex;
  justify-content: space-between;
  gap: 1rem;
  background: rgba(13, 24, 38, 0.9);
  padding: 0.8rem 1rem;
  border-radius: 1rem;
}

.stats__recent strong {
  display: block;
  font-size: 0.95rem;
}

.stats__recent span {
  display: block;
  color: rgba(240, 247, 255, 0.6);
  font-size: 0.75rem;
}

.stats__recent-meta {
  display: flex;
  flex-direction: column;
  align-items: flex-end;
  gap: 0.2rem;
}

.stats__inventory-summary {
  display: grid;
  grid-template-columns: repeat(auto-fit, minmax(120px, 1fr));
  gap: 0.8rem;
  margin: 0;
}

.stats__inventory-summary dt {
  font-size: 0.65rem;
  text-transform: uppercase;
  letter-spacing: 0.08em;
  color: rgba(240, 247, 255, 0.55);
}

.stats__inventory-summary dd {
  margin: 0.15rem 0 0;
  font-weight: 600;
}

.stats__inventory-list {
  margin: 0;
  padding: 0;
  list-style: none;
  display: flex;
  flex-direction: column;
  gap: 0.7rem;
}

.stats__inventory-list li {
  display: flex;
  justify-content: space-between;
  gap: 1rem;
  background: rgba(14, 24, 38, 0.88);
  padding: 0.75rem 1rem;
  border-radius: 1rem;
}

.stats__inventory-list strong {
  display: block;
}

.stats__inventory-list span {
  display: block;
  font-size: 0.75rem;
  color: rgba(240, 247, 255, 0.58);
}

.stats__inventory-meta {
  display: flex;
  flex-direction: column;
  align-items: flex-end;
  gap: 0.2rem;
}

.stats__empty {
  margin: 0;
  padding: 1rem 1.25rem;
  border-radius: 1rem;
  border: 1px dashed rgba(122, 203, 255, 0.18);
  background: rgba(11, 18, 30, 0.7);
  color: rgba(240, 247, 255, 0.65);
  text-align: center;
}

.stats__empty--error {
  border-color: rgba(255, 119, 140, 0.35);
  color: #ff9cab;
}

@media (max-width: 960px) {
  .stats {
    padding: 2rem 1.5rem;
  }

  .stats__header {
    flex-direction: column;
    align-items: stretch;
  }

  .stats__refresh {
    align-self: flex-start;
  }
}

.exports {
  display: flex;
  flex-direction: column;
  gap: 1.75rem;
  padding: 2.5rem 3rem 3rem;
  background: rgba(8, 14, 24, 0.92);
  border-radius: 1.5rem;
  border: 1px solid rgba(122, 203, 255, 0.12);
  box-shadow: 0 28px 70px rgba(0, 0, 0, 0.35);
}

.exports__header {
  display: flex;
  justify-content: space-between;
  align-items: flex-start;
  gap: 1.5rem;
}

.exports__header h1 {
  margin: 0;
  font-size: 1.5rem;
  letter-spacing: 0.08em;
  text-transform: uppercase;
}

.exports__header p {
  margin: 0.45rem 0 0;
  color: rgba(240, 247, 255, 0.68);
  max-width: 60ch;
}

.exports__header-actions {
  display: flex;
  gap: 0.75rem;
}

.exports__header-actions button {
  border-radius: 999px;
  border: 1px solid rgba(122, 203, 255, 0.2);
  padding: 0.65rem 1.4rem;
  background: rgba(10, 18, 32, 0.85);
  color: #f0f7ff;
  cursor: pointer;
  font-weight: 600;
  transition: border 0.2s ease, background 0.2s ease;
}

.exports__header-actions button:disabled {
  opacity: 0.55;
  cursor: default;
}

.exports__danger {
  border-color: rgba(255, 119, 140, 0.4) !important;
  background: rgba(255, 119, 140, 0.15) !important;
  color: #ffb6c3 !important;
}

.exports__layout {
  display: grid;
  grid-template-columns: minmax(240px, 280px) minmax(0, 1fr);
  gap: 1.75rem;
}

.exports__presets {
  background: rgba(10, 18, 30, 0.88);
  border-radius: 1.35rem;
  border: 1px solid rgba(122, 203, 255, 0.12);
  padding: 1.4rem 1.5rem;
  display: flex;
  flex-direction: column;
  gap: 1rem;
}

.exports__presets h2 {
  margin: 0;
  font-size: 0.95rem;
  letter-spacing: 0.08em;
  text-transform: uppercase;
  color: rgba(240, 247, 255, 0.6);
}

.exports__presets ul {
  margin: 0;
  padding: 0;
  list-style: none;
  display: flex;
  flex-direction: column;
  gap: 0.6rem;
}

.exports__preset {
  width: 100%;
  border-radius: 1rem;
  border: 1px solid rgba(122, 203, 255, 0.12);
  background: rgba(12, 22, 36, 0.9);
  color: #f0f7ff;
  padding: 0.75rem 0.9rem;
  display: flex;
  flex-direction: column;
  gap: 0.3rem;
  text-align: left;
  cursor: pointer;
  transition: border 0.2s ease, background 0.2s ease;
}

.exports__preset--active {
  border-color: rgba(122, 203, 255, 0.4);
  box-shadow: 0 16px 32px rgba(122, 203, 255, 0.18);
}

.exports__preset strong {
  font-size: 0.95rem;
}

.exports__preset span {
  font-size: 0.75rem;
  color: rgba(240, 247, 255, 0.6);
}

.exports__main {
  display: flex;
  flex-direction: column;
  gap: 1.5rem;
}

.exports__form {
  background: rgba(10, 18, 30, 0.9);
  border-radius: 1.35rem;
  border: 1px solid rgba(122, 203, 255, 0.12);
  padding: 1.5rem 1.75rem;
  display: flex;
  flex-direction: column;
  gap: 1.2rem;
}

.exports__field span {
  display: block;
  margin-bottom: 0.4rem;
  font-size: 0.75rem;
  text-transform: uppercase;
  letter-spacing: 0.08em;
  color: rgba(240, 247, 255, 0.6);
}

.exports__field input {
  width: 100%;
  border-radius: 0.9rem;
  border: 1px solid rgba(122, 203, 255, 0.22);
  background: rgba(12, 20, 34, 0.85);
  color: #f0f7ff;
  padding: 0.65rem 0.9rem;
}

.exports__fieldset {
  border: 1px solid rgba(122, 203, 255, 0.14);
  border-radius: 1.1rem;
  padding: 1.1rem 1.25rem;
  display: flex;
  flex-direction: column;
  gap: 0.8rem;
}

.exports__fieldset legend {
  padding: 0 0.35rem;
  font-size: 0.75rem;
  text-transform: uppercase;
  letter-spacing: 0.08em;
  color: rgba(240, 247, 255, 0.6);
}

.exports__options-row {
  display: flex;
  flex-wrap: wrap;
  gap: 0.9rem;
}

.exports__options-grid {
  display: grid;
  grid-template-columns: repeat(auto-fit, minmax(180px, 1fr));
  gap: 0.8rem;
}

.exports__section-card {
  display: flex;
  align-items: center;
  justify-content: space-between;
  gap: 0.6rem;
  padding: 0.65rem 0.85rem;
  border-radius: 0.8rem;
  background: rgba(122, 203, 255, 0.08);
  border: 1px solid rgba(122, 203, 255, 0.18);
}

.exports__options-row label,
.exports__options-grid label {
  display: flex;
  align-items: center;
  gap: 0.45rem;
  font-size: 0.85rem;
  color: rgba(240, 247, 255, 0.75);
}

.exports__form-actions {
  display: flex;
  justify-content: space-between;
  align-items: center;
  gap: 1rem;
}

.exports__form-actions button {
  border-radius: 999px;
  border: none;
  padding: 0.7rem 1.6rem;
  background: linear-gradient(135deg, rgba(122, 203, 255, 0.75), rgba(92, 169, 255, 0.85));
  color: #061120;
  font-weight: 600;
  cursor: pointer;
}

.exports__form-actions span {
  color: rgba(240, 247, 255, 0.6);
  font-size: 0.8rem;
}

.exports__preview {
  background: rgba(10, 18, 30, 0.92);
  border-radius: 1.35rem;
  border: 1px solid rgba(122, 203, 255, 0.12);
  padding: 1.5rem;
  display: flex;
  flex-direction: column;
  gap: 1rem;
}

.exports__preview header {
  display: flex;
  justify-content: space-between;
  align-items: flex-start;
  gap: 1.2rem;
}

.exports__preview h2 {
  margin: 0;
  font-size: 1rem;
  letter-spacing: 0.08em;
  text-transform: uppercase;
}

.exports__preview p {
  margin: 0.35rem 0 0;
  color: rgba(240, 247, 255, 0.6);
  font-size: 0.8rem;
}

.exports__preview-actions {
  display: flex;
  gap: 0.65rem;
}

.exports__preview-actions button {
  border-radius: 999px;
  border: 1px solid rgba(122, 203, 255, 0.25);
  padding: 0.55rem 1.2rem;
  background: rgba(12, 20, 34, 0.85);
  color: #f0f7ff;
  cursor: pointer;
}

.exports__preview-actions button:disabled {
  opacity: 0.5;
  cursor: default;
}

.exports__preview-grid {
  display: grid;
  gap: 1rem;
  grid-template-columns: repeat(auto-fit, minmax(260px, 1fr));
}

.exports__preview-card {
  border-radius: 1rem;
  border: 1px solid rgba(122, 203, 255, 0.12);
  background: rgba(14, 24, 38, 0.88);
  padding: 1rem;
  display: flex;
  flex-direction: column;
  gap: 0.75rem;
}

.exports__preview-card-header {
  display: flex;
  justify-content: space-between;
  align-items: flex-start;
  gap: 0.75rem;
}

.exports__preview-card-header h3 {
  margin: 0;
  font-size: 0.95rem;
  letter-spacing: 0.06em;
  text-transform: uppercase;
}

.exports__preview-card-controls {
  display: flex;
  align-items: center;
  gap: 0.75rem;
}

.exports__preview-format {
  display: inline-flex;
  gap: 0.45rem;
}

.exports__preview-format-btn {
  border-radius: 999px;
  border: 1px solid rgba(122, 203, 255, 0.25);
  padding: 0.35rem 0.85rem;
  background: rgba(12, 20, 34, 0.75);
  color: #f0f7ff;
  cursor: pointer;
  font-size: 0.72rem;
  letter-spacing: 0.08em;
  text-transform: uppercase;
}

.exports__preview-format-btn--active {
  background: rgba(34, 121, 189, 0.85);
  border-color: rgba(122, 203, 255, 0.6);
}

.exports__preview-format-btn:disabled {
  opacity: 0.5;
  cursor: default;
}

.exports__preview-spoiler {
  display: inline-flex;
  align-items: center;
  gap: 0.4rem;
  font-size: 0.72rem;
  letter-spacing: 0.08em;
  text-transform: uppercase;
  color: rgba(240, 247, 255, 0.7);
}

.exports__preview-pane {
  border-radius: 1rem;
  border: 1px solid rgba(122, 203, 255, 0.12);
  padding: 1rem 1.2rem;
  background: rgba(10, 18, 30, 0.78);
  max-height: 480px;
  overflow: auto;
}

.exports__preview-markdown {
  color: #f0f7ff;
  font-size: 0.85rem;
  line-height: 1.55;
}

.exports__preview-markdown h1,
.exports__preview-markdown h2,
.exports__preview-markdown h3 {
  margin-top: 0;
}

.exports__preview-code {
  margin: 0;
  color: #f0f7ff;
  white-space: pre-wrap;
  font-family: "Fira Code", "Cascadia Mono", "Menlo", monospace;
  font-size: 0.82rem;
  line-height: 1.55;
}

.exports__spoiler {
  border: 1px solid rgba(122, 203, 255, 0.2);
  border-radius: 0.75rem;
  padding: 0.5rem 0.75rem;
  margin: 0;
}

.exports__spoiler > summary {
  cursor: pointer;
  font-weight: 600;
  color: rgba(240, 247, 255, 0.8);
}

.exports__empty {
  margin: 0;
  padding: 1.2rem;
  border-radius: 1.1rem;
  border: 1px dashed rgba(122, 203, 255, 0.18);
  background: rgba(11, 18, 30, 0.7);
  color: rgba(240, 247, 255, 0.65);
  text-align: center;
}

.panel-heading {
  display: flex;
  align-items: center;
  justify-content: space-between;
  gap: 1rem;
  margin-bottom: 1rem;
}

.panel-heading__actions {
  display: flex;
  flex-wrap: wrap;
  gap: 0.5rem;
}

.preset-list {
  list-style: none;
  margin: 0;
  padding: 0;
  display: flex;
  flex-direction: column;
  gap: 0.75rem;
}

.preset-card {
  padding: 1rem 1.25rem;
  border-radius: 1rem;
  background: rgba(122, 203, 255, 0.08);
  border: 1px solid rgba(122, 203, 255, 0.16);
  display: flex;
  flex-direction: column;
  gap: 0.75rem;
  box-shadow: inset 0 0 0 1px rgba(12, 18, 30, 0.35);
}

.preset-card__header {
  display: flex;
  justify-content: space-between;
  align-items: baseline;
  gap: 0.75rem;
  color: rgba(240, 247, 255, 0.9);
}

.preset-card__header time {
  font-weight: 600;
}

.preset-card__seed {
  display: block;
  margin-top: 0.2rem;
  font-size: 0.85rem;
  color: rgba(240, 247, 255, 0.6);
}

.preset-card__scope {
  font-size: 0.8rem;
  text-transform: uppercase;
  letter-spacing: 0.08em;
  color: rgba(240, 247, 255, 0.58);
}

.preset-card__meta {
  display: flex;
  flex-wrap: wrap;
  gap: 0.6rem;
  font-size: 0.85rem;
  color: rgba(240, 247, 255, 0.72);
}

.preset-card__actions {
  display: flex;
  flex-wrap: wrap;
  gap: 0.5rem;
}

.history-timeline {
  position: relative;
  display: flex;
  flex-direction: column;
  gap: 1.5rem;
  margin: 0;
  padding: 0.5rem 0 0.5rem 0;
}

.history-timeline::before {
  content: "";
  position: absolute;
  left: 12px;
  top: 0;
  bottom: 0;
  width: 2px;
  background: linear-gradient(180deg, rgba(122, 203, 255, 0.28), rgba(122, 203, 255, 0));
}

.history-timeline__item {
  position: relative;
  padding-left: 2.5rem;
}

.history-timeline__marker {
  position: absolute;
  left: 3px;
  top: 0.9rem;
  width: 18px;
  height: 18px;
  border-radius: 999px;
  background: rgba(122, 203, 255, 0.3);
  border: 2px solid rgba(122, 203, 255, 0.85);
  box-shadow: 0 0 16px rgba(122, 203, 255, 0.45);
}

.history-timeline__content {
  background: rgba(10, 16, 24, 0.58);
  border: 1px solid rgba(122, 203, 255, 0.18);
  border-radius: 1rem;
  padding: 1rem 1.25rem;
  display: flex;
  flex-direction: column;
  gap: 0.85rem;
  box-shadow: 0 12px 28px rgba(0, 0, 0, 0.32);
}

.history-timeline__header {
  display: flex;
  justify-content: space-between;
  align-items: baseline;
  gap: 0.75rem;
  color: rgba(240, 247, 255, 0.92);
}

.history-timeline__seed {
  display: block;
  margin-top: 0.15rem;
  font-size: 0.85rem;
  color: rgba(240, 247, 255, 0.6);
}

.history-timeline__run {
  font-size: 0.75rem;
  letter-spacing: 0.12em;
  text-transform: uppercase;
  color: rgba(240, 247, 255, 0.55);
}

.history-timeline__meta {
  display: flex;
  flex-wrap: wrap;
  gap: 0.6rem;
  font-size: 0.85rem;
  color: rgba(240, 247, 255, 0.74);
}

.history-picks-table {
  width: 100%;
  border-collapse: collapse;
  border-spacing: 0;
  font-size: 0.85rem;
  color: rgba(240, 247, 255, 0.88);
}

.history-picks-table th,
.history-picks-table td {
  padding: 0.45rem 0.6rem;
  border-bottom: 1px solid rgba(122, 203, 255, 0.12);
  text-align: left;
}

.history-picks-table th {
  font-size: 0.75rem;
  font-weight: 600;
  letter-spacing: 0.08em;
  text-transform: uppercase;
  color: rgba(240, 247, 255, 0.6);
}

.history-picks-table tr:last-of-type td {
  border-bottom: none;
}

.toast-viewport {
  position: fixed;
  right: 1.5rem;
  bottom: 1.5rem;
  display: flex;
  flex-direction: column;
  gap: 0.75rem;
  z-index: 1200;
}

.toast {
  min-width: 220px;
  padding: 0.8rem 1rem;
  border-radius: 0.85rem;
  display: flex;
  align-items: center;
  justify-content: space-between;
  gap: 0.75rem;
  box-shadow: 0 18px 40px rgba(0, 0, 0, 0.38);
  border: 1px solid transparent;
  font-size: 0.9rem;
}

.toast button {
  border: none;
  background: transparent;
  color: inherit;
  font-size: 1.1rem;
  line-height: 1;
  cursor: pointer;
  opacity: 0.6;
  transition: opacity 0.2s ease;
}

.toast button:hover {
  opacity: 1;
}

.toast--info {
  background: rgba(20, 36, 62, 0.92);
  border-color: rgba(122, 203, 255, 0.6);
}

.toast--success {
  background: rgba(29, 68, 62, 0.92);
  border-color: rgba(78, 205, 196, 0.65);
}

.toast--error {
  background: rgba(78, 18, 32, 0.92);
  border-color: rgba(255, 99, 132, 0.65);
}

@media (max-width: 1040px) {
  .exports {
    padding: 2rem 1.5rem;
  }

  .exports__layout {
    grid-template-columns: minmax(0, 1fr);
  }

  .exports__header {
    flex-direction: column;
    align-items: stretch;
  }

  .exports__header-actions {
    justify-content: flex-start;
  }
}

@media (max-width: 1280px) {
  .hub-shell {
    grid-template-columns: 220px minmax(0, 1fr);
  }

  .help-pane {
    display: none;
  }
}

@media (max-width: 960px) {
  .hub-shell {
    grid-template-columns: minmax(0, 1fr);
  }

  .jmh-nav {
    display: none;
  }

  .hub-header {
    padding: 1.5rem;
    flex-direction: column;
    align-items: stretch;
  }

  .hub-header__actions {
    flex-direction: column;
    align-items: stretch;
  }

  .jmh-search {
    width: 100%;
  }

  .hub-grid {
    grid-template-columns: minmax(0, 1fr);
  }
}

@media (max-width: 600px) {
  .hub-header {
    padding: 1.25rem;
    border-radius: 1.25rem;
    gap: 1.5rem;
  }

  .hub-header__title h1 {
    font-size: 1.4rem;
  }
}

@media (prefers-reduced-motion: reduce) {
  .hub-header__art-orbs,
  .hub-header__art-particles {
    animation: none;
  }
}
<|MERGE_RESOLUTION|>--- conflicted
+++ resolved
@@ -115,55 +115,10 @@
 }
 
 .hub-header {
-  position: relative;
   display: flex;
   justify-content: space-between;
   gap: 2rem;
   align-items: flex-start;
-  padding: 1.75rem 2rem;
-  border-radius: 1.75rem;
-  background:
-    radial-gradient(120% 150% at 0% 0%, rgba(91, 115, 255, 0.38), transparent 65%),
-    radial-gradient(120% 120% at 100% 18%, rgba(78, 205, 196, 0.28), transparent 70%),
-    linear-gradient(140deg, rgba(13, 17, 32, 0.9), rgba(10, 14, 26, 0.65));
-  border: 1px solid rgba(122, 203, 255, 0.18);
-  box-shadow: 0 28px 64px rgba(8, 12, 24, 0.45);
-  overflow: hidden;
-  isolation: isolate;
-}
-
-.hub-header__art {
-  position: absolute;
-  inset: 0;
-  z-index: 0;
-  pointer-events: none;
-  opacity: 0.9;
-}
-
-.hub-header__art svg {
-  width: 100%;
-  height: 100%;
-  display: block;
-}
-
-.hub-header__art-glow {
-  fill: url(#hubHeaderGlow);
-  filter: drop-shadow(0 0 42px rgba(122, 203, 255, 0.6));
-}
-
-.hub-header__art-orbs {
-  animation: hubHeaderParallax 18s ease-in-out infinite;
-  transform-origin: center;
-}
-
-.hub-header__art-particles {
-  animation: hubHeaderParallaxReverse 26s ease-in-out infinite;
-  transform-origin: center;
-}
-
-.hub-header > :not(.hub-header__art) {
-  position: relative;
-  z-index: 1;
 }
 
 .hub-header__title h1 {
@@ -183,34 +138,6 @@
   display: flex;
   gap: 1rem;
   align-items: center;
-}
-
-@keyframes hubHeaderParallax {
-  0% {
-    transform: translate3d(-2%, -1%, 0) scale(1);
-  }
-
-  50% {
-    transform: translate3d(3%, 2.5%, 0) scale(1.05);
-  }
-
-  100% {
-    transform: translate3d(-2%, -1%, 0) scale(1);
-  }
-}
-
-@keyframes hubHeaderParallaxReverse {
-  0% {
-    transform: translate3d(2%, 1%, 0) scale(1);
-  }
-
-  50% {
-    transform: translate3d(-3%, -2%, 0) scale(0.98);
-  }
-
-  100% {
-    transform: translate3d(2%, 1%, 0) scale(1);
-  }
 }
 
 .hub-header__cta {
@@ -420,26 +347,12 @@
 
 .asset-board__list li {
   display: flex;
-<<<<<<< HEAD
-  align-items: center;
-  gap: 0.65rem;
-  border: 1px solid transparent;
-  border-radius: 0.85rem;
-  background: rgba(10, 16, 24, 0.6);
-  transition: border-color 0.2s ease, background 0.2s ease;
-}
-
-.asset-board__list li:hover {
-  border-color: rgba(122, 203, 255, 0.22);
-  background: rgba(122, 203, 255, 0.14);
-=======
   align-items: stretch;
   gap: 0.5rem;
   border: 1px solid rgba(122, 203, 255, 0.08);
   border-radius: 0.85rem;
   background: linear-gradient(135deg, rgba(9, 18, 30, 0.82), rgba(6, 16, 28, 0.74));
   transition: border-color 0.2s ease, background 0.2s ease, box-shadow 0.2s ease;
->>>>>>> 28fc3933
 }
 
 .asset-board__list li.selected {
@@ -462,7 +375,7 @@
   display: inline-flex;
   align-items: center;
   justify-content: center;
-  padding: 0 0.7rem;
+  padding: 0 0.8rem;
   background: none;
   border: none;
   color: rgba(240, 247, 255, 0.65);
@@ -490,40 +403,12 @@
   opacity: 0.35;
 }
 
-.asset-board__icon {
-  display: inline-flex;
-  align-items: center;
-  justify-content: center;
-  width: 2.4rem;
-  height: 2.4rem;
-  border-radius: 0.75rem;
-  background: rgba(122, 203, 255, 0.1);
-  color: rgba(240, 247, 255, 0.88);
-  font-size: 1.2rem;
-  flex-shrink: 0;
-  transition: background 0.2s ease, color 0.2s ease;
-}
-
-.asset-board__list li.selected .asset-board__icon,
-.asset-board__list li:hover .asset-board__icon {
-  background: rgba(122, 203, 255, 0.22);
-  color: #f0f7ff;
-}
-
 .asset-board__select {
   flex: 1;
   background: none;
   border: none;
-  display: flex;
-  flex-direction: column;
-  align-items: flex-start;
-  justify-content: center;
   text-align: left;
-<<<<<<< HEAD
-  padding: 0.75rem 1rem;
-=======
   padding: 0.95rem 1.1rem;
->>>>>>> 28fc3933
   color: #f0f7ff;
   display: flex;
   flex-direction: column;
@@ -907,56 +792,6 @@
   text-transform: uppercase;
 }
 
-.jmh-nav__filter {
-  display: flex;
-  flex-direction: column;
-  gap: 0.35rem;
-}
-
-.jmh-nav__filter-label {
-  font-size: 0.75rem;
-  letter-spacing: 0.18em;
-  text-transform: uppercase;
-  color: rgba(240, 247, 255, 0.55);
-}
-
-.jmh-nav__filter-input {
-  width: 100%;
-  border: 1px solid rgba(122, 203, 255, 0.18);
-  border-radius: 0.85rem;
-  padding: 0.7rem 1rem;
-  background: rgba(13, 21, 32, 0.85);
-  color: #f0f7ff;
-  font-size: 0.95rem;
-  transition: border 0.15s ease, box-shadow 0.15s ease;
-}
-
-.jmh-nav__filter-input::placeholder {
-  color: rgba(240, 247, 255, 0.4);
-}
-
-.jmh-nav__filter-input:focus-visible {
-  outline: none;
-  border-color: rgba(122, 203, 255, 0.65);
-  box-shadow: 0 0 0 3px rgba(122, 203, 255, 0.25);
-}
-
-.jmh-nav__filter-hint {
-  margin: 0;
-  font-size: 0.75rem;
-  color: rgba(240, 247, 255, 0.5);
-}
-
-.jmh-nav__filter-hint kbd {
-  font-family: inherit;
-  font-size: 0.75rem;
-  padding: 0.1rem 0.45rem;
-  border-radius: 0.4rem;
-  background: rgba(122, 203, 255, 0.16);
-  border: 1px solid rgba(122, 203, 255, 0.35);
-  color: rgba(240, 247, 255, 0.85);
-}
-
 .jmh-nav__list {
   list-style: none;
   padding: 0;
@@ -1018,19 +853,6 @@
 .jmh-nav__hint {
   font-size: 0.8rem;
   color: rgba(240, 247, 255, 0.55);
-}
-
-.jmh-nav__highlight {
-  background: rgba(122, 203, 255, 0.25);
-  color: #f0f7ff;
-  padding: 0 0.15rem;
-  border-radius: 0.2rem;
-}
-
-.jmh-nav__empty {
-  margin: 0;
-  font-size: 0.9rem;
-  color: rgba(240, 247, 255, 0.6);
 }
 
 .timeline {
@@ -1616,18 +1438,14 @@
 }
 
 .jump-hub {
-  --module-accent: #7acbff;
-  --module-accent-soft: rgba(122, 203, 255, 0.16);
-  --module-accent-strong: rgba(122, 203, 255, 0.4);
-  --module-accent-glow: rgba(122, 203, 255, 0.22);
   display: flex;
   flex-direction: column;
   gap: 1.5rem;
   padding: 2.5rem 3rem 3rem;
-  background: linear-gradient(160deg, rgba(8, 14, 24, 0.94), rgba(6, 12, 22, 0.85));
+  background: rgba(10, 16, 26, 0.85);
   border-radius: 1.5rem;
-  border: 1px solid var(--module-accent-soft);
-  box-shadow: 0 26px 70px rgba(0, 0, 0, 0.35), 0 0 60px rgba(10, 18, 30, 0.35);
+  border: 1px solid rgba(122, 203, 255, 0.12);
+  box-shadow: 0 26px 70px rgba(0, 0, 0, 0.35);
 }
 
 .jump-hub__header {
@@ -1733,61 +1551,19 @@
 }
 
 .jump-hub__card {
-  position: relative;
-  z-index: 0;
-  isolation: isolate;
-  overflow: hidden;
   border-radius: 1.25rem;
-  border: 1px solid var(--module-accent-soft);
-  background: linear-gradient(160deg, rgba(11, 18, 30, 0.94), rgba(6, 12, 22, 0.84));
+  border: 1px solid rgba(122, 203, 255, 0.14);
+  background: rgba(14, 23, 36, 0.9);
   padding: 1.25rem 1.5rem;
   display: flex;
   flex-direction: column;
   gap: 1rem;
-  box-shadow: 0 24px 60px rgba(4, 10, 20, 0.65);
-  transition: border 0.25s ease, transform 0.25s ease;
-}
-
-.jump-hub__card::before {
-  content: "";
-  position: absolute;
-  inset: -25% -40%;
-  border-radius: inherit;
-  background:
-    radial-gradient(circle at 12% 20%, rgba(122, 203, 255, 0.24) 0%, transparent 62%),
-    repeating-linear-gradient(118deg, rgba(122, 203, 255, 0.12) 0 18px, transparent 18px 36px);
-  opacity: 0.55;
-  mix-blend-mode: screen;
-  pointer-events: none;
-  z-index: -2;
-  transition: opacity 0.3s ease;
-}
-
-.jump-hub__card::after {
-  content: "";
-  position: absolute;
-  inset: 0;
-  border-radius: inherit;
-  background: linear-gradient(140deg, rgba(122, 203, 255, 0.12), transparent 55%);
-  box-shadow: 0 0 0 1px var(--module-accent-soft), 0 22px 45px var(--module-accent-glow);
-  pointer-events: none;
-  z-index: -1;
-  transition: box-shadow 0.3s ease, opacity 0.3s ease;
-  opacity: 0.75;
+  transition: border 0.2s ease, transform 0.2s ease;
 }
 
 .jump-hub__card:hover {
-  border-color: var(--module-accent-strong);
+  border-color: rgba(122, 203, 255, 0.35);
   transform: translateY(-2px);
-}
-
-.jump-hub__card:hover::before {
-  opacity: 0.7;
-}
-
-.jump-hub__card:hover::after {
-  box-shadow: 0 0 0 1px var(--module-accent-strong), 0 28px 60px rgba(122, 203, 255, 0.2);
-  opacity: 0.9;
 }
 
 .jump-hub__card-header {
@@ -3309,10 +3085,6 @@
 }
 
 .options {
-  --module-accent: #83e6c6;
-  --module-accent-soft: rgba(131, 230, 198, 0.18);
-  --module-accent-strong: rgba(131, 230, 198, 0.45);
-  --module-accent-glow: rgba(131, 230, 198, 0.22);
   display: flex;
   flex-direction: column;
   gap: 2.5rem;
@@ -3354,63 +3126,15 @@
 }
 
 .options__card {
-  position: relative;
-  z-index: 0;
-  isolation: isolate;
-  overflow: hidden;
   display: flex;
   flex-direction: column;
   gap: 1.1rem;
   padding: 1.7rem;
-  background: linear-gradient(165deg, rgba(8, 14, 24, 0.96), rgba(6, 12, 20, 0.82));
+  background: linear-gradient(160deg, rgba(10, 16, 26, 0.92), rgba(8, 12, 22, 0.8));
   border-radius: 1.35rem;
-  border: 1px solid var(--module-accent-soft);
-  box-shadow: 0 22px 58px rgba(4, 12, 20, 0.62);
+  border: 1px solid rgba(122, 203, 255, 0.16);
+  box-shadow: 0 24px 60px rgba(0, 12, 24, 0.32);
   min-height: 100%;
-  transition: border 0.25s ease, transform 0.25s ease;
-}
-
-.options__card::before {
-  content: "";
-  position: absolute;
-  inset: -35% -20% -25% -25%;
-  border-radius: inherit;
-  background:
-    radial-gradient(circle at 18% 22%, rgba(131, 230, 198, 0.22) 0%, transparent 45%),
-    repeating-linear-gradient(135deg, transparent 0 26px, rgba(131, 230, 198, 0.14) 26px 32px, transparent 32px 58px),
-    repeating-linear-gradient(45deg, transparent 0 22px, rgba(131, 230, 198, 0.1) 22px 26px, transparent 26px 52px);
-  mix-blend-mode: screen;
-  opacity: 0.55;
-  pointer-events: none;
-  z-index: -2;
-  transition: opacity 0.3s ease;
-}
-
-.options__card::after {
-  content: "";
-  position: absolute;
-  inset: 0;
-  border-radius: inherit;
-  background: linear-gradient(145deg, rgba(131, 230, 198, 0.1), transparent 60%);
-  box-shadow: 0 0 0 1px var(--module-accent-soft), 0 20px 45px var(--module-accent-glow);
-  pointer-events: none;
-  z-index: -1;
-  transition: box-shadow 0.3s ease, opacity 0.3s ease;
-  opacity: 0.7;
-}
-
-.options__card:hover {
-  border-color: var(--module-accent-strong);
-  transform: translateY(-2px);
-}
-
-.options__card:hover::before {
-  opacity: 0.72;
-}
-
-.options__card:hover::after {
-  box-shadow: 0 0 0 1px var(--module-accent-strong), 0 26px 55px rgba(131, 230, 198, 0.28);
-  opacity: 0.88;
 }
 
 .options__card--wide {
@@ -4511,18 +4235,14 @@
 }
 
 .stats {
-  --module-accent: #c6a7ff;
-  --module-accent-soft: rgba(198, 167, 255, 0.18);
-  --module-accent-strong: rgba(198, 167, 255, 0.42);
-  --module-accent-glow: rgba(198, 167, 255, 0.26);
   display: flex;
   flex-direction: column;
   gap: 1.75rem;
   padding: 2.5rem 3rem 3.5rem;
-  background: linear-gradient(165deg, rgba(5, 10, 20, 0.96), rgba(8, 14, 26, 0.85));
+  background: rgba(6, 12, 22, 0.92);
   border-radius: 1.5rem;
-  border: 1px solid var(--module-accent-soft);
-  box-shadow: 0 28px 70px rgba(0, 0, 0, 0.35), 0 0 60px rgba(12, 20, 36, 0.38);
+  border: 1px solid rgba(122, 203, 255, 0.12);
+  box-shadow: 0 28px 70px rgba(0, 0, 0, 0.35);
 }
 
 .stats__header {
@@ -4574,61 +4294,13 @@
 }
 
 .stats__summary-card {
-  position: relative;
-  z-index: 0;
-  isolation: isolate;
-  overflow: hidden;
   padding: 1.35rem 1.5rem;
   border-radius: 1.25rem;
-  border: 1px solid var(--module-accent-soft);
-  background: linear-gradient(160deg, rgba(8, 14, 24, 0.94), rgba(6, 12, 20, 0.82));
+  border: 1px solid rgba(122, 203, 255, 0.12);
+  background: rgba(10, 18, 30, 0.85);
   display: flex;
   flex-direction: column;
   gap: 0.5rem;
-  box-shadow: 0 20px 52px rgba(4, 8, 18, 0.6);
-  transition: border 0.25s ease, transform 0.25s ease;
-}
-
-.stats__summary-card::before {
-  content: "";
-  position: absolute;
-  inset: -30% -10% -20% -20%;
-  border-radius: inherit;
-  background:
-    conic-gradient(from 115deg at 85% 18%, rgba(198, 167, 255, 0.38) 0deg 130deg, transparent 130deg 360deg),
-    radial-gradient(circle at 14% 82%, rgba(198, 167, 255, 0.22) 0%, transparent 62%);
-  opacity: 0.55;
-  mix-blend-mode: screen;
-  pointer-events: none;
-  z-index: -2;
-  transition: opacity 0.3s ease;
-}
-
-.stats__summary-card::after {
-  content: "";
-  position: absolute;
-  inset: 0;
-  border-radius: inherit;
-  background: linear-gradient(150deg, rgba(198, 167, 255, 0.14), transparent 58%);
-  box-shadow: 0 0 0 1px var(--module-accent-soft), 0 18px 40px var(--module-accent-glow);
-  pointer-events: none;
-  z-index: -1;
-  opacity: 0.75;
-  transition: box-shadow 0.3s ease, opacity 0.3s ease;
-}
-
-.stats__summary-card:hover {
-  border-color: var(--module-accent-strong);
-  transform: translateY(-2px);
-}
-
-.stats__summary-card:hover::before {
-  opacity: 0.7;
-}
-
-.stats__summary-card:hover::after {
-  box-shadow: 0 0 0 1px var(--module-accent-strong), 0 26px 55px rgba(198, 167, 255, 0.3);
-  opacity: 0.92;
 }
 
 .stats__summary-card h3 {
@@ -4657,60 +4329,13 @@
 }
 
 .stats__panel {
-  position: relative;
-  z-index: 0;
-  isolation: isolate;
-  overflow: hidden;
-  background: linear-gradient(165deg, rgba(8, 14, 26, 0.95), rgba(6, 12, 20, 0.82));
+  background: rgba(10, 18, 30, 0.88);
   border-radius: 1.35rem;
-  border: 1px solid var(--module-accent-soft);
+  border: 1px solid rgba(122, 203, 255, 0.12);
   padding: 1.5rem;
   display: flex;
   flex-direction: column;
   gap: 1rem;
-  box-shadow: 0 24px 58px rgba(4, 8, 18, 0.6);
-  transition: border 0.25s ease;
-}
-
-.stats__panel::before {
-  content: "";
-  position: absolute;
-  inset: -35% -20% -25% -15%;
-  border-radius: inherit;
-  background:
-    conic-gradient(from 140deg at 82% 16%, rgba(198, 167, 255, 0.28) 0deg 120deg, transparent 120deg 360deg),
-    radial-gradient(circle at 16% 88%, rgba(198, 167, 255, 0.18) 0%, transparent 60%);
-  mix-blend-mode: screen;
-  opacity: 0.48;
-  pointer-events: none;
-  z-index: -2;
-  transition: opacity 0.3s ease;
-}
-
-.stats__panel::after {
-  content: "";
-  position: absolute;
-  inset: 0;
-  border-radius: inherit;
-  background: linear-gradient(155deg, rgba(198, 167, 255, 0.12), transparent 60%);
-  box-shadow: 0 0 0 1px var(--module-accent-soft), 0 24px 55px var(--module-accent-glow);
-  pointer-events: none;
-  z-index: -1;
-  opacity: 0.72;
-  transition: box-shadow 0.3s ease, opacity 0.3s ease;
-}
-
-.stats__panel:hover {
-  border-color: var(--module-accent-strong);
-}
-
-.stats__panel:hover::before {
-  opacity: 0.62;
-}
-
-.stats__panel:hover::after {
-  box-shadow: 0 0 0 1px var(--module-accent-strong), 0 30px 60px rgba(198, 167, 255, 0.28);
-  opacity: 0.9;
 }
 
 .stats__table {
@@ -4996,61 +4621,13 @@
 }
 
 .stats__asset-card {
-  position: relative;
-  z-index: 0;
-  isolation: isolate;
-  overflow: hidden;
   border-radius: 1.1rem;
-  border: 1px solid var(--module-accent-soft);
-  background: linear-gradient(160deg, rgba(10, 18, 30, 0.94), rgba(8, 14, 26, 0.82));
+  border: 1px solid rgba(122, 203, 255, 0.12);
+  background: rgba(12, 22, 36, 0.85);
   padding: 1rem 1.1rem;
   display: flex;
   flex-direction: column;
   gap: 0.7rem;
-  box-shadow: 0 18px 42px rgba(4, 8, 18, 0.55);
-  transition: border 0.25s ease, transform 0.25s ease;
-}
-
-.stats__asset-card::before {
-  content: "";
-  position: absolute;
-  inset: -40% -25% -30% -25%;
-  border-radius: inherit;
-  background:
-    conic-gradient(from 120deg at 78% 22%, rgba(198, 167, 255, 0.32) 0deg 120deg, transparent 120deg 360deg),
-    radial-gradient(circle at 18% 78%, rgba(198, 167, 255, 0.2) 0%, transparent 60%);
-  mix-blend-mode: screen;
-  opacity: 0.5;
-  pointer-events: none;
-  z-index: -2;
-  transition: opacity 0.3s ease;
-}
-
-.stats__asset-card::after {
-  content: "";
-  position: absolute;
-  inset: 0;
-  border-radius: inherit;
-  background: linear-gradient(150deg, rgba(198, 167, 255, 0.12), transparent 58%);
-  box-shadow: 0 0 0 1px var(--module-accent-soft), 0 20px 40px var(--module-accent-glow);
-  pointer-events: none;
-  z-index: -1;
-  opacity: 0.7;
-  transition: box-shadow 0.3s ease, opacity 0.3s ease;
-}
-
-.stats__asset-card:hover {
-  border-color: var(--module-accent-strong);
-  transform: translateY(-2px);
-}
-
-.stats__asset-card:hover::before {
-  opacity: 0.68;
-}
-
-.stats__asset-card:hover::after {
-  box-shadow: 0 0 0 1px var(--module-accent-strong), 0 26px 52px rgba(198, 167, 255, 0.3);
-  opacity: 0.88;
 }
 
 .stats__asset-card header {
@@ -5898,7 +5475,6 @@
   }
 
   .hub-header {
-    padding: 1.5rem;
     flex-direction: column;
     align-items: stretch;
   }
@@ -5916,22 +5492,3 @@
     grid-template-columns: minmax(0, 1fr);
   }
 }
-
-@media (max-width: 600px) {
-  .hub-header {
-    padding: 1.25rem;
-    border-radius: 1.25rem;
-    gap: 1.5rem;
-  }
-
-  .hub-header__title h1 {
-    font-size: 1.4rem;
-  }
-}
-
-@media (prefers-reduced-motion: reduce) {
-  .hub-header__art-orbs,
-  .hub-header__art-particles {
-    animation: none;
-  }
-}

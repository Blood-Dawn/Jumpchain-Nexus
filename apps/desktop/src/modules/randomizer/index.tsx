/*
MIT License

Copyright (c) 2025 Age-Of-Ages

Permission is hereby granted, free of charge, to any person obtaining a copy
of this software and associated documentation files (the "Software"), to deal
in the Software without restriction, including without limitation the rights
to use, copy, modify, merge, publish, distribute, sublicense, and/or sell
copies of the Software, and to permit persons to do so, subject to the
following conditions:

The above copyright notice and this permission notice shall be included in all
copies or substantial portions of the Software.

THE SOFTWARE IS PROVIDED "AS IS", WITHOUT WARRANTY OF ANY KIND, EXPRESS OR
IMPLIED, INCLUDING BUT NOT LIMITED TO THE WARRANTIES OF MERCHANTABILITY,
FITNESS FOR A PARTICULAR PURPOSE AND NONINFRINGEMENT. IN NO EVENT SHALL THE
AUTHORS OR COPYRIGHT HOLDERS BE LIABLE FOR ANY CLAIM, DAMAGES OR OTHER
LIABILITY, WHETHER IN AN ACTION OF CONTRACT, TORT OR OTHERWISE, ARISING FROM,
OUT OF OR IN CONNECTION WITH THE SOFTWARE OR THE USE OR OTHER DEALINGS IN THE
SOFTWARE.
*/

import React, { useCallback, useEffect, useMemo, useRef, useState } from "react";
import { useMutation, useQuery, useQueryClient } from "@tanstack/react-query";
import {
  clearRandomizerRolls,
  createRandomizerEntry,
  createRandomizerGroup,
  createRandomizerList,
  deleteRandomizerEntry,
  deleteRandomizerGroup,
  deleteRandomizerList,
  listRandomizerEntriesForList,
  listRandomizerGroups,
  listRandomizerLists,
  listRandomizerRolls,
  recordRandomizerRoll,
  updateRandomizerEntry,
  updateRandomizerGroup,
  updateRandomizerList,
  type RandomizerEntryRecord,
  type RandomizerGroupRecord,
  type RandomizerListRecord,
  type RandomizerRollRecord,
} from "../../db/dao";
import { drawWeightedWithoutReplacement, type WeightedEntry } from "./weightedPicker";

const LISTS_QUERY_KEY = ["randomizer", "lists"] as const;
const groupsQueryKey = (listId: string) => ["randomizer", "groups", listId] as const;
const entriesQueryKey = (listId: string) => ["randomizer", "entries", listId] as const;
const historyQueryKey = (listId: string) => ["randomizer", "history", listId] as const;
const HISTORY_DISPLAY_LIMIT = 20;
const PRESETS_STORAGE_KEY = "jumpchain.randomizer.presets.v1";
const MAX_PRESETS_PER_LIST = 12;

type DrawScope = "all" | "group";
type ToastTone = "info" | "success" | "error";

interface ToastMessage {
  id: string;
  message: string;
  tone: ToastTone;
}

interface PresetSnapshot {
  listId: string;
  drawCount: number;
  scope: DrawScope;
  tags: string[];
  minWeight: number;
  groupId: string | "all";
  seed?: string;
}

interface SavedRandomizerPreset extends PresetSnapshot {
  id: string;
  createdAt: string;
  signature: string;
}

type PresetStore = Record<string, SavedRandomizerPreset[]>;

function createId(prefix: string): string {
  const globalCrypto =
    typeof globalThis !== "undefined" ? (globalThis as { crypto?: Crypto }).crypto : undefined;
  if (globalCrypto && typeof globalCrypto.randomUUID === "function") {
    return `${prefix}-${globalCrypto.randomUUID()}`;
  }
  return `${prefix}-${Math.random().toString(16).slice(2)}-${Date.now().toString(16)}`;
}

function normalizeTags(tags: string[]): string[] {
  return Array.from(new Set(tags)).sort((a, b) => a.localeCompare(b));
}

function computePresetSignature(snapshot: PresetSnapshot): string {
  const tagKey = normalizeTags(snapshot.tags).join("|");
  const seedKey = snapshot.seed ?? "";
  return [snapshot.listId, snapshot.drawCount, snapshot.scope, snapshot.groupId, snapshot.minWeight, seedKey, tagKey]
    .map((value) => String(value ?? ""))
    .join("::");
}

function sanitizePresetCandidate(listId: string, candidate: unknown): SavedRandomizerPreset | null {
  if (!candidate || typeof candidate !== "object") {
    return null;
  }
  const value = candidate as Partial<SavedRandomizerPreset>;
  const drawCountRaw = typeof value.drawCount === "number" ? value.drawCount : Number(value.drawCount);
  const drawCount = Number.isFinite(drawCountRaw) && drawCountRaw > 0 ? Math.floor(drawCountRaw) : 1;
  const scope: DrawScope = value.scope === "group" ? "group" : "all";
  const tags = Array.isArray(value.tags)
    ? value.tags.filter((tag): tag is string => typeof tag === "string")
    : [];
  const minWeightRaw = typeof value.minWeight === "number" ? value.minWeight : Number(value.minWeight);
  const minWeight = Number.isFinite(minWeightRaw) && minWeightRaw >= 0 ? minWeightRaw : 0;
  const groupId =
    typeof value.groupId === "string" && value.groupId.length ? (value.groupId as string) : "all";
  const seed = typeof value.seed === "string" && value.seed.length ? value.seed : undefined;
  const snapshot: PresetSnapshot = {
    listId,
    drawCount,
    scope,
    tags: normalizeTags(tags),
    minWeight,
    groupId,
    seed,
  };
  const id = typeof value.id === "string" && value.id.length ? value.id : createId("preset");
  const createdAt =
    typeof value.createdAt === "string" && value.createdAt.length
      ? value.createdAt
      : new Date().toISOString();
  const signature =
    typeof value.signature === "string" && value.signature.length
      ? value.signature
      : computePresetSignature(snapshot);
  return {
    ...snapshot,
    id,
    createdAt,
    signature,
  };
}

function loadPresetStore(): PresetStore {
  if (typeof window === "undefined") {
    return {};
  }
  try {
    const raw = window.localStorage.getItem(PRESETS_STORAGE_KEY);
    if (!raw) {
      return {};
    }
    const parsed = JSON.parse(raw);
    if (!parsed || typeof parsed !== "object" || Array.isArray(parsed)) {
      return {};
    }
    const store: PresetStore = {};
    for (const [listId, value] of Object.entries(parsed as Record<string, unknown>)) {
      if (!Array.isArray(value)) {
        continue;
      }
      const sanitized = value
        .map((item) => sanitizePresetCandidate(listId, item))
        .filter((item): item is SavedRandomizerPreset => Boolean(item));
      if (sanitized.length) {
        store[listId] = sanitized.slice(0, MAX_PRESETS_PER_LIST);
      }
    }
    return store;
  } catch (error) {
    console.warn("Failed to load randomizer presets", error);
    return {};
  }
}

function parseRollParams(
  params: Record<string, unknown> | undefined
): { drawCount: number | null; scope: DrawScope; tags: string[]; minWeight: number | null; groupId: string | "all" } {
  if (!params || typeof params !== "object") {
    return { drawCount: null, scope: "all", tags: [], minWeight: null, groupId: "all" };
  }
  const drawCountValue =
    typeof (params as { drawCount?: unknown }).drawCount === "number"
      ? (params as { drawCount?: number }).drawCount
      : Number((params as { drawCount?: unknown }).drawCount);
  const scopeValue = (params as { scope?: unknown }).scope === "group" ? "group" : "all";
  const tagsValue = Array.isArray((params as { tags?: unknown }).tags)
    ? ((params as { tags?: unknown }).tags as unknown[]).filter((tag): tag is string => typeof tag === "string")
    : [];
  const minWeightValue =
    typeof (params as { minWeight?: unknown }).minWeight === "number"
      ? (params as { minWeight?: number }).minWeight
      : Number((params as { minWeight?: unknown }).minWeight);
  const groupIdValue =
    typeof (params as { groupId?: unknown }).groupId === "string"
      ? ((params as { groupId?: unknown }).groupId as string)
      : "all";
  return {
    drawCount: Number.isFinite(drawCountValue) ? Number(drawCountValue) : null,
    scope: scopeValue,
    tags: normalizeTags(tagsValue),
    minWeight: Number.isFinite(minWeightValue) ? Number(minWeightValue) : null,
    groupId: groupIdValue && groupIdValue.length ? groupIdValue : "all",
  };
}

interface EntryFormState {
  id: string;
  name: string;
  weight: string;
  link: string;
  tags: string;
  filters: string;
  groupId: string;
}

interface DrawSummary {
  count: number;
  seed?: string;
  scope: DrawScope;
  tags: string[];
  minWeight: number;
  groupId: string | "all";
}

function tagsToInputValue(tags: string[]): string {
  return tags.join(", ");
}

function filtersToInputValue(filters: Record<string, unknown>): string {
  if (!filters || !Object.keys(filters).length) {
    return "";
  }
  try {
    return JSON.stringify(filters, null, 2);
  } catch (error) {
    console.warn("Failed to stringify entry filters", error);
    return "";
  }
}

function stringToTags(value: string): string[] {
  const unique = new Set<string>();
  for (const raw of value.split(",")) {
    const trimmed = raw.trim();
    if (trimmed.length) {
      unique.add(trimmed);
    }
  }
  return Array.from(unique);
}

function parseFiltersInput(value: string): Record<string, unknown> {
  const trimmed = value.trim();
  if (!trimmed.length) {
    return {};
  }
  try {
    const parsed = JSON.parse(trimmed);
    if (parsed && typeof parsed === "object" && !Array.isArray(parsed)) {
      return parsed as Record<string, unknown>;
    }
  } catch (error) {
    console.warn("Failed to parse filters JSON", error);
  }
  throw new Error("Filters must be a valid JSON object.");
}

function formatTimestamp(iso: string): string {
  const date = new Date(iso);
  if (Number.isNaN(date.getTime())) {
    return iso;
  }
  return date.toLocaleString();
}

function hashSeed(source: string): number {
  let hash = 0x811c9dc5;
  for (let index = 0; index < source.length; index += 1) {
    hash ^= source.charCodeAt(index);
    hash = Math.imul(hash, 0x01000193);
  }
  return hash >>> 0;
}

function createSeededRandom(seed: string | undefined): () => number {
  if (!seed) {
    return Math.random;
  }
  let state = hashSeed(seed);
  if (state === 0) {
    state = 0x6d2b79f5;
  }
  return () => {
    state += 0x6d2b79f5;
    let t = state;
    t = Math.imul(t ^ (t >>> 15), t | 1);
    t ^= t + Math.imul(t ^ (t >>> 7), t | 61);
    return ((t ^ (t >>> 14)) >>> 0) / 4294967296;
  };
}

function validateSeedInput(seed: string): string | null {
  if (!seed.length) {
    return null;
  }
  if (seed.length > 64) {
    return "Seed must be 64 characters or fewer.";
  }
  if (!/^[\w\s-]+$/.test(seed)) {
    return "Seed may only contain letters, numbers, spaces, hyphen, or underscore.";
  }
  return null;
}

const JumpRandomizerPlaceholder: React.FC = () => {
  return (
    <section className="module randomizer">
      <header>
        <h1>Jump Randomizer</h1>
        <p>Loading randomizerΓÇª</p>
      </header>
    </section>
  );
};

const JumpRandomizer: React.FC = () => {
  const queryClient = useQueryClient();
  const listsQuery = useQuery({ queryKey: LISTS_QUERY_KEY, queryFn: () => listRandomizerLists() });
  const lists = listsQuery.data ?? [];

  const [selectedListId, setSelectedListId] = useState<string | null>(null);
  const [selectedGroupId, setSelectedGroupId] = useState<string | "all">("all");
  const [selectedEntryId, setSelectedEntryId] = useState<string | null>(null);
  const [entryForm, setEntryForm] = useState<EntryFormState | null>(null);
  const [entryFormError, setEntryFormError] = useState<string | null>(null);
  const [newListName, setNewListName] = useState("");
  const [listNameDraft, setListNameDraft] = useState("");
  const [newGroupName, setNewGroupName] = useState("");
  const [groupNameDraft, setGroupNameDraft] = useState("");
  const [drawCountInput, setDrawCountInput] = useState("1");
  const [seedInput, setSeedInput] = useState("");
  const [minWeightInput, setMinWeightInput] = useState("0");
  const [selectedTags, setSelectedTags] = useState<string[]>([]);
  const [drawScope, setDrawScope] = useState<DrawScope>("all");
  const [drawError, setDrawError] = useState<string | null>(null);
  const [drawResults, setDrawResults] = useState<RandomizerEntryRecord[]>([]);
  const [lastDrawSummary, setLastDrawSummary] = useState<DrawSummary | null>(null);
  const [newGroupName, setNewGroupName] = useState("");
  const [groupNameDraft, setGroupNameDraft] = useState("");
  const [presetStore, setPresetStore] = useState<PresetStore>(() => loadPresetStore());
  const [toasts, setToasts] = useState<ToastMessage[]>([]);
  const toastTimers = useRef<Map<string, number>>(new Map());

  const removeToast = useCallback((id: string) => {
    setToasts((prev) => prev.filter((toast) => toast.id !== id));
    const timerId = toastTimers.current.get(id);
    if (typeof timerId === "number" && typeof window !== "undefined") {
      window.clearTimeout(timerId);
    }
    toastTimers.current.delete(id);
  }, []);

  const showToast = useCallback(
    (message: string, tone: ToastTone = "info") => {
      const toastId = createId("toast");
      setToasts((prev) => [...prev, { id: toastId, message, tone }]);
      if (typeof window !== "undefined") {
        const timeout = window.setTimeout(() => {
          removeToast(toastId);
        }, 3200);
        toastTimers.current.set(toastId, timeout);
      }
    },
    [removeToast]
  );

  useEffect(() => {
    return () => {
      if (typeof window !== "undefined") {
        for (const timerId of toastTimers.current.values()) {
          window.clearTimeout(timerId);
        }
      }
      toastTimers.current.clear();
    };
  }, []);

  useEffect(() => {
    if (!lists.length) {
      setSelectedListId(null);
      return;
    }
    if (!selectedListId || !lists.some((list) => list.id === selectedListId)) {
      setSelectedListId(lists[0]!.id);
    }
  }, [lists, selectedListId]);

  const recentPresets = useMemo(
    () => (selectedListId ? presetStore[selectedListId] ?? [] : []),
    [presetStore, selectedListId]
  );

  useEffect(() => {
    if (typeof window === "undefined") {
      return;
    }
    try {
      window.localStorage.setItem(PRESETS_STORAGE_KEY, JSON.stringify(presetStore));
    } catch (error) {
      console.warn("Failed to persist randomizer presets", error);
    }
  }, [presetStore]);

  const rememberPreset = useCallback(
    (snapshot: PresetSnapshot) => {
      if (!snapshot.listId) {
        return;
      }
      setPresetStore((prev) => {
        const current = prev[snapshot.listId] ?? [];
        const signature = computePresetSignature(snapshot);
        const nextList = [
          {
            ...snapshot,
            id: createId("preset"),
            createdAt: new Date().toISOString(),
            signature,
            tags: normalizeTags(snapshot.tags),
          },
          ...current.filter((item) => item.signature !== signature),
        ].slice(0, MAX_PRESETS_PER_LIST);
        return {
          ...prev,
          [snapshot.listId]: nextList,
        };
      });
    },
    []
  );

  const removePreset = useCallback((presetId: string) => {
    setPresetStore((prev) => {
      let changed = false;
      const next: PresetStore = {};
      for (const [listId, presets] of Object.entries(prev)) {
        const filtered = presets.filter((preset) => preset.id !== presetId);
        if (filtered.length !== presets.length) {
          changed = true;
        }
        if (filtered.length) {
          next[listId] = filtered;
        }
      }
      return changed ? next : prev;
    });
  }, []);

  const clearPresets = useCallback(() => {
    if (!selectedListId) {
      return;
    }
    setPresetStore((prev) => {
      if (!(selectedListId in prev)) {
        return prev;
      }
      const { [selectedListId]: _removed, ...rest } = prev;
      return rest;
    });
  }, [selectedListId]);

  const applyPreset = useCallback(
    (preset: SavedRandomizerPreset, options?: { silent?: boolean }) => {
      setDrawCountInput(String(preset.drawCount));
      setSeedInput(preset.seed ?? "");
      setDrawScope(preset.scope);
      setMinWeightInput(String(preset.minWeight));
      setSelectedTags([...preset.tags]);
      if (preset.scope === "group") {
        setSelectedGroupId(preset.groupId);
      } else {
        setSelectedGroupId("all");
      }
      if (!options?.silent) {
        showToast("Configuration loaded.", "success");
      }
    },
    [setDrawCountInput, setSeedInput, setDrawScope, setMinWeightInput, setSelectedTags, setSelectedGroupId, showToast]
  );

  const selectedList = useMemo(
    () => lists.find((list) => list.id === selectedListId) ?? null,
    [lists, selectedListId]
  );

  useEffect(() => {
    setListNameDraft(selectedList?.name ?? "");
  }, [selectedList]);

  const groupsQuery = useQuery({
    queryKey: selectedListId ? groupsQueryKey(selectedListId) : ["randomizer", "groups", "none"],
    queryFn: () => listRandomizerGroups(selectedListId ?? ""),
    enabled: Boolean(selectedListId),
  });
  const groups = groupsQuery.data ?? [];

  const selectedGroup = useMemo(
<<<<<<< HEAD
    () => (selectedGroupId === "all" ? null : groups.find((group) => group.id === selectedGroupId) ?? null),
    [groups, selectedGroupId]
  );

  const getGroupName = useCallback(
    (groupId: string | "all" | null | undefined) => {
      if (!groupId || groupId === "all") {
        return "All entries";
      }
      const group = groups.find((item) => item.id === groupId);
      return group?.name ?? "Unknown group";
    },
    [groups]
  );
=======
    () =>
      selectedGroupId === "all"
        ? null
        : groups.find((group) => group.id === selectedGroupId) ?? null,
    [groups, selectedGroupId]
  );

  useEffect(() => {
    setGroupNameDraft(selectedGroup?.name ?? "");
  }, [selectedGroup]);

  useEffect(() => {
    setNewGroupName("");
  }, [selectedListId]);
>>>>>>> 05d9fb91

  useEffect(() => {
    if (!selectedListId) {
      setSelectedGroupId("all");
      return;
    }
    if (!groups.length) {
      setSelectedGroupId("all");
      return;
    }
    if (selectedGroupId !== "all" && !groups.some((group) => group.id === selectedGroupId)) {
      setSelectedGroupId(groups[0]!.id);
    }
  }, [groups, selectedGroupId, selectedListId]);

  useEffect(() => {
    if (drawScope === "group" && selectedGroupId === "all") {
      setDrawScope("all");
    }
  }, [drawScope, selectedGroupId]);

  const entriesQuery = useQuery({
    queryKey: selectedListId ? entriesQueryKey(selectedListId) : ["randomizer", "entries", "none"],
    queryFn: () => listRandomizerEntriesForList(selectedListId ?? ""),
    enabled: Boolean(selectedListId),
  });
  const entries = entriesQuery.data ?? [];

  useEffect(() => {
    if (!entries.length) {
      setSelectedEntryId(null);
      return;
    }
    if (!selectedEntryId || !entries.some((entry) => entry.id === selectedEntryId)) {
      setSelectedEntryId(entries[0]!.id);
    }
  }, [entries, selectedEntryId]);

  useEffect(() => {
    if (!selectedGroup) {
      setGroupNameDraft("");
      return;
    }
    setGroupNameDraft(selectedGroup.name ?? "");
  }, [selectedGroup?.id, selectedGroup?.name]);

  useEffect(() => {
    if (selectedGroupId === "all") {
      return;
    }
    if (
      selectedEntryId &&
      entries.some((entry) => entry.id === selectedEntryId && entry.group_id === selectedGroupId)
    ) {
      return;
    }
    const fallback = entries.find((entry) => entry.group_id === selectedGroupId);
    setSelectedEntryId(fallback?.id ?? null);
  }, [entries, selectedEntryId, selectedGroupId]);

  const selectedEntry = useMemo(
    () => entries.find((entry) => entry.id === selectedEntryId) ?? null,
    [entries, selectedEntryId]
  );

  useEffect(() => {
    if (!selectedEntry) {
      setEntryForm(null);
      setEntryFormError(null);
      return;
    }
    setEntryForm({
      id: selectedEntry.id,
      name: selectedEntry.name,
      weight: String(Math.max(selectedEntry.weight ?? 0, 0)),
      link: selectedEntry.link ?? "",
      tags: tagsToInputValue(selectedEntry.tags),
      filters: filtersToInputValue(selectedEntry.filters),
      groupId: selectedEntry.group_id,
    });
    setEntryFormError(null);
  }, [
    selectedEntry?.filters,
    selectedEntry?.group_id,
    selectedEntry?.id,
    selectedEntry?.link,
    selectedEntry?.name,
    selectedEntry?.tags,
    selectedEntry?.updated_at,
    selectedEntry?.weight,
  ]);

  const availableEntries = useMemo(() => {
    if (selectedGroupId === "all") {
      return entries;
    }
    return entries.filter((entry) => entry.group_id === selectedGroupId);
  }, [entries, selectedGroupId]);

  const availableTags = useMemo(() => {
    const tagSet = new Set<string>();
    for (const entry of entries) {
      for (const tag of entry.tags) {
        tagSet.add(tag);
      }
    }
    return Array.from(tagSet).sort((a, b) => a.localeCompare(b));
  }, [entries]);

  useEffect(() => {
    setSelectedTags((prev) => prev.filter((tag) => availableTags.includes(tag)));
  }, [availableTags]);

  const filters = useMemo(() => {
    const minWeight = Number.parseInt(minWeightInput, 10);
    return {
      minWeight: Number.isNaN(minWeight) ? 0 : Math.max(minWeight, 0),
      tags: selectedTags,
      scope: drawScope,
      groupId: selectedGroupId,
    };
  }, [minWeightInput, selectedTags, drawScope, selectedGroupId]);

  const filteredEntries = useMemo(() => {
    return entries.filter((entry) => {
      if (entry.weight <= 0) {
        return false;
      }
      if (filters.scope === "group" && filters.groupId !== "all" && entry.group_id !== filters.groupId) {
        return false;
      }
      if (entry.weight < filters.minWeight) {
        return false;
      }
      if (filters.tags.length && !filters.tags.every((tag) => entry.tags.includes(tag))) {
        return false;
      }
      return true;
    });
  }, [entries, filters]);

  const totalWeight = useMemo(
    () => filteredEntries.reduce((sum, entry) => sum + Math.max(entry.weight ?? 0, 0), 0),
    [filteredEntries]
  );

  const historyQuery = useQuery({
    queryKey: selectedListId ? historyQueryKey(selectedListId) : ["randomizer", "history", "none"],
    queryFn: () => listRandomizerRolls(selectedListId ?? "", HISTORY_DISPLAY_LIMIT),
    enabled: Boolean(selectedListId),
  });
  const historyRecords = historyQuery.data ?? [];

  const createListMutation = useMutation({
    mutationFn: (input: Parameters<typeof createRandomizerList>[0]) => createRandomizerList(input ?? {}),
    onSuccess: (record) => {
      setSelectedListId(record.id);
      setSelectedGroupId("all");
      setNewListName("");
      queryClient.invalidateQueries({ queryKey: LISTS_QUERY_KEY }).catch(() => undefined);
    },
  });

  const updateListMutation = useMutation({
    mutationFn: (payload: { id: string; updates: Parameters<typeof updateRandomizerList>[1] }) =>
      updateRandomizerList(payload.id, payload.updates),
    onSuccess: () => {
      queryClient.invalidateQueries({ queryKey: LISTS_QUERY_KEY }).catch(() => undefined);
    },
  });

  const deleteListMutation = useMutation({
    mutationFn: (id: string) => deleteRandomizerList(id),
    onSuccess: (_, id) => {
      if (selectedListId === id) {
        setSelectedListId(null);
        setSelectedGroupId("all");
        setSelectedEntryId(null);
      }
      queryClient.invalidateQueries({ queryKey: LISTS_QUERY_KEY }).catch(() => undefined);
    },
  });

  const createGroupMutation = useMutation({
    mutationFn: (input: Parameters<typeof createRandomizerGroup>[0]) => createRandomizerGroup(input),
    onSuccess: (record) => {
      setSelectedGroupId(record.id);
      setNewGroupName("");
      queryClient.invalidateQueries({ queryKey: groupsQueryKey(record.list_id) }).catch(() => undefined);
      queryClient.invalidateQueries({ queryKey: entriesQueryKey(record.list_id) }).catch(() => undefined);
    },
  });

  const updateGroupMutation = useMutation({
    mutationFn: (payload: { id: string; updates: Parameters<typeof updateRandomizerGroup>[1] }) =>
      updateRandomizerGroup(payload.id, payload.updates),
    onSuccess: () => {
      if (selectedListId) {
        queryClient.invalidateQueries({ queryKey: groupsQueryKey(selectedListId) }).catch(() => undefined);
        queryClient.invalidateQueries({ queryKey: entriesQueryKey(selectedListId) }).catch(() => undefined);
      }
    },
  });

  const deleteGroupMutation = useMutation({
    mutationFn: (id: string) => deleteRandomizerGroup(id),
    onSuccess: (_, id) => {
      if (selectedGroupId === id) {
        setSelectedGroupId("all");
      }
      if (selectedListId) {
        queryClient.invalidateQueries({ queryKey: groupsQueryKey(selectedListId) }).catch(() => undefined);
        queryClient.invalidateQueries({ queryKey: entriesQueryKey(selectedListId) }).catch(() => undefined);
      }
    },
  });

  const createEntryMutation = useMutation({
    mutationFn: (input: Parameters<typeof createRandomizerEntry>[0]) => createRandomizerEntry(input),
    onSuccess: (record) => {
      setSelectedEntryId(record.id);
      setEntryFormError(null);
      if (selectedListId) {
        queryClient.invalidateQueries({ queryKey: entriesQueryKey(selectedListId) }).catch(() => undefined);
      }
    },
  });

  const updateEntryMutation = useMutation({
    mutationFn: (payload: { id: string; updates: Parameters<typeof updateRandomizerEntry>[1] }) =>
      updateRandomizerEntry(payload.id, payload.updates),
    onSuccess: () => {
      if (selectedListId) {
        queryClient.invalidateQueries({ queryKey: entriesQueryKey(selectedListId) }).catch(() => undefined);
      }
    },
  });

  const deleteEntryMutation = useMutation({
    mutationFn: (id: string) => deleteRandomizerEntry(id),
    onSuccess: (_, id) => {
      if (selectedEntryId === id) {
        setSelectedEntryId(null);
      }
      if (selectedListId) {
        queryClient.invalidateQueries({ queryKey: entriesQueryKey(selectedListId) }).catch(() => undefined);
      }
    },
  });

  const recordRollMutation = useMutation({
    mutationFn: (input: Parameters<typeof recordRandomizerRoll>[0]) => recordRandomizerRoll(input),
    onSuccess: () => {
      if (selectedListId) {
        queryClient.invalidateQueries({ queryKey: historyQueryKey(selectedListId) }).catch(() => undefined);
      }
    },
  });

  const clearHistoryMutation = useMutation({
    mutationFn: (listId: string) => clearRandomizerRolls(listId),
    onSuccess: () => {
      if (selectedListId) {
        queryClient.invalidateQueries({ queryKey: historyQueryKey(selectedListId) }).catch(() => undefined);
      }
      showToast("History cleared.", "success");
    },
    onError: () => {
      showToast("Failed to clear history.", "error");
    },
  });

  const handleCreateList = (event: React.FormEvent<HTMLFormElement>): void => {
    event.preventDefault();
    const trimmed = newListName.trim();
    createListMutation.mutate(trimmed.length ? { name: trimmed } : {});
  };

  const handleRenameList = (event: React.FormEvent<HTMLFormElement>): void => {
    event.preventDefault();
    if (!selectedList) {
      return;
    }
    const trimmed = listNameDraft.trim();
    if (!trimmed.length || trimmed === selectedList.name) {
      return;
    }
    updateListMutation.mutate({ id: selectedList.id, updates: { name: trimmed } });
  };

  const handleDeleteList = (): void => {
    if (!selectedList) {
      return;
    }
    const confirmDelete =
      typeof window === "undefined"
        ? false
        : window.confirm(
            `Delete "${selectedList.name}" and all associated groups, entries, and history? This cannot be undone.`
          );
    if (!confirmDelete) {
      return;
    }
    deleteListMutation.mutate(selectedList.id);
  };

  const handleCreateGroup = (event: React.FormEvent<HTMLFormElement>): void => {
    event.preventDefault();
    if (!selectedListId) {
      showToast("Select a list before creating groups.", "info");
      return;
    }
<<<<<<< HEAD
    const trimmed = newGroupName.trim();
    createGroupMutation.mutate(
      {
        list_id: selectedListId,
        name: trimmed.length ? trimmed : undefined,
      },
      {
        onSuccess: () => {
          setNewGroupName("");
          showToast("Group created.", "success");
        },
      }
    );
=======
    createGroupMutation.mutate({
      list_id: selectedListId,
      name: newGroupName.trim().length ? newGroupName.trim() : undefined,
    });
>>>>>>> 05d9fb91
  };

  const handleRenameGroup = (event: React.FormEvent<HTMLFormElement>): void => {
    event.preventDefault();
<<<<<<< HEAD
    if (!selectedGroupId || selectedGroupId === "all") {
      return;
    }
    const group = groups.find((item) => item.id === selectedGroupId);
    if (!group) {
      return;
    }
    const trimmed = groupNameDraft.trim();
    if (!trimmed.length) {
      showToast("Group name cannot be empty.", "error");
      return;
    }
    if (trimmed === group.name) {
      return;
    }
    updateGroupMutation.mutate(
      { id: group.id, updates: { name: trimmed } },
      {
        onSuccess: () => {
          showToast("Group renamed.", "success");
        },
      }
    );
=======
    if (!selectedGroupId || selectedGroupId === "all" || !selectedGroup) {
      return;
    }
    const trimmed = groupNameDraft.trim();
    if (!trimmed.length || trimmed === selectedGroup.name) {
      return;
    }
    updateGroupMutation.mutate({ id: selectedGroup.id, updates: { name: trimmed } });
>>>>>>> 05d9fb91
  };

  const handleDeleteGroup = (): void => {
    if (!selectedGroupId || selectedGroupId === "all" || !selectedGroup) {
      return;
    }
    if (groups.length <= 1) {
      showToast("At least one group is required.", "error");
      return;
    }
    const confirmDelete =
      typeof window === "undefined"
        ? false
        : window.confirm(`Delete group "${selectedGroup.name}" and all entries in it?`);
    if (!confirmDelete) {
      return;
    }
<<<<<<< HEAD
    deleteGroupMutation.mutate(group.id, {
      onSuccess: () => {
        showToast("Group deleted.", "success");
      },
    });
=======
    deleteGroupMutation.mutate(selectedGroup.id);
>>>>>>> 05d9fb91
  };

  const handleAddEntry = (): void => {
    if (!selectedListId || !groups.length) {
      return;
    }
    const targetGroup =
      selectedGroupId !== "all" && groups.some((group) => group.id === selectedGroupId)
        ? selectedGroupId
        : groups[0]!.id;
    createEntryMutation.mutate({
      list_id: selectedListId,
      group_id: targetGroup,
    });
  };

  const handleEntrySubmit = (event: React.FormEvent<HTMLFormElement>) => {
    event.preventDefault();
    if (!entryForm) {
      return;
    }
    setEntryFormError(null);
    let filtersObject: Record<string, unknown>;
    try {
      filtersObject = parseFiltersInput(entryForm.filters);
    } catch (error) {
      setEntryFormError((error as Error).message);
      return;
    }
    const weight = Number.parseInt(entryForm.weight, 10);
    updateEntryMutation.mutate({
      id: entryForm.id,
      updates: {
        name: entryForm.name,
        weight,
        link: entryForm.link,
        tags: stringToTags(entryForm.tags),
        filters: filtersObject,
        group_id: entryForm.groupId,
      },
    });
  };

  const handleDeleteEntry = (): void => {
    if (!selectedEntryId) {
      return;
    }
    const entry = entries.find((item) => item.id === selectedEntryId);
    const confirmDelete =
      typeof window === "undefined"
        ? false
        : window.confirm(`Delete "${entry?.name ?? "entry"}"? This cannot be undone.`);
    if (!confirmDelete) {
      return;
    }
    deleteEntryMutation.mutate(selectedEntryId);
  };

  const handleSelectList = (id: string): void => {
    setSelectedListId(id);
    setSelectedGroupId("all");
    setSelectedEntryId(null);
    setSelectedTags([]);
    setDrawResults([]);
    setLastDrawSummary(null);
    setDrawError(null);
  };

  const handleSelectGroup = (value: string | "all"): void => {
    if (value === "all") {
      setSelectedGroupId("all");
      return;
    }
    setSelectedGroupId(value);
  };

  const handleScopeChange = (scope: DrawScope) => {
    if (scope === "group") {
      if (!groups.length) {
        setDrawError("At least one group is required to draw within a group.");
        return;
      }
      if (selectedGroupId === "all") {
        const firstGroup = groups[0];
        if (firstGroup) {
          setSelectedGroupId(firstGroup.id);
        }
      }
    }
    setDrawScope(scope);
  };

  const handleToggleTag = (tag: string) => {
    setSelectedTags((prev) => {
      if (prev.includes(tag)) {
        return prev.filter((item) => item !== tag);
      }
      return [...prev, tag];
    });
  };

  const handleDraw = async (): Promise<void> => {
    if (!selectedListId) {
      return;
    }
    if (recordRollMutation.isPending) {
      setDrawError("A draw is already in progress.");
      return;
    }
    setDrawError(null);
    setCopyMessage(null);
    const drawCount = Number.parseInt(drawCountInput, 10);
    if (Number.isNaN(drawCount)) {
      setDrawError("Draw count must be a number.");
      return;
    }
    if (drawCount <= 0) {
      setDrawError("Draw count must be at least 1.");
      return;
    }
    if (!filteredEntries.length) {
      setDrawError("No entries match the current filters.");
      return;
    }
    if (drawCount > filteredEntries.length) {
      setDrawError(`Only ${filteredEntries.length} entries are available for this draw.`);
      return;
    }
    const entriesForDraw: WeightedEntry<RandomizerEntryRecord>[] = filteredEntries.map((entry) => ({
      id: entry.id,
      weight: entry.weight,
      payload: entry,
    }));
    const seed = seedInput.trim();
    const seedValidationError = validateSeedInput(seed);
    if (seedValidationError) {
      setDrawError(seedValidationError);
      return;
    }
    const normalizedSeed = seed.length ? seed : undefined;
    const rng = createSeededRandom(normalizedSeed);
    const picks = drawWeightedWithoutReplacement(entriesForDraw, drawCount, rng).map((entry) => entry.payload);
    setDrawResults(picks);
    setLastDrawSummary({
      count: drawCount,
      seed: normalizedSeed,
      scope: filters.scope,
      tags: [...filters.tags],
      minWeight: filters.minWeight,
      groupId: filters.groupId,
    });
    try {
      await recordRollMutation.mutateAsync({
        listId: selectedListId,
        seed: normalizedSeed,
        params: {
          drawCount,
          scope: filters.scope,
          tags: filters.tags,
          minWeight: filters.minWeight,
<<<<<<< HEAD
          groupId: filters.scope === "group" ? filters.groupId : "all",
=======
          groupId: filters.groupId,
>>>>>>> 05d9fb91
        },
        picks: picks.map((entry) => ({
          entryId: entry.id,
          name: entry.name,
          weight: entry.weight,
          link: entry.link,
          tags: entry.tags,
        })),
      });
      if (selectedListId) {
        rememberPreset({
          listId: selectedListId,
          drawCount,
          scope: filters.scope,
          tags: filters.tags,
          minWeight: filters.minWeight,
          groupId: filters.scope === "group" ? filters.groupId : "all",
          seed: normalizedSeed,
        });
      }
    } catch (error) {
      console.warn("Failed to record randomizer roll", error);
      const message =
        error instanceof Error ? error.message : typeof error === "string" ? error : "Failed to record randomizer roll.";
      setDrawError(message);
      showToast("Roll failed to record.", "error");
    }
  };

  const handleCopyResult = async (entry: RandomizerEntryRecord, mode: "name" | "link" | "full") => {
    if (typeof navigator === "undefined" || !navigator.clipboard) {
      showToast("Clipboard unavailable.", "error");
      return;
    }
    if (mode === "link" && !entry.link) {
      showToast("Entry has no link to copy.", "info");
      return;
    }
    let text = entry.name;
    if (mode === "link") {
      text = entry.link ?? "";
    } else if (mode === "full") {
      const parts = [entry.name];
      if (entry.link) {
        parts.push(`(${entry.link})`);
      }
      parts.push(`w${entry.weight}`);
      if (entry.tags.length) {
        parts.push(`[${entry.tags.join(", ")}]`);
      }
      text = parts.join(" ");
    }
    try {
      await navigator.clipboard.writeText(text);
      showToast("Copied to clipboard.", "success");
    } catch (error) {
      console.warn("Failed to copy result", error);
      showToast("Clipboard copy failed.", "error");
    }
  };

  const handleCopyDrawResults = async (): Promise<void> => {
    if (!drawResults.length) {
      showToast("No results available to copy.", "info");
      return;
    }
    if (typeof navigator === "undefined" || !navigator.clipboard) {
      showToast("Clipboard unavailable.", "error");
      return;
    }
    const text = drawResults
      .map((entry, index) => {
        const segments = [`${index + 1}. ${entry.name}`];
        if (entry.link) {
          segments.push(`(${entry.link})`);
        }
        segments.push(`w${entry.weight}`);
        if (entry.tags.length) {
          segments.push(`[${entry.tags.join(", ")}]`);
        }
        return segments.join(" ");
      })
      .join("\n");
    try {
      await navigator.clipboard.writeText(text);
      showToast("Results copied to clipboard.", "success");
    } catch (error) {
      console.warn("Failed to copy results", error);
      showToast("Clipboard copy failed.", "error");
    }
  };

  const handleApplyPreset = (preset: SavedRandomizerPreset) => {
    applyPreset(preset);
  };

  const handleRemovePreset = (presetId: string) => {
    removePreset(presetId);
    showToast("Preset removed.", "info");
  };

  const handleClearPresetList = () => {
    if (!recentPresets.length) {
      showToast("There are no presets to clear.", "info");
      return;
    }
    clearPresets();
    showToast("Preset list cleared.", "info");
  };

  const handleSavePreset = () => {
    if (!selectedListId) {
      showToast("Select a list before saving a configuration.", "info");
      return;
    }
    const drawCount = Number.parseInt(drawCountInput, 10);
    if (Number.isNaN(drawCount) || drawCount <= 0) {
      showToast("Enter a valid draw count before saving.", "error");
      return;
    }
    const normalizedSeed = seedInput.trim();
    const normalizedMinWeight = Number.parseInt(minWeightInput, 10);
    const presetGroupId = drawScope === "group" && selectedGroupId !== "all" ? selectedGroupId : "all";
    rememberPreset({
      listId: selectedListId,
      drawCount,
      scope: drawScope,
      tags: selectedTags,
      minWeight: Number.isNaN(normalizedMinWeight) ? 0 : Math.max(normalizedMinWeight, 0),
      groupId: presetGroupId,
      seed: normalizedSeed.length ? normalizedSeed : undefined,
    });
    showToast("Configuration saved.", "success");
  };

  const handleApplyPresetAndDraw = async (preset: SavedRandomizerPreset) => {
    if (recordRollMutation.isPending) {
      showToast("A draw is already in progress.", "info");
      return;
    }
    applyPreset(preset, { silent: true });
    await new Promise<void>((resolve) => {
      if (typeof window === "undefined") {
        resolve();
      } else {
        window.setTimeout(() => resolve(), 0);
      }
    });
    await handleDraw();
  };

  const handleResetHistory = (): void => {
    if (!selectedListId) {
      return;
    }
    clearHistoryMutation.mutate(selectedListId);
  };

  const handleCopyHistory = async (): Promise<void> => {
    if (!historyRecords.length || typeof navigator === "undefined" || !navigator.clipboard) {
      showToast("Clipboard unavailable.", "error");
      return;
    }
    const text = historyRecords
      .map((run, index) => {
        const parts = [`Roll ${index + 1} ΓÇö ${formatTimestamp(run.created_at)}`];
        if (run.seed) {
          parts.push(`Seed: ${run.seed}`);
        }
        const header = parts.join(" | ");
        if (!run.picks.length) {
          return header;
        }
        const lines = run.picks.map((pick, idx) => {
          const segments = [`${idx + 1}. ${pick.name}`];
          if (pick.link) {
            segments.push(`(${pick.link})`);
          }
          segments.push(`w${pick.weight}`);
          if (pick.tags.length) {
            segments.push(`[${pick.tags.join(", ")}]`);
          }
          return segments.join(" ");
        });
        return [header, ...lines].join("\n");
      })
      .join("\n\n");
    try {
      await navigator.clipboard.writeText(text);
      showToast("History copied to clipboard.", "success");
    } catch (error) {
      console.warn("Failed to copy results", error);
      showToast("Clipboard copy failed.", "error");
    }
  };

  const handleExportHistory = (): void => {
    if (!historyRecords.length || typeof window === "undefined" || typeof document === "undefined") {
      return;
    }
    const payload = historyRecords.map((run) => ({
      id: run.id,
      list_id: run.list_id,
      created_at: run.created_at,
      seed: run.seed,
      params: run.params,
      picks: run.picks.map((pick) => ({
        id: pick.id,
        entry_id: pick.entry_id,
        name: pick.name,
        weight: pick.weight,
        link: pick.link,
        tags: pick.tags,
        position: pick.position,
      })),
    }));
    const blob = new Blob([JSON.stringify(payload, null, 2)], { type: "application/json" });
    const url = window.URL.createObjectURL(blob);
    const anchor = document.createElement("a");
    anchor.href = url;
    anchor.download = `randomizer-results-${Date.now()}.json`;
    anchor.rel = "noopener";
    anchor.click();
    window.URL.revokeObjectURL(url);
    showToast("Export downloaded.", "success");
  };

  const listControlsDisabled =
    createListMutation.isPending || deleteListMutation.isPending || updateListMutation.isPending;
  const groupControlsDisabled =
    createGroupMutation.isPending || deleteGroupMutation.isPending || updateGroupMutation.isPending;
  const entryControlsDisabled =
    createEntryMutation.isPending || updateEntryMutation.isPending || deleteEntryMutation.isPending;
  const drawInProgress = recordRollMutation.isPending;
  const historyBusy = clearHistoryMutation.isPending;
<<<<<<< HEAD
=======

  useEffect(() => {
    if (!copyMessage || typeof window === "undefined") {
      return;
    }
    const timer = window.setTimeout(() => setCopyMessage(null), 3000);
    return () => window.clearTimeout(timer);
  }, [copyMessage]);
>>>>>>> 05d9fb91

  return (
    <section className="module randomizer">
      <header>
        <h1>Jump Randomizer</h1>
        <p>Manage lists, groups, and entries to run weighted draws.</p>
      </header>
      <div className="randomizer-layout">
        <aside className="randomizer-sidebar">
          <div className="randomizer-panel">
            <h2>Lists</h2>
            {lists.length ? (
              <ul className="randomizer-list">
                {lists.map((list) => {
                  const isSelected = list.id === selectedListId;
                  return (
                    <li key={list.id}>
                      <button
                        type="button"
                        className={isSelected ? "list-button is-selected" : "list-button"}
                        onClick={() => handleSelectList(list.id)}
                        aria-pressed={isSelected}
                      >
                        {list.name || "Untitled list"}
                      </button>
                    </li>
                  );
                })}
              </ul>
            ) : (
              <p className="empty-state">No lists yet.</p>
            )}
            <form className="stack-form" onSubmit={handleCreateList}>
              <label>
                <span>Create List</span>
                <input
                  type="text"
                  value={newListName}
                  onChange={(event) => setNewListName(event.target.value)}
                  placeholder="List name"
                  disabled={listControlsDisabled}
                  autoComplete="off"
                />
              </label>
              <button type="submit" disabled={listControlsDisabled}>
                Add List
              </button>
            </form>
            {selectedList ? (
              <div className="stack-form">
                <form onSubmit={handleRenameList}>
                  <label>
                    <span>Rename List</span>
                    <input
                      type="text"
                      value={listNameDraft}
                      onChange={(event) => setListNameDraft(event.target.value)}
                      disabled={listControlsDisabled}
                      autoComplete="off"
                    />
                  </label>
                  <div className="form-actions">
                    <button
                      type="submit"
                      disabled={
                        listControlsDisabled ||
                        !listNameDraft.trim().length ||
                        listNameDraft.trim() === selectedList.name
                      }
                    >
                      Save
                    </button>
                  </div>
                </form>
                <button type="button" onClick={handleDeleteList} disabled={listControlsDisabled}>
                  Delete List
                </button>
              </div>
            ) : null}
          </div>

          <div className="randomizer-panel">
            <h2>Groups</h2>
            {selectedListId ? (
              <>
                <ul className="randomizer-list">
                  <li key="all">
                    <button
                      type="button"
                      className={selectedGroupId === "all" ? "list-button is-selected" : "list-button"}
                      onClick={() => handleSelectGroup("all")}
                      aria-pressed={selectedGroupId === "all"}
                    >
                      All Entries
                    </button>
                  </li>
                  {groups.map((group) => {
                    const isSelected = group.id === selectedGroupId;
                    return (
                      <li key={group.id}>
                        <button
                          type="button"
                          className={isSelected ? "list-button is-selected" : "list-button"}
                          onClick={() => handleSelectGroup(group.id)}
                          aria-pressed={isSelected}
                        >
                          {group.name || "Untitled group"}
                        </button>
                      </li>
                    );
                  })}
                </ul>
                <form className="stack-form" onSubmit={handleCreateGroup}>
                  <label>
                    <span>Create Group</span>
                    <input
                      type="text"
                      value={newGroupName}
                      onChange={(event) => setNewGroupName(event.target.value)}
                      placeholder="Group name"
                      disabled={groupControlsDisabled || !selectedListId}
                      autoComplete="off"
                    />
                  </label>
                  <button type="submit" disabled={groupControlsDisabled || !selectedListId}>
                    Add Group
                  </button>
                </form>
                {selectedGroup ? (
                  <div className="stack-form">
                    <form onSubmit={handleRenameGroup}>
                      <label>
                        <span>Rename Group</span>
                        <input
                          type="text"
                          value={groupNameDraft}
                          onChange={(event) => setGroupNameDraft(event.target.value)}
                          disabled={groupControlsDisabled}
                          autoComplete="off"
                        />
                      </label>
                      <div className="form-actions">
                        <button
                          type="submit"
                          disabled={
                            groupControlsDisabled ||
                            !groupNameDraft.trim().length ||
                            groupNameDraft.trim() === selectedGroup.name
                          }
                        >
                          Save
                        </button>
                      </div>
                    </form>
                    <button
                      type="button"
                      onClick={handleDeleteGroup}
                      disabled={groupControlsDisabled || groups.length <= 1}
                    >
                      Delete Group
                    </button>
                  </div>
                ) : null}
              </>
            ) : (
              <p className="empty-state">Select a list to manage groups.</p>
            )}
          </div>

          <div className="randomizer-panel">
            <h2>Filters</h2>
            <div className="stack-form">
              <label>
                <span>Minimum Weight</span>
                <input
                  type="number"
                  min="0"
                  value={minWeightInput}
                  onChange={(event) => setMinWeightInput(event.target.value)}
                />
              </label>
              <fieldset className="scope-fieldset">
                <legend>Draw Scope</legend>
                <label>
                  <input
                    type="radio"
                    name="draw-scope"
                    value="all"
                    checked={drawScope === "all"}
                    onChange={() => handleScopeChange("all")}
                  />
                  Entire list
                </label>
                <label>
                  <input
                    type="radio"
                    name="draw-scope"
                    value="group"
                    checked={drawScope === "group"}
                    onChange={() => handleScopeChange("group")}
                    disabled={!groups.length && selectedGroupId === "all"}
                  />
                  Selected group only
                </label>
              </fieldset>
              <div className="tag-selector">
                <span>Tags</span>
                {availableTags.length ? (
                  <div className="tag-options">
                    {availableTags.map((tag) => (
                      <label key={tag}>
                        <input
                          type="checkbox"
                          checked={selectedTags.includes(tag)}
                          onChange={() => handleToggleTag(tag)}
                        />
                        {tag}
                      </label>
                    ))}
                  </div>
                ) : (
                  <p className="empty-state">No tags discovered yet.</p>
                )}
              </div>
              <div className="filter-summary">
                <span>{`Matching entries: ${filteredEntries.length}`}</span>
                <span>{`Total weight: ${totalWeight}`}</span>
              </div>
            </div>
          </div>
        </aside>

        <div className="randomizer-content">
          <div className="randomizer-panel">
            <div className="panel-heading">
              <h2>Entries</h2>
              <button
                type="button"
                onClick={handleAddEntry}
                disabled={!selectedListId || !groups.length || entryControlsDisabled}
              >
                Add Entry
              </button>
            </div>
            {selectedListId ? (
              availableEntries.length ? (
                <ul className="entry-list">
                  {availableEntries.map((entry) => {
                    const isSelected = entry.id === selectedEntryId;
                    return (
                      <li key={entry.id}>
                        <button
                          type="button"
                          className={isSelected ? "entry-button is-selected" : "entry-button"}
                          onClick={() => setSelectedEntryId(entry.id)}
                          aria-pressed={isSelected}
                        >
                          <span className="entry-name">{entry.name || "Untitled entry"}</span>
                          <span className="entry-weight">{`w${entry.weight}`}</span>
                          {entry.tags.length ? (
                            <span className="entry-tags">{entry.tags.join(", ")}</span>
                          ) : (
                            <span className="entry-tags muted">No tags</span>
                          )}
                        </button>
                      </li>
                    );
                  })}
                </ul>
              ) : (
                <p className="empty-state">No entries in this selection.</p>
              )
            ) : (
              <p className="empty-state">Select a list to view entries.</p>
            )}
          </div>

          <div className="randomizer-panel">
            <h2>Entry Details</h2>
            {entryForm ? (
              <form className="stack-form" onSubmit={handleEntrySubmit}>
                <label>
                  <span>Name</span>
                  <input
                    type="text"
                    value={entryForm.name}
                    onChange={handleEntryFieldChange("name")}
                    disabled={entryControlsDisabled}
                    required
                  />
                </label>
                <div className="field-row">
                  <label>
                    <span>Weight</span>
                    <input
                      type="number"
                      value={entryForm.weight}
                      onChange={handleEntryFieldChange("weight")}
                      disabled={entryControlsDisabled}
                    />
                  </label>
                  <label>
                    <span>Group</span>
                    <select
                      value={entryForm.groupId}
                      onChange={handleEntryFieldChange("groupId")}
                      disabled={entryControlsDisabled || !groups.length}
                    >
                      {groups.map((group) => (
                        <option key={group.id} value={group.id}>
                          {group.name || "Untitled group"}
                        </option>
                      ))}
                    </select>
                  </label>
                </div>
                <label>
                  <span>Link</span>
                  <input
                    type="url"
                    value={entryForm.link}
                    onChange={handleEntryFieldChange("link")}
                    disabled={entryControlsDisabled}
                    placeholder="https://example.com"
                  />
                </label>
                <label>
                  <span>Tags (comma separated)</span>
                  <input
                    type="text"
                    value={entryForm.tags}
                    onChange={handleEntryFieldChange("tags")}
                    disabled={entryControlsDisabled}
                  />
                </label>
                <label>
                  <span>Filters (JSON object)</span>
                  <textarea
                    value={entryForm.filters}
                    onChange={handleEntryFieldChange("filters")}
                    disabled={entryControlsDisabled}
                    rows={4}
                  />
                </label>
                {entryFormError ? <p className="error-message">{entryFormError}</p> : null}
                <div className="form-actions">
                  <button type="submit" disabled={entryControlsDisabled}>
                    Save Entry
                  </button>
                  <button type="button" onClick={handleDeleteEntry} disabled={entryControlsDisabled}>
                    Delete Entry
                  </button>
                </div>
              </form>
            ) : (
              <p className="empty-state">Select an entry to edit.</p>
            )}
          </div>

          <div className="randomizer-panel">
            <h2>Draw</h2>
            <form
              className="stack-form"
              onSubmit={(event) => {
                event.preventDefault();
                void handleDraw();
              }}
            >
              <label>
                <span>Draw Count</span>
                <input
                  type="number"
                  min="1"
                  value={drawCountInput}
                  onChange={(event) => setDrawCountInput(event.target.value)}
                  disabled={drawInProgress || !selectedListId}
                />
              </label>
              <label>
                <span>Seed (optional)</span>
                <input
                  type="text"
                  value={seedInput}
                  onChange={(event) => setSeedInput(event.target.value)}
                  disabled={drawInProgress}
                  placeholder="Leave blank for random seed"
                />
              </label>
              <div className="form-actions">
                <button type="submit" disabled={drawInProgress || !selectedListId}>
                  {drawInProgress ? "Recording…" : "Draw"}
                </button>
                <button
                  type="button"
                  onClick={handleCopyDrawResults}
                  disabled={drawInProgress || !drawResults.length}
                >
                  Copy Results
                </button>
              </div>
            </form>
            {drawError ? <p className="error-message">{drawError}</p> : null}
            {lastDrawSummary ? (
              <div className="draw-summary">
                <h3>Last Draw</h3>
                <dl>
                  <div>
                    <dt>Count</dt>
                    <dd>{lastDrawSummary.count}</dd>
                  </div>
                  <div>
                    <dt>Scope</dt>
                    <dd>{lastDrawSummary.scope === "group" ? "Selected group" : "Entire list"}</dd>
                  </div>
                  <div>
                    <dt>Group</dt>
                    <dd>{getGroupName(lastDrawSummary.groupId)}</dd>
                  </div>
                  <div>
                    <dt>Minimum Weight</dt>
                    <dd>{lastDrawSummary.minWeight}</dd>
                  </div>
                  <div>
                    <dt>Tags</dt>
                    <dd>{lastDrawSummary.tags.length ? lastDrawSummary.tags.join(", ") : "None"}</dd>
                  </div>
                  <div>
                    <dt>Seed</dt>
                    <dd>{lastDrawSummary.seed ?? "Random"}</dd>
                  </div>
                </dl>
              </div>
            ) : null}
            {drawResults.length ? (
              <ol className="draw-results">
                {drawResults.map((entry) => (
                  <li key={entry.id}>
                    <div className="result-line">
                      <strong>{entry.name}</strong>
                      <span>{` w${entry.weight}`}</span>
                      {entry.link ? (
                        <span>
                          {" "}·{" "}
                          <a href={entry.link} target="_blank" rel="noopener noreferrer">
                            Link
                          </a>
                        </span>
                      ) : null}
                      {entry.tags.length ? <span>{` · ${entry.tags.join(", ")}`}</span> : null}
                    </div>
                    <div className="form-actions">
                      <button
                        type="button"
                        onClick={() => handleCopyResult(entry, "name")}
                        disabled={drawInProgress}
                      >
                        Copy Name
                      </button>
                      <button
                        type="button"
                        onClick={() => handleCopyResult(entry, "full")}
                        disabled={drawInProgress}
                      >
                        Copy Line
                      </button>
                      <button
                        type="button"
                        onClick={() => handleCopyResult(entry, "link")}
                        disabled={drawInProgress || !entry.link}
                      >
                        Copy Link
                      </button>
                    </div>
                  </li>
                ))}
              </ol>
            ) : (
              <p className="empty-state">Run a draw to see results.</p>
            )}
          </div>

          <div className="randomizer-panel">
            <div className="panel-heading">
              <h2>Recent Configurations</h2>
              <div className="panel-heading__actions">
                <button type="button" onClick={handleSavePreset} disabled={!selectedListId}>
                  Save Current
                </button>
                <button type="button" onClick={handleClearPresetList} disabled={!recentPresets.length}>
                  Clear Saved
                </button>
              </div>
            </div>
            {recentPresets.length ? (
              <ul className="preset-list">
                {recentPresets.map((preset) => (
                  <li key={preset.id} className="preset-card">
                    <div className="preset-card__header">
                      <div>
                        <time dateTime={preset.createdAt}>{formatTimestamp(preset.createdAt)}</time>
                        <span className="preset-card__seed">
                          {preset.seed ? `Seed: ${preset.seed}` : "Random seed"}
                        </span>
                      </div>
                      <span className="preset-card__scope">
                        {preset.scope === "group" ? "Group draw" : "Full list"}
                      </span>
                    </div>
                    <div className="preset-card__meta">
                      <span>{`Draw ${preset.drawCount}`}</span>
                      <span>{`Group: ${getGroupName(preset.groupId)}`}</span>
                      <span>{`Min w${preset.minWeight}`}</span>
                      {preset.tags.length ? <span>{`Tags: ${preset.tags.join(", ")}`}</span> : null}
                    </div>
                    <div className="preset-card__actions form-actions">
                      <button type="button" onClick={() => handleApplyPreset(preset)}>
                        Load
                      </button>
                      <button
                        type="button"
                        onClick={() => handleApplyPresetAndDraw(preset)}
                        disabled={drawInProgress}
                      >
                        Load &amp; Draw
                      </button>
                      <button type="button" onClick={() => handleRemovePreset(preset.id)}>
                        Remove
                      </button>
                    </div>
                  </li>
                ))}
              </ul>
            ) : (
              <p className="empty-state">Saved configurations will appear here after you draw.</p>
            )}
          </div>

          <div className="randomizer-panel">
            <div className="panel-heading">
              <h2>History</h2>
              <div className="panel-heading__actions">
                <button type="button" onClick={handleCopyHistory} disabled={!historyRecords.length}>
                  Copy History
                </button>
                <button type="button" onClick={handleExportHistory} disabled={!historyRecords.length}>
                  Export History
                </button>
                <button
                  type="button"
                  onClick={handleResetHistory}
                  disabled={!historyRecords.length || historyBusy}
                >
                  {historyBusy ? "Clearing…" : "Clear History"}
                </button>
              </div>
            </div>
            {historyRecords.length ? (
              <div className="history-timeline">
                {historyRecords.map((run, index) => {
                  const params = parseRollParams(run.params);
                  const sequence = historyRecords.length - index;
                  return (
                    <article key={run.id} className="history-timeline__item">
                      <div className="history-timeline__marker" aria-hidden="true" />
                      <div className="history-timeline__content">
                        <header className="history-timeline__header">
                          <div>
                            <time dateTime={run.created_at}>{formatTimestamp(run.created_at)}</time>
                            <span className="history-timeline__seed">
                              {run.seed ? `Seed: ${run.seed}` : "Random seed"}
                            </span>
                          </div>
                          <span className="history-timeline__run">{`#${sequence}`}</span>
                        </header>
                        <div className="history-timeline__meta">
                          {params.drawCount !== null ? <span>{`Draw ${params.drawCount}`}</span> : null}
                          <span>{`Scope: ${params.scope === "group" ? "Selected group" : "Entire list"}`}</span>
                          <span>{`Group: ${getGroupName(params.groupId)}`}</span>
                          {params.minWeight !== null ? <span>{`Min w${params.minWeight}`}</span> : null}
                          {params.tags.length ? <span>{`Tags: ${params.tags.join(", ")}`}</span> : null}
                        </div>
                        {run.picks.length ? (
                          <table className="history-picks-table">
                            <thead>
                              <tr>
                                <th scope="col">#</th>
                                <th scope="col">Pick</th>
                                <th scope="col">Weight</th>
                                <th scope="col">Tags</th>
                              </tr>
                            </thead>
                            <tbody>
                              {run.picks.map((pick, pickIndex) => (
                                <tr key={pick.id}>
                                  <td>{pickIndex + 1}</td>
                                  <td>{pick.name}</td>
                                  <td>{`w${pick.weight}`}</td>
                                  <td>{pick.tags.length ? pick.tags.join(", ") : "—"}</td>
                                </tr>
                              ))}
                            </tbody>
                          </table>
                        ) : (
                          <p className="empty-state">No picks recorded.</p>
                        )}
                      </div>
                    </article>
                  );
                })}
              </div>
            ) : (
              <p className="empty-state">No history yet.</p>
            )}
          </div>
        </div>
      </div>

      <ToastViewport toasts={toasts} onDismiss={removeToast} />
    </section>
  );
};

interface ToastViewportProps {
  toasts: ToastMessage[];
  onDismiss: (id: string) => void;
}

const ToastViewport: React.FC<ToastViewportProps> = ({ toasts, onDismiss }) => {
  if (!toasts.length) {
    return null;
  }
  return (
    <div className="toast-viewport" role="status" aria-live="polite">
      {toasts.map((toast) => (
        <div key={toast.id} className={`toast toast--${toast.tone}`}>
          <span>{toast.message}</span>
          <button type="button" onClick={() => onDismiss(toast.id)} aria-label="Dismiss notification">
            ×
          </button>
        </div>
      ))}
    </div>
  );
};

export default JumpRandomizer;<|MERGE_RESOLUTION|>--- conflicted
+++ resolved
@@ -509,22 +509,6 @@
   const groups = groupsQuery.data ?? [];
 
   const selectedGroup = useMemo(
-<<<<<<< HEAD
-    () => (selectedGroupId === "all" ? null : groups.find((group) => group.id === selectedGroupId) ?? null),
-    [groups, selectedGroupId]
-  );
-
-  const getGroupName = useCallback(
-    (groupId: string | "all" | null | undefined) => {
-      if (!groupId || groupId === "all") {
-        return "All entries";
-      }
-      const group = groups.find((item) => item.id === groupId);
-      return group?.name ?? "Unknown group";
-    },
-    [groups]
-  );
-=======
     () =>
       selectedGroupId === "all"
         ? null
@@ -539,7 +523,6 @@
   useEffect(() => {
     setNewGroupName("");
   }, [selectedListId]);
->>>>>>> 05d9fb91
 
   useEffect(() => {
     if (!selectedListId) {
@@ -852,55 +835,14 @@
       showToast("Select a list before creating groups.", "info");
       return;
     }
-<<<<<<< HEAD
-    const trimmed = newGroupName.trim();
-    createGroupMutation.mutate(
-      {
-        list_id: selectedListId,
-        name: trimmed.length ? trimmed : undefined,
-      },
-      {
-        onSuccess: () => {
-          setNewGroupName("");
-          showToast("Group created.", "success");
-        },
-      }
-    );
-=======
     createGroupMutation.mutate({
       list_id: selectedListId,
       name: newGroupName.trim().length ? newGroupName.trim() : undefined,
     });
->>>>>>> 05d9fb91
   };
 
   const handleRenameGroup = (event: React.FormEvent<HTMLFormElement>): void => {
     event.preventDefault();
-<<<<<<< HEAD
-    if (!selectedGroupId || selectedGroupId === "all") {
-      return;
-    }
-    const group = groups.find((item) => item.id === selectedGroupId);
-    if (!group) {
-      return;
-    }
-    const trimmed = groupNameDraft.trim();
-    if (!trimmed.length) {
-      showToast("Group name cannot be empty.", "error");
-      return;
-    }
-    if (trimmed === group.name) {
-      return;
-    }
-    updateGroupMutation.mutate(
-      { id: group.id, updates: { name: trimmed } },
-      {
-        onSuccess: () => {
-          showToast("Group renamed.", "success");
-        },
-      }
-    );
-=======
     if (!selectedGroupId || selectedGroupId === "all" || !selectedGroup) {
       return;
     }
@@ -909,7 +851,6 @@
       return;
     }
     updateGroupMutation.mutate({ id: selectedGroup.id, updates: { name: trimmed } });
->>>>>>> 05d9fb91
   };
 
   const handleDeleteGroup = (): void => {
@@ -927,15 +868,7 @@
     if (!confirmDelete) {
       return;
     }
-<<<<<<< HEAD
-    deleteGroupMutation.mutate(group.id, {
-      onSuccess: () => {
-        showToast("Group deleted.", "success");
-      },
-    });
-=======
     deleteGroupMutation.mutate(selectedGroup.id);
->>>>>>> 05d9fb91
   };
 
   const handleAddEntry = (): void => {
@@ -1096,11 +1029,7 @@
           scope: filters.scope,
           tags: filters.tags,
           minWeight: filters.minWeight,
-<<<<<<< HEAD
-          groupId: filters.scope === "group" ? filters.groupId : "all",
-=======
           groupId: filters.groupId,
->>>>>>> 05d9fb91
         },
         picks: picks.map((entry) => ({
           entryId: entry.id,
@@ -1336,8 +1265,6 @@
     createEntryMutation.isPending || updateEntryMutation.isPending || deleteEntryMutation.isPending;
   const drawInProgress = recordRollMutation.isPending;
   const historyBusy = clearHistoryMutation.isPending;
-<<<<<<< HEAD
-=======
 
   useEffect(() => {
     if (!copyMessage || typeof window === "undefined") {
@@ -1346,7 +1273,6 @@
     const timer = window.setTimeout(() => setCopyMessage(null), 3000);
     return () => window.clearTimeout(timer);
   }, [copyMessage]);
->>>>>>> 05d9fb91
 
   return (
     <section className="module randomizer">

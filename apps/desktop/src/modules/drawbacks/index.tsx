/*
Bloodawn

Copyright (c) 2025 Age-Of-Ages

Permission is hereby granted, free of charge, to any person obtaining a copy
of this software and associated documentation files (the "Software"), to deal
in the Software without restriction, including without limitation the rights
to use, copy, modify, merge, publish, distribute, sublicense, and/or sell
copies of the Software, and to permit persons to whom the Software is
furnished to do so, subject to the following conditions:

The above copyright notice and this permission notice shall be included in all
copies or substantial portions of the Software.

THE SOFTWARE IS PROVIDED "AS IS", WITHOUT WARRANTY OF ANY KIND, EXPRESS OR
IMPLIED, INCLUDING BUT NOT LIMITED TO THE WARRANTIES OF MERCHANTABILITY,
FITNESS FOR A PARTICULAR PURPOSE AND NONINFRINGEMENT. IN NO EVENT SHALL THE
AUTHORS OR COPYRIGHT HOLDERS BE LIABLE FOR ANY CLAIM, DAMAGES OR OTHER
LIABILITY, WHETHER IN AN ACTION OF CONTRACT, TORT OR OTHERWISE, ARISING FROM,
OUT OF OR IN CONNECTION WITH THE SOFTWARE OR THE USE OR OTHER DEALINGS IN THE
SOFTWARE.
*/

import React, { useCallback, useEffect, useMemo, useState } from "react";
import {
  createJumpAsset,
  deleteJumpAsset,
  duplicateJump,
  listJumpAssets,
  listJumps,
  summarizeJumpBudget,
  loadSupplementSettings,
  DEFAULT_SUPPLEMENT_SETTINGS,
  loadUniversalDrawbackSettings,
  DEFAULT_UNIVERSAL_DRAWBACK_SETTINGS,
  updateJumpAsset,
  reorderJumpAssets,
  type JumpAssetRecord,
  type JumpRecord,
} from "../../db/dao";
import { useMutation, useQuery, useQueryClient } from "@tanstack/react-query";
import { formatBudget } from "../../services/formatter";
import { useFormatterPreferences } from "../../hooks/useFormatterPreferences";

type Severity = "minor" | "moderate" | "severe";

interface DrawbackFormState {
  id: string;
  name: string;
  category: string;
  notes: string;
  severity: Severity;
  houseRule: boolean;
  cpValue: number;
  quantity: number;
}

const parseMetadata = (raw: string | null): { severity?: Severity; houseRule?: boolean } => {
  if (!raw) return {};
  try {
    const parsed = JSON.parse(raw) as { severity?: Severity; houseRule?: boolean };
    return parsed ?? {};
  } catch {
    return {};
  }
};

const DrawbackSupplement: React.FC = () => {
  const queryClient = useQueryClient();
  const supplementsQuery = useQuery({ queryKey: ["supplement-settings"], queryFn: loadSupplementSettings });
  const supplements = supplementsQuery.data ?? DEFAULT_SUPPLEMENT_SETTINGS;
  const drawbackSupplementEnabled = supplements.enableDrawbackSupplement;
  const jumpsQuery = useQuery({ queryKey: ["jumps"], queryFn: listJumps });
  const [selectedJumpId, setSelectedJumpId] = useState<string | null>(null);

  useEffect(() => {
    if (!jumpsQuery.data?.length) {
      setSelectedJumpId(null);
      return;
    }
    if (!selectedJumpId || !jumpsQuery.data.some((jump) => jump.id === selectedJumpId)) {
      setSelectedJumpId(jumpsQuery.data[0].id);
    }
  }, [jumpsQuery.data, selectedJumpId]);

  const drawbacksQuery = useQuery({
    queryKey: ["jump-drawbacks", selectedJumpId],
    queryFn: () =>
      selectedJumpId ? listJumpAssets(selectedJumpId, "drawback") : Promise.resolve([] as JumpAssetRecord[]),
    enabled: Boolean(selectedJumpId && drawbackSupplementEnabled),
  });

  const budgetQuery = useQuery({
    queryKey: ["jump-budget", selectedJumpId],
    queryFn: () => (selectedJumpId ? summarizeJumpBudget(selectedJumpId) : Promise.resolve(null)),
    enabled: Boolean(selectedJumpId && drawbackSupplementEnabled),
  });

  const formatterQuery = useFormatterPreferences({ enabled: drawbackSupplementEnabled });

  const universalQuery = useQuery({
    queryKey: ["universal-drawbacks"],
    queryFn: loadUniversalDrawbackSettings,
    enabled: drawbackSupplementEnabled && supplements.enableUniversalDrawbacks,
  });

  const [selectedDrawbackId, setSelectedDrawbackId] = useState<string | null>(null);
  const [formState, setFormState] = useState<DrawbackFormState | null>(null);
  const [orderedDrawbacks, setOrderedDrawbacks] = useState<JumpAssetRecord[]>([]);
  const [categoryFilter, setCategoryFilter] = useState<string>("all");
<<<<<<< HEAD
  const [severityFilter, setSeverityFilter] = useState<Severity | "all">("all");
=======
  const [severityFilter, setSeverityFilter] = useState<string>("all");
>>>>>>> 4dd5d950

  useEffect(() => {
    if (!drawbacksQuery.data?.length) {
      setSelectedDrawbackId(null);
      setFormState(null);
      setOrderedDrawbacks([]);
    }
  }, [drawbacksQuery.data]);

<<<<<<< HEAD
  const selectedJump = useMemo(
    () => jumpsQuery.data?.find((jump) => jump.id === selectedJumpId) ?? null,
    [jumpsQuery.data, selectedJumpId]
  );

=======
>>>>>>> 4dd5d950
  useEffect(() => {
    if (!drawbacksQuery.data) {
      setOrderedDrawbacks([]);
      return;
    }
    setOrderedDrawbacks([...drawbacksQuery.data]);
  }, [drawbacksQuery.data]);

<<<<<<< HEAD
=======
  const selectedJump = useMemo(
    () => (selectedJumpId ? jumpsQuery.data?.find((jump) => jump.id === selectedJumpId) ?? null : null),
    [jumpsQuery.data, selectedJumpId],
  );

>>>>>>> 4dd5d950
  useEffect(() => {
    if (!orderedDrawbacks.length) {
      return;
    }
    if (!selectedDrawbackId || !orderedDrawbacks.some((asset) => asset.id === selectedDrawbackId)) {
      setSelectedDrawbackId(orderedDrawbacks[0]?.id ?? null);
    }
  }, [orderedDrawbacks, selectedDrawbackId]);

  const selectedDrawback = useMemo(
    () => drawbacksQuery.data?.find((asset) => asset.id === selectedDrawbackId) ?? null,
    [drawbacksQuery.data, selectedDrawbackId]
  );

  const thousandsSeparator = formatterQuery.data?.thousandsSeparator ?? "none";

  const formatValue = useCallback(
    (value: number) => formatBudget(Number.isFinite(value) ? value : 0, thousandsSeparator),
    [thousandsSeparator]
  );

  const formatNullable = useCallback(
    (value: number | null | undefined) => (value === null || value === undefined ? "—" : formatValue(value)),
    [formatValue]
  );

  const categoryOptions = useMemo(() => {
    const categories = new Set<string>();
    let hasHouseRules = false;

    for (const asset of drawbacksQuery.data ?? []) {
      const trimmed = asset.category?.trim();
      const normalized = trimmed && trimmed.length > 0 ? trimmed : "Uncategorized";
      categories.add(normalized);
      const metadata = parseMetadata(asset.metadata);
      if (metadata.houseRule) {
        hasHouseRules = true;
      }
    }

    const options: Array<{ value: string; label: string }> = [
      { value: "all", label: "All categories" },
    ];

    const sorted = Array.from(categories).sort((a, b) => a.localeCompare(b));
    for (const category of sorted) {
      options.push({ value: category, label: category });
    }

    if (hasHouseRules) {
      options.push({ value: "house", label: "House rules" });
    }

    return options;
  }, [drawbacksQuery.data]);

  useEffect(() => {
    if (!categoryOptions.some((option) => option.value === categoryFilter)) {
      setCategoryFilter("all");
    }
  }, [categoryOptions, categoryFilter]);

  const filteredDrawbacks = useMemo(() => {
    const all = drawbacksQuery.data ?? [];

    return all.filter((asset) => {
      const metadata = parseMetadata(asset.metadata);
      const matchesCategory = (() => {
        if (categoryFilter === "all") {
          return true;
        }
        if (categoryFilter === "house") {
          return metadata.houseRule === true;
        }
        const trimmed = asset.category?.trim();
        const normalized = trimmed && trimmed.length > 0 ? trimmed : "Uncategorized";
        return normalized === categoryFilter;
      })();

      if (!matchesCategory) {
        return false;
      }

      if (severityFilter === "all") {
        return true;
      }

      const severity = metadata.severity ?? "moderate";
      return severity === severityFilter;
    });
  }, [drawbacksQuery.data, categoryFilter, severityFilter]);

  const filteredDrawbackIds = useMemo(() => new Set(filteredDrawbacks.map((asset) => asset.id)), [filteredDrawbacks]);

  useEffect(() => {
    if (!filteredDrawbacks.length) {
      if (selectedDrawbackId !== null) {
        setSelectedDrawbackId(null);
      }
      return;
    }

    if (!selectedDrawbackId || !filteredDrawbacks.some((asset) => asset.id === selectedDrawbackId)) {
      setSelectedDrawbackId(filteredDrawbacks[0].id);
    }
  }, [filteredDrawbacks, selectedDrawbackId]);

  const universalSettings = universalQuery.data ?? DEFAULT_UNIVERSAL_DRAWBACK_SETTINGS;

  const universalRewardState = useMemo(() => {
    const empty = { jumper: 0, companion: 0, item: 0, warehouse: 0 };

    if (!supplements.enableUniversalDrawbacks) {
      return {
        stipend: empty,
        eligible: false,
        halved: false,
        message: "Universal Drawback supplement disabled in Options.",
      } as const;
    }

    if (universalQuery.isLoading) {
      return {
        stipend: empty,
        eligible: false,
        halved: false,
        message: "Loading Universal Drawback defaults…",
      } as const;
    }

    if (universalQuery.isError) {
      return {
        stipend: empty,
        eligible: false,
        halved: false,
        message: "Failed to load Universal Drawback settings.",
      } as const;
    }

    if (!selectedJump) {
      return {
        stipend: empty,
        eligible: false,
        halved: false,
        message: "Select a jump to apply Universal Drawback stipends.",
      } as const;
    }

    const isGauntlet = Boolean(selectedJump.status && /gauntlet/i.test(selectedJump.status));
    if (isGauntlet && !universalSettings.allowGauntlet) {
      return {
        stipend: empty,
        eligible: false,
        halved: false,
        message: "Gauntlet stipends disabled by Universal Drawback options.",
      } as const;
    }

    const halved = isGauntlet && universalSettings.gauntletHalved;
    const multiplier = halved ? 0.5 : 1;
    const apply = (value: number) => Math.max(0, Math.floor((value ?? 0) * multiplier));
    const stipend = {
      jumper: apply(universalSettings.totalCP),
      companion: apply(universalSettings.companionCP),
      item: apply(universalSettings.itemCP),
      warehouse: apply(universalSettings.warehouseWP),
    };

    const totalReward = stipend.jumper + stipend.companion + stipend.item + stipend.warehouse;
    if (totalReward === 0) {
      return {
        stipend,
        eligible: false,
        halved,
        message: "No Universal Drawback stipends configured.",
      } as const;
    }

    return {
      stipend,
      eligible: true,
      halved,
      message: halved ? "Gauntlet stipends halved per Universal Drawback options." : null,
    } as const;
  }, [
    supplements.enableUniversalDrawbacks,
    universalQuery.isError,
    universalQuery.isLoading,
    universalSettings,
    selectedJump,
  ]);

  const manualCredit = budgetQuery.data?.drawbackCredit ?? 0;
  const universalJumperCredit = universalRewardState.stipend.jumper;
  const totalCredit = useMemo(
    () => manualCredit + universalJumperCredit,
    [manualCredit, universalJumperCredit],
  );

  const balanceWithGrants = useMemo(() => {
    const baseBalance = budgetQuery.data?.balance;
    if (baseBalance === null || baseBalance === undefined) {
      return null;
    }
    return baseBalance + universalJumperCredit;
  }, [budgetQuery.data?.balance, universalJumperCredit]);

  const totalCount = drawbacksQuery.data?.length ?? 0;
  const visibleCount = filteredDrawbacks.length;

  useEffect(() => {
    if (!selectedDrawback) {
      setFormState(null);
      return;
    }
    const meta = parseMetadata(selectedDrawback.metadata);
    setFormState({
      id: selectedDrawback.id,
      name: selectedDrawback.name,
      category: selectedDrawback.category ?? "",
      notes: selectedDrawback.notes ?? "",
      severity: meta.severity ?? "moderate",
      houseRule: meta.houseRule ?? false,
      cpValue: selectedDrawback.cost ?? 0,
      quantity: selectedDrawback.quantity ?? 1,
    });
  }, [selectedDrawback?.id, selectedDrawback?.updated_at]);

  useEffect(() => {
    if (!drawbackSupplementEnabled) {
      setSelectedDrawbackId(null);
      setFormState(null);
    }
  }, [drawbackSupplementEnabled]);

  const hasOrderChanges = useMemo(() => {
    if (!drawbacksQuery.data?.length) {
      return false;
    }
    if (!orderedDrawbacks.length) {
      return false;
    }
    if (orderedDrawbacks.length !== drawbacksQuery.data.length) {
      return true;
    }
    return orderedDrawbacks.some((asset, index) => asset.id !== drawbacksQuery.data[index].id);
  }, [drawbacksQuery.data, orderedDrawbacks]);

  const moveDrawback = (fromIndex: number, toIndex: number) => {
    setOrderedDrawbacks((prev) => {
      if (toIndex < 0 || toIndex >= prev.length) {
        return prev;
      }
      const next = [...prev];
      const [moved] = next.splice(fromIndex, 1);
      next.splice(toIndex, 0, moved);
      return next;
    });
  };

  const resetOrder = () => {
    if (drawbacksQuery.data) {
      setOrderedDrawbacks([...drawbacksQuery.data]);
    } else {
      setOrderedDrawbacks([]);
    }
  };

  const createMutation = useMutation({
    mutationFn: () => {
      if (!selectedJumpId) {
        throw new Error("Jump not selected");
      }
      return createJumpAsset({
        jump_id: selectedJumpId,
        asset_type: "drawback",
        name: "New Drawback",
        cost: 100,
        notes: "",
      });
    },
    onSuccess: (asset) => {
      queryClient.invalidateQueries({ queryKey: ["jump-drawbacks", selectedJumpId] }).catch(() => undefined);
      queryClient.invalidateQueries({ queryKey: ["jump-budget", selectedJumpId] }).catch(() => undefined);
      setSelectedDrawbackId(asset.id);
    },
  });

  const updateMutation = useMutation({
    mutationFn: (payload: { id: string; updates: Parameters<typeof updateJumpAsset>[1] }) =>
      updateJumpAsset(payload.id, payload.updates),
    onSuccess: () => {
      queryClient.invalidateQueries({ queryKey: ["jump-drawbacks", selectedJumpId] }).catch(() => undefined);
      queryClient.invalidateQueries({ queryKey: ["jump-budget", selectedJumpId] }).catch(() => undefined);
    },
  });

  const deleteMutation = useMutation({
    mutationFn: (id: string) => deleteJumpAsset(id),
    onSuccess: () => {
      queryClient.invalidateQueries({ queryKey: ["jump-drawbacks", selectedJumpId] }).catch(() => undefined);
      queryClient.invalidateQueries({ queryKey: ["jump-budget", selectedJumpId] }).catch(() => undefined);
      setSelectedDrawbackId(null);
    },
  });

  const duplicateMutation = useMutation({
    mutationFn: (jumpId: string) => duplicateJump(jumpId),
    onSuccess: () => {
      queryClient.invalidateQueries({ queryKey: ["jumps"] }).catch(() => undefined);
    },
  });

  const reorderMutation = useMutation({
    mutationFn: (payload: { jumpId: string; orderedIds: string[] }) =>
      reorderJumpAssets(payload.jumpId, "drawback", payload.orderedIds),
    onSuccess: (_, variables) => {
      const { jumpId, orderedIds } = variables;
      queryClient.setQueryData<JumpAssetRecord[] | undefined>(
        ["jump-drawbacks", jumpId],
        (existing) => {
          if (!existing) {
            return existing;
          }
          const lookup = new Map(existing.map((asset) => [asset.id, asset]));
          return orderedIds
            .map((id) => lookup.get(id))
            .filter((asset): asset is JumpAssetRecord => Boolean(asset));
        }
      );
      queryClient.invalidateQueries({ queryKey: ["jump-budget", jumpId] }).catch(() => undefined);
    },
    onError: () => {
      queryClient.invalidateQueries({ queryKey: ["jump-drawbacks", selectedJumpId] }).catch(() => undefined);
    },
  });

  const confirmOrder = () => {
    if (!selectedJumpId || !orderedDrawbacks.length) {
      return;
    }
    reorderMutation.mutate({
      jumpId: selectedJumpId,
      orderedIds: orderedDrawbacks.map((asset) => asset.id),
    });
  };

  if (supplementsQuery.isLoading) {
    return (
      <section className="drawbacks">
        <header className="drawbacks__header">
          <h1>Drawback Supplement</h1>
          <p>Track drawback purchases, house rules, and bonus CP.</p>
        </header>
        <p className="drawbacks__summary">Loading supplement preferences...</p>
      </section>
    );
  }

  if (supplementsQuery.isError) {
    return (
      <section className="drawbacks">
        <header className="drawbacks__header">
          <h1>Drawback Supplement</h1>
          <p>Track drawback purchases, house rules, and bonus CP.</p>
        </header>
        <p className="drawbacks__summary">
          Unable to load supplement preferences. Try reopening the Options module.
        </p>
      </section>
    );
  }

  if (!drawbackSupplementEnabled) {
    return (
      <section className="drawbacks">
        <header className="drawbacks__header">
          <h1>Drawback Supplement</h1>
          <p>Track drawback purchases, house rules, and bonus CP.</p>
        </header>
        <p className="drawbacks__summary">
          The Drawback Supplement is disabled. Enable it from Options &gt; Supplements to resume editing.
        </p>
      </section>
    );
  }

  const handleSave = () => {
    if (!formState) return;
    updateMutation.mutate({
      id: formState.id,
      updates: {
        name: formState.name,
        category: formState.category,
        notes: formState.notes,
        cost: Math.max(formState.cpValue, 0),
        quantity: Math.max(formState.quantity, 1),
        metadata: {
          severity: formState.severity,
          houseRule: formState.houseRule,
        },
      },
    });
  };

  const handleDelete = () => {
    if (selectedDrawbackId) {
      deleteMutation.mutate(selectedDrawbackId);
    }
  };

  return (
    <section className="drawbacks">
      <header className="drawbacks__header">
        <div>
          <h1>Drawback Supplement</h1>
          <p>Balance chains by tracking drawback credit, severity, and house rules per jump.</p>
        </div>
        <div className="drawbacks__header-actions">
          <label>
            <span>Active Jump</span>
            <select
              value={selectedJumpId ?? ""}
              onChange={(event) => setSelectedJumpId(event.target.value || null)}
            >
              {jumpsQuery.data?.map((jump: JumpRecord) => (
                <option key={jump.id} value={jump.id}>
                  {jump.title}
                </option>
              ))}
            </select>
          </label>
          <button type="button" onClick={() => createMutation.mutate()} disabled={!selectedJumpId || createMutation.isPending}>
            {createMutation.isPending ? "Adding…" : "Add Drawback"}
          </button>
        </div>
      </header>

      <div className="drawbacks__summary">
        <div>
          <strong>Total Credit</strong>
          <span data-testid="total-credit">{formatValue(totalCredit)}</span>
        </div>
        <div>
          <strong>Manual Drawbacks</strong>
          <span data-testid="manual-credit">{formatValue(manualCredit)}</span>
        </div>
        <div>
          <strong>Balance w/ Grants</strong>
          <span data-testid="balance-with-grants">{formatNullable(balanceWithGrants)}</span>
        </div>
        <div>
          <strong>Visible Drawbacks</strong>
          <span>
            {visibleCount} / {totalCount}
          </span>
        </div>
      </div>

      <div className="drawbacks__rewards">
        <strong>Universal Rewards</strong>
        <dl data-testid="universal-rewards">
          <div>
            <dt>Jumper CP</dt>
            <dd data-testid="reward-jumper">{formatValue(universalRewardState.stipend.jumper)}</dd>
          </div>
          <div>
            <dt>Companion CP</dt>
            <dd data-testid="reward-companion">{formatValue(universalRewardState.stipend.companion)}</dd>
          </div>
          <div>
            <dt>Item CP</dt>
            <dd data-testid="reward-item">{formatValue(universalRewardState.stipend.item)}</dd>
          </div>
          <div>
            <dt>Warehouse WP</dt>
            <dd data-testid="reward-warehouse">{formatValue(universalRewardState.stipend.warehouse)}</dd>
          </div>
        </dl>
        {universalRewardState.message ? (
          <p className="drawbacks__summary-note">{universalRewardState.message}</p>
        ) : null}
      </div>

      <div className="drawbacks__controls">
        <label>
          <span>Filter by category</span>
          <select value={categoryFilter} onChange={(event) => setCategoryFilter(event.target.value)}>
            {categoryOptions.map((option) => (
              <option key={option.value} value={option.value}>
                {option.label}
              </option>
            ))}
          </select>
        </label>
        <div className="drawbacks__segmented" role="group" aria-label="Filter by severity">
          {[
            { value: "all" as const, label: "All" },
            { value: "minor" as const, label: "Minor" },
            { value: "moderate" as const, label: "Moderate" },
            { value: "severe" as const, label: "Severe" },
          ].map((option) => (
            <button
              key={option.value}
              type="button"
              className={
                severityFilter === option.value
                  ? "drawbacks__segmented-button drawbacks__segmented-button--active"
                  : "drawbacks__segmented-button"
              }
              aria-pressed={severityFilter === option.value}
              onClick={() => setSeverityFilter(option.value)}
            >
              {option.label}
            </button>
          ))}
        </div>
      </div>

      <div className="drawbacks__layout">
        <aside className="drawbacks__list">
          {drawbacksQuery.isLoading && <p className="drawbacks__empty">Loading drawbacks…</p>}
          {drawbacksQuery.isError && <p className="drawbacks__empty">Failed to load drawbacks.</p>}
          {!drawbacksQuery.isLoading && totalCount === 0 && (
            <p className="drawbacks__empty">No drawbacks recorded for this jump.</p>
          )}
            <ul aria-label="Drawback order">
              {orderedDrawbacks.map((asset, index) => {
                if (!filteredDrawbackIds.has(asset.id)) {
                  return null;
                }
                const metadata = parseMetadata(asset.metadata);
                const severity =
                  metadata.severity === "minor" || metadata.severity === "moderate" || metadata.severity === "severe"
                    ? metadata.severity
                    : "moderate";
                const severityLabel = `${severity.charAt(0).toUpperCase()}${severity.slice(1)}`;
                const itemClassName = [
                  "drawbacks__item",
                  `drawbacks__item--${severity}`,
                  asset.id === selectedDrawbackId ? "drawbacks__item--active" : null,
                ]
                  .filter(Boolean)
                  .join(" ");
                const badgeClassName = `drawbacks__badge drawbacks__badge--${severity}`;
                return (
                  <li key={asset.id}>
                    <button
                      type="button"
                      className={itemClassName}
                      onClick={() => setSelectedDrawbackId(asset.id)}
                    >
                      <div className="drawbacks__item-title">
                        <strong>{asset.name}</strong>
                        <span className={badgeClassName}>
                          <span className="drawbacks__badge-icon" aria-hidden="true" />
                          <span className="drawbacks__badge-label">{severityLabel}</span>
                        </span>
                      </div>
                    <div className="drawbacks__item-meta">
                      <span>{asset.category ?? "Uncategorized"}</span>
                      <span>
                        Credit {formatValue((asset.cost ?? 0) * (asset.quantity ?? 1))}
                        {asset.quantity && asset.quantity > 1 ? ` (×${asset.quantity})` : null}
                      </span>
                      {metadata.houseRule ? <span className="drawbacks__pill">House Rule</span> : null}
                    </div>
                  </button>
                  <div className="drawbacks__order-buttons" role="group" aria-label={`Reorder ${asset.name}`}>
                    <button
                      type="button"
                      aria-label={`Move ${asset.name} earlier`}
                      onClick={() => moveDrawback(index, index - 1)}
                      disabled={index === 0 || reorderMutation.isPending}
                    >
                      ↑
                    </button>
                    <button
                      type="button"
                      aria-label={`Move ${asset.name} later`}
                      onClick={() => moveDrawback(index, index + 1)}
                      disabled={index === orderedDrawbacks.length - 1 || reorderMutation.isPending}
                    >
                      ↓
                    </button>
                  </div>
                </li>
              );
            })}
          </ul>
          <div className="drawbacks__order-controls" aria-live="polite">
            <button
              type="button"
              onClick={confirmOrder}
              disabled={!hasOrderChanges || reorderMutation.isPending || !selectedJumpId}
            >
              {reorderMutation.isPending ? "Saving Order…" : "Save Order"}
            </button>
            <button
              type="button"
              onClick={resetOrder}
              disabled={!hasOrderChanges || reorderMutation.isPending}
            >
              Reset Order
            </button>
            {reorderMutation.isError ? (
              <p role="alert" className="drawbacks__order-feedback">
                Unable to update drawback order. Please try again.
              </p>
            ) : null}
          </div>
        </aside>

        <div className="drawbacks__detail">
          {formState ? (
            <form
              className="drawbacks__form"
              onSubmit={(event) => {
                event.preventDefault();
                handleSave();
              }}
            >
              <label>
                <span>Drawback Name</span>
                <input
                  value={formState.name}
                  onChange={(event) =>
                    setFormState((prev) => (prev ? { ...prev, name: event.target.value } : prev))
                  }
                  required
                />
              </label>

              <div className="drawbacks__grid">
                <label>
                  <span>Category</span>
                  <input
                    value={formState.category}
                    onChange={(event) =>
                      setFormState((prev) => (prev ? { ...prev, category: event.target.value } : prev))
                    }
                  />
                </label>
                <label>
                  <span>Severity</span>
                  <select
                    value={formState.severity}
                    onChange={(event) =>
                      setFormState((prev) =>
                        prev ? { ...prev, severity: event.target.value as Severity } : prev
                      )
                    }
                  >
                    <option value="minor">Minor</option>
                    <option value="moderate">Moderate</option>
                    <option value="severe">Severe</option>
                  </select>
                </label>
                <label>
                  <span>Credit (CP)</span>
                  <input
                    type="number"
                    min={0}
                    value={formState.cpValue}
                    onChange={(event) =>
                      setFormState((prev) =>
                        prev ? { ...prev, cpValue: Number(event.target.value) || 0 } : prev
                      )
                    }
                  />
                </label>
                <label>
                  <span>Quantity</span>
                  <input
                    type="number"
                    min={1}
                    value={formState.quantity}
                    onChange={(event) =>
                      setFormState((prev) =>
                        prev ? { ...prev, quantity: Number(event.target.value) || 1 } : prev
                      )
                    }
                  />
                </label>
              </div>

              <label className="drawbacks__toggle">
                <input
                  type="checkbox"
                  checked={formState.houseRule}
                  onChange={(event) =>
                    setFormState((prev) => (prev ? { ...prev, houseRule: event.target.checked } : prev))
                  }
                />
                Counts as a house rule adjustment
              </label>

              <label>
                <span>Notes</span>
                <textarea
                  rows={4}
                  value={formState.notes}
                  onChange={(event) =>
                    setFormState((prev) => (prev ? { ...prev, notes: event.target.value } : prev))
                  }
                />
              </label>

              <div className="drawbacks__form-actions">
                <div className="drawbacks__form-left">
                  <button
                    type="button"
                    onClick={() => selectedJumpId && duplicateMutation.mutate(selectedJumpId)}
                  >
                    Clone Jump
                  </button>
                  <button type="button" className="drawbacks__danger" onClick={handleDelete}>
                    Delete Drawback
                  </button>
                </div>
                <button type="submit" disabled={updateMutation.isPending}>
                  {updateMutation.isPending ? "Saving…" : "Save Changes"}
                </button>
              </div>
            </form>
          ) : (
            <div className="drawbacks__empty">
              <p>Select a drawback to edit its details.</p>
            </div>
          )}
        </div>
      </div>
    </section>
  );
};

export default DrawbackSupplement;<|MERGE_RESOLUTION|>--- conflicted
+++ resolved
@@ -109,11 +109,7 @@
   const [formState, setFormState] = useState<DrawbackFormState | null>(null);
   const [orderedDrawbacks, setOrderedDrawbacks] = useState<JumpAssetRecord[]>([]);
   const [categoryFilter, setCategoryFilter] = useState<string>("all");
-<<<<<<< HEAD
-  const [severityFilter, setSeverityFilter] = useState<Severity | "all">("all");
-=======
   const [severityFilter, setSeverityFilter] = useState<string>("all");
->>>>>>> 4dd5d950
 
   useEffect(() => {
     if (!drawbacksQuery.data?.length) {
@@ -123,14 +119,6 @@
     }
   }, [drawbacksQuery.data]);
 
-<<<<<<< HEAD
-  const selectedJump = useMemo(
-    () => jumpsQuery.data?.find((jump) => jump.id === selectedJumpId) ?? null,
-    [jumpsQuery.data, selectedJumpId]
-  );
-
-=======
->>>>>>> 4dd5d950
   useEffect(() => {
     if (!drawbacksQuery.data) {
       setOrderedDrawbacks([]);
@@ -139,14 +127,11 @@
     setOrderedDrawbacks([...drawbacksQuery.data]);
   }, [drawbacksQuery.data]);
 
-<<<<<<< HEAD
-=======
   const selectedJump = useMemo(
     () => (selectedJumpId ? jumpsQuery.data?.find((jump) => jump.id === selectedJumpId) ?? null : null),
     [jumpsQuery.data, selectedJumpId],
   );
 
->>>>>>> 4dd5d950
   useEffect(() => {
     if (!orderedDrawbacks.length) {
       return;

/*
MIT License

Copyright (c) 2025 Age-Of-Ages

Permission is hereby granted, free of charge, to any person obtaining a copy
of this software and associated documentation files (the "Software"), to deal
in the Software without restriction, including without limitation the rights
to use, copy, modify, merge, publish, distribute, sublicense, and/or sell
copies of the Software, and to permit persons to whom the Software is
furnished to do so, subject to the following conditions:

The above copyright notice and this permission notice shall be included in all
copies or substantial portions of the Software.

THE SOFTWARE IS PROVIDED "AS IS", WITHOUT WARRANTY OF ANY KIND, EXPRESS OR
IMPLIED, INCLUDING BUT NOT LIMITED TO THE WARRANTIES OF MERCHANTABILITY,
FITNESS FOR A PARTICULAR PURPOSE AND NONINFRINGEMENT. IN NO EVENT SHALL THE
AUTHORS OR COPYRIGHT HOLDERS BE LIABLE FOR ANY CLAIM, DAMAGES OR OTHER
LIABILITY, WHETHER IN AN ACTION OF CONTRACT, TORT OR OTHERWISE, ARISING FROM,
OUT OF OR IN CONNECTION WITH THE SOFTWARE OR THE USE OR OTHER DEALINGS IN THE
SOFTWARE.
*/

import React, { useCallback, useEffect, useMemo, useState } from "react";
import {
  createJumpAsset,
  deleteJumpAsset,
  duplicateJump,
  listJumpAssets,
  listJumps,
  summarizeJumpBudget,
  loadSupplementSettings,
  DEFAULT_SUPPLEMENT_SETTINGS,
  loadUniversalDrawbackSettings,
  DEFAULT_UNIVERSAL_DRAWBACK_SETTINGS,
  updateJumpAsset,
  reorderJumpAssets,
  type JumpAssetRecord,
  type JumpRecord,
} from "../../db/dao";
import { useMutation, useQuery, useQueryClient } from "@tanstack/react-query";
import { formatBudget } from "../../services/formatter";
import { useFormatterPreferences } from "../../hooks/useFormatterPreferences";

type Severity = "minor" | "moderate" | "severe";

interface DrawbackFormState {
  id: string;
  name: string;
  category: string;
  notes: string;
  severity: Severity;
  houseRule: boolean;
  cpValue: number;
  quantity: number;
}

const parseMetadata = (raw: string | null): { severity?: Severity; houseRule?: boolean } => {
  if (!raw) return {};
  try {
    const parsed = JSON.parse(raw) as { severity?: Severity; houseRule?: boolean };
    return parsed ?? {};
  } catch {
    return {};
  }
};

const DrawbackSupplement: React.FC = () => {
  const queryClient = useQueryClient();
  const supplementsQuery = useQuery({ queryKey: ["supplement-settings"], queryFn: loadSupplementSettings });
  const supplements = supplementsQuery.data ?? DEFAULT_SUPPLEMENT_SETTINGS;
  const drawbackSupplementEnabled = supplements.enableDrawbackSupplement;
  const jumpsQuery = useQuery({ queryKey: ["jumps"], queryFn: listJumps });
  const [selectedJumpId, setSelectedJumpId] = useState<string | null>(null);

  useEffect(() => {
    if (!jumpsQuery.data?.length) {
      setSelectedJumpId(null);
      return;
    }
    if (!selectedJumpId || !jumpsQuery.data.some((jump) => jump.id === selectedJumpId)) {
      setSelectedJumpId(jumpsQuery.data[0].id);
    }
  }, [jumpsQuery.data, selectedJumpId]);

  const drawbacksQuery = useQuery({
    queryKey: ["jump-drawbacks", selectedJumpId],
    queryFn: () =>
      selectedJumpId ? listJumpAssets(selectedJumpId, "drawback") : Promise.resolve([] as JumpAssetRecord[]),
    enabled: Boolean(selectedJumpId && drawbackSupplementEnabled),
  });

  const budgetQuery = useQuery({
    queryKey: ["jump-budget", selectedJumpId],
    queryFn: () => (selectedJumpId ? summarizeJumpBudget(selectedJumpId) : Promise.resolve(null)),
    enabled: Boolean(selectedJumpId && drawbackSupplementEnabled),
  });

  const formatterQuery = useFormatterPreferences({ enabled: drawbackSupplementEnabled });

  const universalQuery = useQuery({
    queryKey: ["universal-drawbacks"],
    queryFn: loadUniversalDrawbackSettings,
    enabled: drawbackSupplementEnabled && supplements.enableUniversalDrawbacks,
  });

  const [selectedDrawbackId, setSelectedDrawbackId] = useState<string | null>(null);
  const [formState, setFormState] = useState<DrawbackFormState | null>(null);
  const [orderedDrawbacks, setOrderedDrawbacks] = useState<JumpAssetRecord[]>([]);
  const [categoryFilter, setCategoryFilter] = useState<string>("all");
<<<<<<< HEAD

  useEffect(() => {
    setOrderedDrawbacks([]);
  }, [selectedJumpId]);
=======
>>>>>>> 2dfe814a

  useEffect(() => {
    if (!drawbacksQuery.data?.length) {
      setSelectedDrawbackId(null);
      setFormState(null);
      setOrderedDrawbacks([]);
    }
  }, [drawbacksQuery.data]);

<<<<<<< HEAD
  const selectedJump = useMemo(
    () => jumpsQuery.data?.find((jump) => jump.id === selectedJumpId) ?? null,
    [jumpsQuery.data, selectedJumpId]
=======
  const selectedJump = useMemo(() => {
    if (!selectedJumpId) {
      return null;
    }
  }, [drawbacksQuery.data]);

  const selectedJump = useMemo(
    () => jumpsQuery.data?.find((jump) => jump.id === selectedJumpId) ?? null,
    [jumpsQuery.data, selectedJumpId],
>>>>>>> 2dfe814a
  );

  useEffect(() => {
    if (!drawbacksQuery.data) {
      setOrderedDrawbacks([]);
      return;
    }
    setOrderedDrawbacks([...drawbacksQuery.data]);
  }, [drawbacksQuery.data]);

  const selectedJump = useMemo(
    () => jumpsQuery.data?.find((jump) => jump.id === selectedJumpId) ?? null,
    [jumpsQuery.data, selectedJumpId],
  );

  useEffect(() => {
    if (!orderedDrawbacks.length) {
      return;
    }
    if (!selectedDrawbackId || !orderedDrawbacks.some((asset) => asset.id === selectedDrawbackId)) {
      setSelectedDrawbackId(orderedDrawbacks[0]?.id ?? null);
    }
  }, [orderedDrawbacks, selectedDrawbackId]);

  const selectedDrawback = useMemo(
    () => drawbacksQuery.data?.find((asset) => asset.id === selectedDrawbackId) ?? null,
    [drawbacksQuery.data, selectedDrawbackId]
  );

  const thousandsSeparator = formatterQuery.data?.thousandsSeparator ?? "none";

  const formatValue = useCallback(
    (value: number) => formatBudget(Number.isFinite(value) ? value : 0, thousandsSeparator),
    [thousandsSeparator]
  );

  const formatNullable = useCallback(
    (value: number | null | undefined) => (value === null || value === undefined ? "—" : formatValue(value)),
    [formatValue]
  );

  const categoryOptions = useMemo(() => {
    const categories = new Set<string>();
    let hasHouseRules = false;

    for (const asset of drawbacksQuery.data ?? []) {
      const trimmed = asset.category?.trim();
      const normalized = trimmed && trimmed.length > 0 ? trimmed : "Uncategorized";
      categories.add(normalized);
      const metadata = parseMetadata(asset.metadata);
      if (metadata.houseRule) {
        hasHouseRules = true;
      }
    }

    const options: Array<{ value: string; label: string }> = [
      { value: "all", label: "All categories" },
    ];

    const sorted = Array.from(categories).sort((a, b) => a.localeCompare(b));
    for (const category of sorted) {
      options.push({ value: category, label: category });
    }

    if (hasHouseRules) {
      options.push({ value: "house", label: "House rules" });
    }

    return options;
  }, [drawbacksQuery.data]);

  useEffect(() => {
    if (!categoryOptions.some((option) => option.value === categoryFilter)) {
      setCategoryFilter("all");
    }
  }, [categoryOptions, categoryFilter]);

  const filteredDrawbacks = useMemo(() => {
    const all = drawbacksQuery.data ?? [];

    return all.filter((asset) => {
      const metadata = parseMetadata(asset.metadata);
      const matchesCategory = (() => {
        if (categoryFilter === "all") {
          return true;
        }
        if (categoryFilter === "house") {
          return metadata.houseRule === true;
        }
        const trimmed = asset.category?.trim();
        const normalized = trimmed && trimmed.length > 0 ? trimmed : "Uncategorized";
        return normalized === categoryFilter;
      })();

      if (!matchesCategory) {
        return false;
      }

      if (severityFilter === "all") {
        return true;
      }

      const severity = metadata.severity ?? "moderate";
      return severity === severityFilter;
    });
  }, [drawbacksQuery.data, categoryFilter, severityFilter]);

  const filteredDrawbackIds = useMemo(() => new Set(filteredDrawbacks.map((asset) => asset.id)), [filteredDrawbacks]);

  useEffect(() => {
    if (!filteredDrawbacks.length) {
      if (selectedDrawbackId !== null) {
        setSelectedDrawbackId(null);
      }
      return;
    }

    if (!selectedDrawbackId || !filteredDrawbacks.some((asset) => asset.id === selectedDrawbackId)) {
      setSelectedDrawbackId(filteredDrawbacks[0].id);
    }
  }, [filteredDrawbacks, selectedDrawbackId]);

  const universalSettings = universalQuery.data ?? DEFAULT_UNIVERSAL_DRAWBACK_SETTINGS;

  const universalRewardState = useMemo(() => {
    const empty = { jumper: 0, companion: 0, item: 0, warehouse: 0 };

    if (!supplements.enableUniversalDrawbacks) {
      return {
        stipend: empty,
        eligible: false,
        halved: false,
        message: "Universal Drawback supplement disabled in Options.",
      } as const;
    }

    if (universalQuery.isLoading) {
      return {
        stipend: empty,
        eligible: false,
        halved: false,
        message: "Loading Universal Drawback defaults…",
      } as const;
    }

    if (universalQuery.isError) {
      return {
        stipend: empty,
        eligible: false,
        halved: false,
        message: "Failed to load Universal Drawback settings.",
      } as const;
    }

    if (!selectedJump) {
      return {
        stipend: empty,
        eligible: false,
        halved: false,
        message: "Select a jump to apply Universal Drawback stipends.",
      } as const;
    }

    const isGauntlet = Boolean(selectedJump.status && /gauntlet/i.test(selectedJump.status));
    if (isGauntlet && !universalSettings.allowGauntlet) {
      return {
        stipend: empty,
        eligible: false,
        halved: false,
        message: "Gauntlet stipends disabled by Universal Drawback options.",
      } as const;
    }

    const halved = isGauntlet && universalSettings.gauntletHalved;
    const multiplier = halved ? 0.5 : 1;
    const apply = (value: number) => Math.max(0, Math.floor((value ?? 0) * multiplier));
    const stipend = {
      jumper: apply(universalSettings.totalCP),
      companion: apply(universalSettings.companionCP),
      item: apply(universalSettings.itemCP),
      warehouse: apply(universalSettings.warehouseWP),
    };

    const totalReward = stipend.jumper + stipend.companion + stipend.item + stipend.warehouse;
    if (totalReward === 0) {
      return {
        stipend,
        eligible: false,
        halved,
        message: "No Universal Drawback stipends configured.",
      } as const;
    }

    return {
      stipend,
      eligible: true,
      halved,
      message: halved ? "Gauntlet stipends halved per Universal Drawback options." : null,
    } as const;
  }, [
    supplements.enableUniversalDrawbacks,
    universalQuery.isError,
    universalQuery.isLoading,
    universalSettings,
    selectedJump,
  ]);

  const manualCredit = budgetQuery.data?.drawbackCredit ?? 0;
  const universalJumperCredit = universalRewardState.stipend.jumper;
  const totalCredit = useMemo(
    () => manualCredit + universalJumperCredit,
    [manualCredit, universalJumperCredit],
  );

  const balanceWithGrants = useMemo(() => {
    const baseBalance = budgetQuery.data?.balance;
    if (baseBalance === null || baseBalance === undefined) {
      return null;
    }
    return baseBalance + universalJumperCredit;
  }, [budgetQuery.data?.balance, universalJumperCredit]);

  const totalCount = drawbacksQuery.data?.length ?? 0;
  const visibleCount = filteredDrawbacks.length;

  useEffect(() => {
    if (!selectedDrawback) {
      setFormState(null);
      return;
    }
    const meta = parseMetadata(selectedDrawback.metadata);
    setFormState({
      id: selectedDrawback.id,
      name: selectedDrawback.name,
      category: selectedDrawback.category ?? "",
      notes: selectedDrawback.notes ?? "",
      severity: meta.severity ?? "moderate",
      houseRule: meta.houseRule ?? false,
      cpValue: selectedDrawback.cost ?? 0,
      quantity: selectedDrawback.quantity ?? 1,
    });
  }, [selectedDrawback?.id, selectedDrawback?.updated_at]);

  useEffect(() => {
    if (!drawbackSupplementEnabled) {
      setSelectedDrawbackId(null);
      setFormState(null);
    }
  }, [drawbackSupplementEnabled]);

<<<<<<< HEAD
  const manualCredit = useMemo(() => {
    return (orderedDrawbacks ?? []).reduce(
      (sum, entry) => sum + (entry.cost ?? 0) * (entry.quantity ?? 1),
      0
    );
  }, [orderedDrawbacks]);

  const jumperStipend = useMemo(() => {
    if (!universalRewardState.eligible) {
      return 0;
    }
    return universalRewardState.stipend.jumper;
  }, [universalRewardState]);

  const totalCredit = useMemo(() => manualCredit + jumperStipend, [manualCredit, jumperStipend]);

  const balanceWithGrants = useMemo(() => {
    if (!budgetQuery.data) {
      return null;
    }
    const baseBalance = budgetQuery.data.balance ?? 0;
    return baseBalance + jumperStipend;
  }, [budgetQuery.data, jumperStipend]);

  const totalCount = drawbacksQuery.data?.length ?? 0;
  const visibleCount = filteredDrawbacks.length;

=======
>>>>>>> 2dfe814a
  const hasOrderChanges = useMemo(() => {
    if (!drawbacksQuery.data?.length) {
      return false;
    }
    if (!orderedDrawbacks.length) {
      return false;
    }
    if (orderedDrawbacks.length !== drawbacksQuery.data.length) {
      return true;
    }
    return orderedDrawbacks.some((asset, index) => asset.id !== drawbacksQuery.data[index].id);
  }, [drawbacksQuery.data, orderedDrawbacks]);

  const moveDrawback = (fromIndex: number, toIndex: number) => {
    setOrderedDrawbacks((prev) => {
      if (toIndex < 0 || toIndex >= prev.length) {
        return prev;
      }
      const next = [...prev];
      const [moved] = next.splice(fromIndex, 1);
      next.splice(toIndex, 0, moved);
      return next;
    });
  };

  const resetOrder = () => {
    if (drawbacksQuery.data) {
      setOrderedDrawbacks([...drawbacksQuery.data]);
    } else {
      setOrderedDrawbacks([]);
    }
  };

  const createMutation = useMutation({
    mutationFn: () => {
      if (!selectedJumpId) {
        throw new Error("Jump not selected");
      }
      return createJumpAsset({
        jump_id: selectedJumpId,
        asset_type: "drawback",
        name: "New Drawback",
        cost: 100,
        notes: "",
      });
    },
    onSuccess: (asset) => {
      queryClient.invalidateQueries({ queryKey: ["jump-drawbacks", selectedJumpId] }).catch(() => undefined);
      queryClient.invalidateQueries({ queryKey: ["jump-budget", selectedJumpId] }).catch(() => undefined);
      setSelectedDrawbackId(asset.id);
    },
  });

  const updateMutation = useMutation({
    mutationFn: (payload: { id: string; updates: Parameters<typeof updateJumpAsset>[1] }) =>
      updateJumpAsset(payload.id, payload.updates),
    onSuccess: () => {
      queryClient.invalidateQueries({ queryKey: ["jump-drawbacks", selectedJumpId] }).catch(() => undefined);
      queryClient.invalidateQueries({ queryKey: ["jump-budget", selectedJumpId] }).catch(() => undefined);
    },
  });

  const deleteMutation = useMutation({
    mutationFn: (id: string) => deleteJumpAsset(id),
    onSuccess: () => {
      queryClient.invalidateQueries({ queryKey: ["jump-drawbacks", selectedJumpId] }).catch(() => undefined);
      queryClient.invalidateQueries({ queryKey: ["jump-budget", selectedJumpId] }).catch(() => undefined);
      setSelectedDrawbackId(null);
    },
  });

  const duplicateMutation = useMutation({
    mutationFn: (jumpId: string) => duplicateJump(jumpId),
    onSuccess: () => {
      queryClient.invalidateQueries({ queryKey: ["jumps"] }).catch(() => undefined);
    },
  });

  const reorderMutation = useMutation({
    mutationFn: (payload: { jumpId: string; orderedIds: string[] }) =>
      reorderJumpAssets(payload.jumpId, "drawback", payload.orderedIds),
    onSuccess: (_, variables) => {
      const { jumpId, orderedIds } = variables;
      queryClient.setQueryData<JumpAssetRecord[] | undefined>(
        ["jump-drawbacks", jumpId],
        (existing) => {
          if (!existing) {
            return existing;
          }
          const lookup = new Map(existing.map((asset) => [asset.id, asset]));
          return orderedIds
            .map((id) => lookup.get(id))
            .filter((asset): asset is JumpAssetRecord => Boolean(asset));
        }
      );
      queryClient.invalidateQueries({ queryKey: ["jump-budget", jumpId] }).catch(() => undefined);
    },
    onError: () => {
      queryClient.invalidateQueries({ queryKey: ["jump-drawbacks", selectedJumpId] }).catch(() => undefined);
    },
  });

  const confirmOrder = () => {
    if (!selectedJumpId || !orderedDrawbacks.length) {
      return;
    }
    reorderMutation.mutate({
      jumpId: selectedJumpId,
      orderedIds: orderedDrawbacks.map((asset) => asset.id),
    });
  };

  if (supplementsQuery.isLoading) {
    return (
      <section className="drawbacks">
        <header className="drawbacks__header">
          <h1>Drawback Supplement</h1>
          <p>Track drawback purchases, house rules, and bonus CP.</p>
        </header>
        <p className="drawbacks__summary">Loading supplement preferences...</p>
      </section>
    );
  }

  if (supplementsQuery.isError) {
    return (
      <section className="drawbacks">
        <header className="drawbacks__header">
          <h1>Drawback Supplement</h1>
          <p>Track drawback purchases, house rules, and bonus CP.</p>
        </header>
        <p className="drawbacks__summary">
          Unable to load supplement preferences. Try reopening the Options module.
        </p>
      </section>
    );
  }

  if (!drawbackSupplementEnabled) {
    return (
      <section className="drawbacks">
        <header className="drawbacks__header">
          <h1>Drawback Supplement</h1>
          <p>Track drawback purchases, house rules, and bonus CP.</p>
        </header>
        <p className="drawbacks__summary">
          The Drawback Supplement is disabled. Enable it from Options &gt; Supplements to resume editing.
        </p>
      </section>
    );
  }

  const handleSave = () => {
    if (!formState) return;
    updateMutation.mutate({
      id: formState.id,
      updates: {
        name: formState.name,
        category: formState.category,
        notes: formState.notes,
        cost: Math.max(formState.cpValue, 0),
        quantity: Math.max(formState.quantity, 1),
        metadata: {
          severity: formState.severity,
          houseRule: formState.houseRule,
        },
      },
    });
  };

  const handleDelete = () => {
    if (selectedDrawbackId) {
      deleteMutation.mutate(selectedDrawbackId);
    }
  };

  return (
    <section className="drawbacks">
      <header className="drawbacks__header">
        <div>
          <h1>Drawback Supplement</h1>
          <p>Balance chains by tracking drawback credit, severity, and house rules per jump.</p>
        </div>
        <div className="drawbacks__header-actions">
          <label>
            <span>Active Jump</span>
            <select
              value={selectedJumpId ?? ""}
              onChange={(event) => setSelectedJumpId(event.target.value || null)}
            >
              {jumpsQuery.data?.map((jump: JumpRecord) => (
                <option key={jump.id} value={jump.id}>
                  {jump.title}
                </option>
              ))}
            </select>
          </label>
          <button type="button" onClick={() => createMutation.mutate()} disabled={!selectedJumpId || createMutation.isPending}>
            {createMutation.isPending ? "Adding…" : "Add Drawback"}
          </button>
        </div>
      </header>

      <div className="drawbacks__summary">
        <div>
          <strong>Total Credit</strong>
          <span data-testid="total-credit">{formatValue(totalCredit)}</span>
        </div>
        <div>
          <strong>Manual Drawbacks</strong>
          <span data-testid="manual-credit">{formatValue(manualCredit)}</span>
        </div>
        <div>
          <strong>Balance w/ Grants</strong>
          <span data-testid="balance-with-grants">{formatNullable(balanceWithGrants)}</span>
        </div>
        <div>
          <strong>Visible Drawbacks</strong>
          <span>
            {visibleCount} / {totalCount}
          </span>
        </div>
      </div>

      <div className="drawbacks__rewards">
        <strong>Universal Rewards</strong>
        <dl data-testid="universal-rewards">
          <div>
            <dt>Jumper CP</dt>
            <dd data-testid="reward-jumper">{formatValue(universalRewardState.stipend.jumper)}</dd>
          </div>
          <div>
            <dt>Companion CP</dt>
            <dd data-testid="reward-companion">{formatValue(universalRewardState.stipend.companion)}</dd>
          </div>
          <div>
            <dt>Item CP</dt>
            <dd data-testid="reward-item">{formatValue(universalRewardState.stipend.item)}</dd>
          </div>
          <div>
            <dt>Warehouse WP</dt>
            <dd data-testid="reward-warehouse">{formatValue(universalRewardState.stipend.warehouse)}</dd>
          </div>
        </dl>
        {universalRewardState.message ? (
          <p className="drawbacks__summary-note">{universalRewardState.message}</p>
        ) : null}
      </div>

      <div className="drawbacks__controls">
        <label>
          <span>Filter by category</span>
          <select value={categoryFilter} onChange={(event) => setCategoryFilter(event.target.value)}>
            {categoryOptions.map((option) => (
              <option key={option.value} value={option.value}>
                {option.label}
              </option>
            ))}
          </select>
        </label>
        <div className="drawbacks__segmented" role="group" aria-label="Filter by severity">
          {[
            { value: "all" as const, label: "All" },
            { value: "minor" as const, label: "Minor" },
            { value: "moderate" as const, label: "Moderate" },
            { value: "severe" as const, label: "Severe" },
          ].map((option) => (
            <button
              key={option.value}
              type="button"
              className={
                severityFilter === option.value
                  ? "drawbacks__segmented-button drawbacks__segmented-button--active"
                  : "drawbacks__segmented-button"
              }
              aria-pressed={severityFilter === option.value}
              onClick={() => setSeverityFilter(option.value)}
            >
              {option.label}
            </button>
          ))}
        </div>
      </div>

      <div className="drawbacks__layout">
        <aside className="drawbacks__list">
          {drawbacksQuery.isLoading && <p className="drawbacks__empty">Loading drawbacks…</p>}
          {drawbacksQuery.isError && <p className="drawbacks__empty">Failed to load drawbacks.</p>}
          {!drawbacksQuery.isLoading && totalCount === 0 && (
            <p className="drawbacks__empty">No drawbacks recorded for this jump.</p>
          )}
            <ul aria-label="Drawback order">
              {orderedDrawbacks.map((asset, index) => {
                if (!filteredDrawbackIds.has(asset.id)) {
                  return null;
                }
                const metadata = parseMetadata(asset.metadata);
                return (
                  <li key={asset.id}>
                  <button
                    type="button"
                    className={asset.id === selectedDrawbackId ? "drawbacks__item drawbacks__item--active" : "drawbacks__item"}
                    onClick={() => setSelectedDrawbackId(asset.id)}
                  >
                    <div className="drawbacks__item-title">
                      <strong>{asset.name}</strong>
                      <span className={`drawbacks__badge drawbacks__badge--${metadata.severity ?? "moderate"}`}>
                        {metadata.severity ?? "moderate"}
                      </span>
                    </div>
                    <div className="drawbacks__item-meta">
                      <span>{asset.category ?? "Uncategorized"}</span>
                      <span>
                        Credit {formatValue((asset.cost ?? 0) * (asset.quantity ?? 1))}
                        {asset.quantity && asset.quantity > 1 ? ` (×${asset.quantity})` : null}
                      </span>
                      {metadata.houseRule ? <span className="drawbacks__pill">House Rule</span> : null}
                    </div>
                  </button>
                  <div className="drawbacks__order-buttons" role="group" aria-label={`Reorder ${asset.name}`}>
                    <button
                      type="button"
                      aria-label={`Move ${asset.name} earlier`}
                      onClick={() => moveDrawback(index, index - 1)}
                      disabled={index === 0 || reorderMutation.isPending}
                    >
                      ↑
                    </button>
                    <button
                      type="button"
                      aria-label={`Move ${asset.name} later`}
                      onClick={() => moveDrawback(index, index + 1)}
                      disabled={index === orderedDrawbacks.length - 1 || reorderMutation.isPending}
                    >
                      ↓
                    </button>
                  </div>
                </li>
              );
            })}
          </ul>
          <div className="drawbacks__order-controls" aria-live="polite">
            <button
              type="button"
              onClick={confirmOrder}
              disabled={!hasOrderChanges || reorderMutation.isPending || !selectedJumpId}
            >
              {reorderMutation.isPending ? "Saving Order…" : "Save Order"}
            </button>
            <button
              type="button"
              onClick={resetOrder}
              disabled={!hasOrderChanges || reorderMutation.isPending}
            >
              Reset Order
            </button>
            {reorderMutation.isError ? (
              <p role="alert" className="drawbacks__order-feedback">
                Unable to update drawback order. Please try again.
              </p>
            ) : null}
          </div>
        </aside>

        <div className="drawbacks__detail">
          {formState ? (
            <form
              className="drawbacks__form"
              onSubmit={(event) => {
                event.preventDefault();
                handleSave();
              }}
            >
              <label>
                <span>Drawback Name</span>
                <input
                  value={formState.name}
                  onChange={(event) =>
                    setFormState((prev) => (prev ? { ...prev, name: event.target.value } : prev))
                  }
                  required
                />
              </label>

              <div className="drawbacks__grid">
                <label>
                  <span>Category</span>
                  <input
                    value={formState.category}
                    onChange={(event) =>
                      setFormState((prev) => (prev ? { ...prev, category: event.target.value } : prev))
                    }
                  />
                </label>
                <label>
                  <span>Severity</span>
                  <select
                    value={formState.severity}
                    onChange={(event) =>
                      setFormState((prev) =>
                        prev ? { ...prev, severity: event.target.value as Severity } : prev
                      )
                    }
                  >
                    <option value="minor">Minor</option>
                    <option value="moderate">Moderate</option>
                    <option value="severe">Severe</option>
                  </select>
                </label>
                <label>
                  <span>Credit (CP)</span>
                  <input
                    type="number"
                    min={0}
                    value={formState.cpValue}
                    onChange={(event) =>
                      setFormState((prev) =>
                        prev ? { ...prev, cpValue: Number(event.target.value) || 0 } : prev
                      )
                    }
                  />
                </label>
                <label>
                  <span>Quantity</span>
                  <input
                    type="number"
                    min={1}
                    value={formState.quantity}
                    onChange={(event) =>
                      setFormState((prev) =>
                        prev ? { ...prev, quantity: Number(event.target.value) || 1 } : prev
                      )
                    }
                  />
                </label>
              </div>

              <label className="drawbacks__toggle">
                <input
                  type="checkbox"
                  checked={formState.houseRule}
                  onChange={(event) =>
                    setFormState((prev) => (prev ? { ...prev, houseRule: event.target.checked } : prev))
                  }
                />
                Counts as a house rule adjustment
              </label>

              <label>
                <span>Notes</span>
                <textarea
                  rows={4}
                  value={formState.notes}
                  onChange={(event) =>
                    setFormState((prev) => (prev ? { ...prev, notes: event.target.value } : prev))
                  }
                />
              </label>

              <div className="drawbacks__form-actions">
                <div className="drawbacks__form-left">
                  <button
                    type="button"
                    onClick={() => selectedJumpId && duplicateMutation.mutate(selectedJumpId)}
                  >
                    Clone Jump
                  </button>
                  <button type="button" className="drawbacks__danger" onClick={handleDelete}>
                    Delete Drawback
                  </button>
                </div>
                <button type="submit" disabled={updateMutation.isPending}>
                  {updateMutation.isPending ? "Saving…" : "Save Changes"}
                </button>
              </div>
            </form>
          ) : (
            <div className="drawbacks__empty">
              <p>Select a drawback to edit its details.</p>
            </div>
          )}
        </div>
      </div>
    </section>
  );
};

export default DrawbackSupplement;<|MERGE_RESOLUTION|>--- conflicted
+++ resolved
@@ -109,13 +109,6 @@
   const [formState, setFormState] = useState<DrawbackFormState | null>(null);
   const [orderedDrawbacks, setOrderedDrawbacks] = useState<JumpAssetRecord[]>([]);
   const [categoryFilter, setCategoryFilter] = useState<string>("all");
-<<<<<<< HEAD
-
-  useEffect(() => {
-    setOrderedDrawbacks([]);
-  }, [selectedJumpId]);
-=======
->>>>>>> 2dfe814a
 
   useEffect(() => {
     if (!drawbacksQuery.data?.length) {
@@ -125,11 +118,6 @@
     }
   }, [drawbacksQuery.data]);
 
-<<<<<<< HEAD
-  const selectedJump = useMemo(
-    () => jumpsQuery.data?.find((jump) => jump.id === selectedJumpId) ?? null,
-    [jumpsQuery.data, selectedJumpId]
-=======
   const selectedJump = useMemo(() => {
     if (!selectedJumpId) {
       return null;
@@ -139,7 +127,6 @@
   const selectedJump = useMemo(
     () => jumpsQuery.data?.find((jump) => jump.id === selectedJumpId) ?? null,
     [jumpsQuery.data, selectedJumpId],
->>>>>>> 2dfe814a
   );
 
   useEffect(() => {
@@ -390,36 +377,6 @@
     }
   }, [drawbackSupplementEnabled]);
 
-<<<<<<< HEAD
-  const manualCredit = useMemo(() => {
-    return (orderedDrawbacks ?? []).reduce(
-      (sum, entry) => sum + (entry.cost ?? 0) * (entry.quantity ?? 1),
-      0
-    );
-  }, [orderedDrawbacks]);
-
-  const jumperStipend = useMemo(() => {
-    if (!universalRewardState.eligible) {
-      return 0;
-    }
-    return universalRewardState.stipend.jumper;
-  }, [universalRewardState]);
-
-  const totalCredit = useMemo(() => manualCredit + jumperStipend, [manualCredit, jumperStipend]);
-
-  const balanceWithGrants = useMemo(() => {
-    if (!budgetQuery.data) {
-      return null;
-    }
-    const baseBalance = budgetQuery.data.balance ?? 0;
-    return baseBalance + jumperStipend;
-  }, [budgetQuery.data, jumperStipend]);
-
-  const totalCount = drawbacksQuery.data?.length ?? 0;
-  const visibleCount = filteredDrawbacks.length;
-
-=======
->>>>>>> 2dfe814a
   const hasOrderChanges = useMemo(() => {
     if (!drawbacksQuery.data?.length) {
       return false;

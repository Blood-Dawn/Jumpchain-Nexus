/*
MIT License

Copyright (c) 2025 Age-Of-Ages

Permission is hereby granted, free of charge, to any person obtaining a copy
of this software and associated documentation files (the "Software"), to deal
in the Software without restriction, including without limitation the rights
to use, copy, modify, merge, publish, distribute, sublicense, and/or sell
copies of the Software, and to permit persons to whom the Software is
furnished to do so, subject to the following conditions:

The above copyright notice and this permission notice shall be included in all
copies or substantial portions of the Software.

THE SOFTWARE IS PROVIDED "AS IS", WITHOUT WARRANTY OF ANY KIND, EXPRESS OR
IMPLIED, INCLUDING BUT NOT LIMITED TO THE WARRANTIES OF MERCHANTABILITY,
FITNESS FOR A PARTICULAR PURPOSE AND NONINFRINGEMENT. IN NO EVENT SHALL THE
AUTHORS OR COPYRIGHT HOLDERS BE LIABLE FOR ANY CLAIM, DAMAGES OR OTHER
LIABILITY, WHETHER IN AN ACTION OF CONTRACT, TORT OR OTHERWISE, ARISING FROM,
OUT OF OR IN CONNECTION WITH THE SOFTWARE OR THE USE OR OTHER DEALINGS IN THE
SOFTWARE.
*/

import React, { useCallback, useEffect, useMemo, useState } from "react";
import {
  createJumpAsset,
  deleteJumpAsset,
  duplicateJump,
  listJumpAssets,
  listJumps,
  summarizeJumpBudget,
  loadSupplementSettings,
  DEFAULT_SUPPLEMENT_SETTINGS,
  loadUniversalDrawbackSettings,
  DEFAULT_UNIVERSAL_DRAWBACK_SETTINGS,
  updateJumpAsset,
  reorderJumpAssets,
  type JumpAssetRecord,
  type JumpRecord,
} from "../../db/dao";
import { useMutation, useQuery, useQueryClient } from "@tanstack/react-query";
import { formatBudget } from "../../services/formatter";
import { useFormatterPreferences } from "../../hooks/useFormatterPreferences";

type Severity = "minor" | "moderate" | "severe";

interface DrawbackFormState {
  id: string;
  name: string;
  category: string;
  notes: string;
  severity: Severity;
  houseRule: boolean;
  cpValue: number;
  quantity: number;
}

const parseMetadata = (raw: string | null): { severity?: Severity; houseRule?: boolean } => {
  if (!raw) return {};
  try {
    const parsed = JSON.parse(raw) as { severity?: Severity; houseRule?: boolean };
    return parsed ?? {};
  } catch {
    return {};
  }
};

const DrawbackSupplement: React.FC = () => {
  const queryClient = useQueryClient();
  const supplementsQuery = useQuery({ queryKey: ["supplement-settings"], queryFn: loadSupplementSettings });
  const supplements = supplementsQuery.data ?? DEFAULT_SUPPLEMENT_SETTINGS;
  const drawbackSupplementEnabled = supplements.enableDrawbackSupplement;
  const jumpsQuery = useQuery({ queryKey: ["jumps"], queryFn: listJumps });
  const [selectedJumpId, setSelectedJumpId] = useState<string | null>(null);

  useEffect(() => {
    if (!jumpsQuery.data?.length) {
      setSelectedJumpId(null);
      return;
    }
    if (!selectedJumpId || !jumpsQuery.data.some((jump) => jump.id === selectedJumpId)) {
      setSelectedJumpId(jumpsQuery.data[0].id);
    }
  }, [jumpsQuery.data, selectedJumpId]);

  const drawbacksQuery = useQuery({
    queryKey: ["jump-drawbacks", selectedJumpId],
    queryFn: () =>
      selectedJumpId ? listJumpAssets(selectedJumpId, "drawback") : Promise.resolve([] as JumpAssetRecord[]),
    enabled: Boolean(selectedJumpId && drawbackSupplementEnabled),
  });

  const budgetQuery = useQuery({
    queryKey: ["jump-budget", selectedJumpId],
    queryFn: () => (selectedJumpId ? summarizeJumpBudget(selectedJumpId) : Promise.resolve(null)),
    enabled: Boolean(selectedJumpId && drawbackSupplementEnabled),
  });

  const formatterQuery = useFormatterPreferences({ enabled: drawbackSupplementEnabled });

  const universalQuery = useQuery({
    queryKey: ["universal-drawbacks"],
    queryFn: loadUniversalDrawbackSettings,
    enabled: drawbackSupplementEnabled && supplements.enableUniversalDrawbacks,
  });

  const [selectedDrawbackId, setSelectedDrawbackId] = useState<string | null>(null);
  const [formState, setFormState] = useState<DrawbackFormState | null>(null);
  const [orderedDrawbacks, setOrderedDrawbacks] = useState<JumpAssetRecord[]>([]);
  const [categoryFilter, setCategoryFilter] = useState<string>("all");
<<<<<<< HEAD
  const [severityFilter, setSeverityFilter] = useState<"all" | Severity>("all");
=======
>>>>>>> 4bf460c5

  useEffect(() => {
    if (!drawbacksQuery.data?.length) {
      setSelectedDrawbackId(null);
      setFormState(null);
      setOrderedDrawbacks([]);
    }
  }, [drawbacksQuery.data]);

  const selectedJump = useMemo(() => {
    if (!selectedJumpId) {
      return null;
    }
  }, [drawbacksQuery.data]);

  const selectedJump = useMemo(
    () => jumpsQuery.data?.find((jump) => jump.id === selectedJumpId) ?? null,
    [jumpsQuery.data, selectedJumpId],
  );

  useEffect(() => {
    if (!drawbacksQuery.data) {
      setOrderedDrawbacks([]);
      return;
    }
    setOrderedDrawbacks([...drawbacksQuery.data]);
  }, [drawbacksQuery.data]);

  const selectedJump = useMemo(
    () => jumpsQuery.data?.find((jump) => jump.id === selectedJumpId) ?? null,
    [jumpsQuery.data, selectedJumpId],
  );

  useEffect(() => {
    if (!orderedDrawbacks.length) {
      return;
    }
    if (!selectedDrawbackId || !orderedDrawbacks.some((asset) => asset.id === selectedDrawbackId)) {
      setSelectedDrawbackId(orderedDrawbacks[0]?.id ?? null);
    }
  }, [orderedDrawbacks, selectedDrawbackId]);

  const selectedDrawback = useMemo(
    () => drawbacksQuery.data?.find((asset) => asset.id === selectedDrawbackId) ?? null,
    [drawbacksQuery.data, selectedDrawbackId]
  );

  const thousandsSeparator = formatterQuery.data?.thousandsSeparator ?? "none";

  const formatValue = useCallback(
    (value: number) => formatBudget(Number.isFinite(value) ? value : 0, thousandsSeparator),
    [thousandsSeparator]
  );

  const formatNullable = useCallback(
    (value: number | null | undefined) => (value === null || value === undefined ? "—" : formatValue(value)),
    [formatValue]
  );

  const categoryOptions = useMemo(() => {
    const categories = new Set<string>();
    let hasHouseRules = false;

    for (const asset of drawbacksQuery.data ?? []) {
      const trimmed = asset.category?.trim();
      const normalized = trimmed && trimmed.length > 0 ? trimmed : "Uncategorized";
      categories.add(normalized);
      const metadata = parseMetadata(asset.metadata);
      if (metadata.houseRule) {
        hasHouseRules = true;
      }
    }

    const options: Array<{ value: string; label: string }> = [
      { value: "all", label: "All categories" },
    ];

    const sorted = Array.from(categories).sort((a, b) => a.localeCompare(b));
    for (const category of sorted) {
      options.push({ value: category, label: category });
    }

    if (hasHouseRules) {
      options.push({ value: "house", label: "House rules" });
    }

    return options;
  }, [drawbacksQuery.data]);

  useEffect(() => {
    if (!categoryOptions.some((option) => option.value === categoryFilter)) {
      setCategoryFilter("all");
    }
  }, [categoryOptions, categoryFilter]);

  const filteredDrawbacks = useMemo(() => {
    const all = drawbacksQuery.data ?? [];

    return all.filter((asset) => {
      const metadata = parseMetadata(asset.metadata);
      const matchesCategory = (() => {
        if (categoryFilter === "all") {
          return true;
        }
        if (categoryFilter === "house") {
          return metadata.houseRule === true;
        }
        const trimmed = asset.category?.trim();
        const normalized = trimmed && trimmed.length > 0 ? trimmed : "Uncategorized";
        return normalized === categoryFilter;
      })();

      if (!matchesCategory) {
        return false;
      }

      if (severityFilter === "all") {
        return true;
      }

      const severity = metadata.severity ?? "moderate";
      return severity === severityFilter;
    });
  }, [drawbacksQuery.data, categoryFilter, severityFilter]);

  const filteredDrawbackIds = useMemo(() => new Set(filteredDrawbacks.map((asset) => asset.id)), [filteredDrawbacks]);

  useEffect(() => {
    if (!filteredDrawbacks.length) {
      if (selectedDrawbackId !== null) {
        setSelectedDrawbackId(null);
      }
      return;
    }

    if (!selectedDrawbackId || !filteredDrawbacks.some((asset) => asset.id === selectedDrawbackId)) {
      setSelectedDrawbackId(filteredDrawbacks[0].id);
    }
  }, [filteredDrawbacks, selectedDrawbackId]);

  const universalSettings = universalQuery.data ?? DEFAULT_UNIVERSAL_DRAWBACK_SETTINGS;

  const universalRewardState = useMemo(() => {
    const empty = { jumper: 0, companion: 0, item: 0, warehouse: 0 };

    if (!supplements.enableUniversalDrawbacks) {
      return {
        stipend: empty,
        eligible: false,
        halved: false,
        message: "Universal Drawback supplement disabled in Options.",
      } as const;
    }

    if (universalQuery.isLoading) {
      return {
        stipend: empty,
        eligible: false,
        halved: false,
        message: "Loading Universal Drawback defaults…",
      } as const;
    }

    if (universalQuery.isError) {
      return {
        stipend: empty,
        eligible: false,
        halved: false,
        message: "Failed to load Universal Drawback settings.",
      } as const;
    }

    if (!selectedJump) {
      return {
        stipend: empty,
        eligible: false,
        halved: false,
        message: "Select a jump to apply Universal Drawback stipends.",
      } as const;
    }

    const isGauntlet = Boolean(selectedJump.status && /gauntlet/i.test(selectedJump.status));
    if (isGauntlet && !universalSettings.allowGauntlet) {
      return {
        stipend: empty,
        eligible: false,
        halved: false,
        message: "Gauntlet stipends disabled by Universal Drawback options.",
      } as const;
    }

    const halved = isGauntlet && universalSettings.gauntletHalved;
    const multiplier = halved ? 0.5 : 1;
    const apply = (value: number) => Math.max(0, Math.floor((value ?? 0) * multiplier));
    const stipend = {
      jumper: apply(universalSettings.totalCP),
      companion: apply(universalSettings.companionCP),
      item: apply(universalSettings.itemCP),
      warehouse: apply(universalSettings.warehouseWP),
    };

    const totalReward = stipend.jumper + stipend.companion + stipend.item + stipend.warehouse;
    if (totalReward === 0) {
      return {
        stipend,
        eligible: false,
        halved,
        message: "No Universal Drawback stipends configured.",
      } as const;
    }

    return {
      stipend,
      eligible: true,
      halved,
      message: halved ? "Gauntlet stipends halved per Universal Drawback options." : null,
    } as const;
  }, [
    supplements.enableUniversalDrawbacks,
    universalQuery.isError,
    universalQuery.isLoading,
    universalSettings,
    selectedJump,
  ]);

  const manualCredit = budgetQuery.data?.drawbackCredit ?? 0;
  const universalJumperCredit = universalRewardState.stipend.jumper;
  const totalCredit = useMemo(
    () => manualCredit + universalJumperCredit,
    [manualCredit, universalJumperCredit],
  );

  const balanceWithGrants = useMemo(() => {
    const baseBalance = budgetQuery.data?.balance;
    if (baseBalance === null || baseBalance === undefined) {
      return null;
    }
    return baseBalance + universalJumperCredit;
  }, [budgetQuery.data?.balance, universalJumperCredit]);

  const totalCount = drawbacksQuery.data?.length ?? 0;
  const visibleCount = filteredDrawbacks.length;

  useEffect(() => {
    if (!selectedDrawback) {
      setFormState(null);
      return;
    }
    const meta = parseMetadata(selectedDrawback.metadata);
    setFormState({
      id: selectedDrawback.id,
      name: selectedDrawback.name,
      category: selectedDrawback.category ?? "",
      notes: selectedDrawback.notes ?? "",
      severity: meta.severity ?? "moderate",
      houseRule: meta.houseRule ?? false,
      cpValue: selectedDrawback.cost ?? 0,
      quantity: selectedDrawback.quantity ?? 1,
    });
  }, [selectedDrawback?.id, selectedDrawback?.updated_at]);

  useEffect(() => {
    if (!drawbackSupplementEnabled) {
      setSelectedDrawbackId(null);
      setFormState(null);
    }
  }, [drawbackSupplementEnabled]);

<<<<<<< HEAD
  const totalManualCredit = useMemo(() => {
    return (drawbacksQuery.data ?? []).reduce(
      (sum, entry) => sum + (entry.cost ?? 0) * (entry.quantity ?? 1),
      0
    );
  }, [drawbacksQuery.data]);

  const manualCredit = useMemo(() => {
    return filteredDrawbacks.reduce(
      (sum, entry) => sum + (entry.cost ?? 0) * (entry.quantity ?? 1),
      0
    );
  }, [filteredDrawbacks]);

  const universalJumperCredit = useMemo(() => {
    if (!universalRewardState.eligible) {
      return 0;
    }
    return universalRewardState.stipend.jumper;
  }, [universalRewardState]);

  const totalCredit = useMemo(() => manualCredit + universalJumperCredit, [manualCredit, universalJumperCredit]);

  const balanceWithGrants = useMemo(() => {
    if (!budgetQuery.data) {
      return manualCredit + universalJumperCredit;
    }
    const base = budgetQuery.data.balance ?? 0;
    const hiddenCredit = totalManualCredit - manualCredit;
    return base - hiddenCredit + universalJumperCredit;
  }, [budgetQuery.data, manualCredit, totalManualCredit, universalJumperCredit]);

  const totalCount = orderedDrawbacks.length;
  const visibleCount = filteredDrawbacks.length;

=======
>>>>>>> 4bf460c5
  const hasOrderChanges = useMemo(() => {
    if (!drawbacksQuery.data?.length) {
      return false;
    }
    if (!orderedDrawbacks.length) {
      return false;
    }
    if (orderedDrawbacks.length !== drawbacksQuery.data.length) {
      return true;
    }
    return orderedDrawbacks.some((asset, index) => asset.id !== drawbacksQuery.data[index].id);
  }, [drawbacksQuery.data, orderedDrawbacks]);

  const moveDrawback = (fromIndex: number, toIndex: number) => {
    setOrderedDrawbacks((prev) => {
      if (toIndex < 0 || toIndex >= prev.length) {
        return prev;
      }
      const next = [...prev];
      const [moved] = next.splice(fromIndex, 1);
      next.splice(toIndex, 0, moved);
      return next;
    });
  };

  const resetOrder = () => {
    if (drawbacksQuery.data) {
      setOrderedDrawbacks([...drawbacksQuery.data]);
    } else {
      setOrderedDrawbacks([]);
    }
  };

  const createMutation = useMutation({
    mutationFn: () => {
      if (!selectedJumpId) {
        throw new Error("Jump not selected");
      }
      return createJumpAsset({
        jump_id: selectedJumpId,
        asset_type: "drawback",
        name: "New Drawback",
        cost: 100,
        notes: "",
      });
    },
    onSuccess: (asset) => {
      queryClient.invalidateQueries({ queryKey: ["jump-drawbacks", selectedJumpId] }).catch(() => undefined);
      queryClient.invalidateQueries({ queryKey: ["jump-budget", selectedJumpId] }).catch(() => undefined);
      setSelectedDrawbackId(asset.id);
    },
  });

  const updateMutation = useMutation({
    mutationFn: (payload: { id: string; updates: Parameters<typeof updateJumpAsset>[1] }) =>
      updateJumpAsset(payload.id, payload.updates),
    onSuccess: () => {
      queryClient.invalidateQueries({ queryKey: ["jump-drawbacks", selectedJumpId] }).catch(() => undefined);
      queryClient.invalidateQueries({ queryKey: ["jump-budget", selectedJumpId] }).catch(() => undefined);
    },
  });

  const deleteMutation = useMutation({
    mutationFn: (id: string) => deleteJumpAsset(id),
    onSuccess: () => {
      queryClient.invalidateQueries({ queryKey: ["jump-drawbacks", selectedJumpId] }).catch(() => undefined);
      queryClient.invalidateQueries({ queryKey: ["jump-budget", selectedJumpId] }).catch(() => undefined);
      setSelectedDrawbackId(null);
    },
  });

  const duplicateMutation = useMutation({
    mutationFn: (jumpId: string) => duplicateJump(jumpId),
    onSuccess: () => {
      queryClient.invalidateQueries({ queryKey: ["jumps"] }).catch(() => undefined);
    },
  });

  const reorderMutation = useMutation({
    mutationFn: (payload: { jumpId: string; orderedIds: string[] }) =>
      reorderJumpAssets(payload.jumpId, "drawback", payload.orderedIds),
    onSuccess: (_, variables) => {
      const { jumpId, orderedIds } = variables;
      queryClient.setQueryData<JumpAssetRecord[] | undefined>(
        ["jump-drawbacks", jumpId],
        (existing) => {
          if (!existing) {
            return existing;
          }
          const lookup = new Map(existing.map((asset) => [asset.id, asset]));
          return orderedIds
            .map((id) => lookup.get(id))
            .filter((asset): asset is JumpAssetRecord => Boolean(asset));
        }
      );
    },
    onError: () => {
      queryClient.invalidateQueries({ queryKey: ["jump-drawbacks", selectedJumpId] }).catch(() => undefined);
    },
  });

  const confirmOrder = () => {
    if (!selectedJumpId || !orderedDrawbacks.length) {
      return;
    }
    reorderMutation.mutate({
      jumpId: selectedJumpId,
      orderedIds: orderedDrawbacks.map((asset) => asset.id),
    });
  };

  if (supplementsQuery.isLoading) {
    return (
      <section className="drawbacks">
        <header className="drawbacks__header">
          <h1>Drawback Supplement</h1>
          <p>Track drawback purchases, house rules, and bonus CP.</p>
        </header>
        <p className="drawbacks__summary">Loading supplement preferences...</p>
      </section>
    );
  }

  if (supplementsQuery.isError) {
    return (
      <section className="drawbacks">
        <header className="drawbacks__header">
          <h1>Drawback Supplement</h1>
          <p>Track drawback purchases, house rules, and bonus CP.</p>
        </header>
        <p className="drawbacks__summary">
          Unable to load supplement preferences. Try reopening the Options module.
        </p>
      </section>
    );
  }

  if (!drawbackSupplementEnabled) {
    return (
      <section className="drawbacks">
        <header className="drawbacks__header">
          <h1>Drawback Supplement</h1>
          <p>Track drawback purchases, house rules, and bonus CP.</p>
        </header>
        <p className="drawbacks__summary">
          The Drawback Supplement is disabled. Enable it from Options &gt; Supplements to resume editing.
        </p>
      </section>
    );
  }

  const handleSave = () => {
    if (!formState) return;
    updateMutation.mutate({
      id: formState.id,
      updates: {
        name: formState.name,
        category: formState.category,
        notes: formState.notes,
        cost: Math.max(formState.cpValue, 0),
        quantity: Math.max(formState.quantity, 1),
        metadata: {
          severity: formState.severity,
          houseRule: formState.houseRule,
        },
      },
    });
  };

  const handleDelete = () => {
    if (selectedDrawbackId) {
      deleteMutation.mutate(selectedDrawbackId);
    }
  };

  return (
    <section className="drawbacks">
      <header className="drawbacks__header">
        <div>
          <h1>Drawback Supplement</h1>
          <p>Balance chains by tracking drawback credit, severity, and house rules per jump.</p>
        </div>
        <div className="drawbacks__header-actions">
          <label>
            <span>Active Jump</span>
            <select
              value={selectedJumpId ?? ""}
              onChange={(event) => setSelectedJumpId(event.target.value || null)}
            >
              {jumpsQuery.data?.map((jump: JumpRecord) => (
                <option key={jump.id} value={jump.id}>
                  {jump.title}
                </option>
              ))}
            </select>
          </label>
          <button type="button" onClick={() => createMutation.mutate()} disabled={!selectedJumpId || createMutation.isPending}>
            {createMutation.isPending ? "Adding…" : "Add Drawback"}
          </button>
        </div>
      </header>

      <div className="drawbacks__summary">
        <div>
          <strong>Total Credit</strong>
          <span data-testid="total-credit">{formatValue(totalCredit)}</span>
        </div>
        <div>
          <strong>Manual Drawbacks</strong>
          <span data-testid="manual-credit">{formatValue(manualCredit)}</span>
        </div>
        <div>
          <strong>Balance w/ Grants</strong>
          <span data-testid="balance-with-grants">{formatNullable(balanceWithGrants)}</span>
        </div>
        <div>
          <strong>Visible Drawbacks</strong>
          <span>
            {visibleCount} / {totalCount}
          </span>
        </div>
      </div>

      <div className="drawbacks__rewards">
        <strong>Universal Rewards</strong>
        <dl data-testid="universal-rewards">
          <div>
            <dt>Jumper CP</dt>
            <dd data-testid="reward-jumper">{formatValue(universalRewardState.stipend.jumper)}</dd>
          </div>
          <div>
            <dt>Companion CP</dt>
            <dd data-testid="reward-companion">{formatValue(universalRewardState.stipend.companion)}</dd>
          </div>
          <div>
            <dt>Item CP</dt>
            <dd data-testid="reward-item">{formatValue(universalRewardState.stipend.item)}</dd>
          </div>
          <div>
            <dt>Warehouse WP</dt>
            <dd data-testid="reward-warehouse">{formatValue(universalRewardState.stipend.warehouse)}</dd>
          </div>
        </dl>
        {universalRewardState.message ? (
          <p className="drawbacks__summary-note">{universalRewardState.message}</p>
        ) : null}
      </div>

      <div className="drawbacks__controls">
        <label>
          <span>Filter by category</span>
          <select value={categoryFilter} onChange={(event) => setCategoryFilter(event.target.value)}>
            {categoryOptions.map((option) => (
              <option key={option.value} value={option.value}>
                {option.label}
              </option>
            ))}
          </select>
        </label>
        <div className="drawbacks__segmented" role="group" aria-label="Filter by severity">
          {[
            { value: "all" as const, label: "All" },
            { value: "minor" as const, label: "Minor" },
            { value: "moderate" as const, label: "Moderate" },
            { value: "severe" as const, label: "Severe" },
          ].map((option) => (
            <button
              key={option.value}
              type="button"
              className={
                severityFilter === option.value
                  ? "drawbacks__segmented-button drawbacks__segmented-button--active"
                  : "drawbacks__segmented-button"
              }
              aria-pressed={severityFilter === option.value}
              onClick={() => setSeverityFilter(option.value)}
            >
              {option.label}
            </button>
          ))}
        </div>
      </div>

      <div className="drawbacks__layout">
        <aside className="drawbacks__list">
          {drawbacksQuery.isLoading && <p className="drawbacks__empty">Loading drawbacks…</p>}
          {drawbacksQuery.isError && <p className="drawbacks__empty">Failed to load drawbacks.</p>}
          {!drawbacksQuery.isLoading && totalCount === 0 && (
            <p className="drawbacks__empty">No drawbacks recorded for this jump.</p>
          )}
            <ul aria-label="Drawback order">
              {orderedDrawbacks.map((asset, index) => {
                if (!filteredDrawbackIds.has(asset.id)) {
                  return null;
                }
                const metadata = parseMetadata(asset.metadata);
                return (
                  <li key={asset.id}>
                  <button
                    type="button"
                    className={asset.id === selectedDrawbackId ? "drawbacks__item drawbacks__item--active" : "drawbacks__item"}
                    onClick={() => setSelectedDrawbackId(asset.id)}
                  >
                    <div className="drawbacks__item-title">
                      <strong>{asset.name}</strong>
                      <span className={`drawbacks__badge drawbacks__badge--${metadata.severity ?? "moderate"}`}>
                        {metadata.severity ?? "moderate"}
                      </span>
                    </div>
                    <div className="drawbacks__item-meta">
                      <span>{asset.category ?? "Uncategorized"}</span>
                      <span>
                        Credit {formatValue((asset.cost ?? 0) * (asset.quantity ?? 1))}
                        {asset.quantity && asset.quantity > 1 ? ` (×${asset.quantity})` : null}
                      </span>
                      {metadata.houseRule ? <span className="drawbacks__pill">House Rule</span> : null}
                    </div>
                  </button>
                  <div className="drawbacks__order-buttons" role="group" aria-label={`Reorder ${asset.name}`}>
                    <button
                      type="button"
                      aria-label={`Move ${asset.name} earlier`}
                      onClick={() => moveDrawback(index, index - 1)}
                      disabled={index === 0 || reorderMutation.isPending}
                    >
                      ↑
                    </button>
                    <button
                      type="button"
                      aria-label={`Move ${asset.name} later`}
                      onClick={() => moveDrawback(index, index + 1)}
                      disabled={index === orderedDrawbacks.length - 1 || reorderMutation.isPending}
                    >
                      ↓
                    </button>
                  </div>
                </li>
              );
            })}
          </ul>
          <div className="drawbacks__order-controls" aria-live="polite">
            <button
              type="button"
              onClick={confirmOrder}
              disabled={!hasOrderChanges || reorderMutation.isPending || !selectedJumpId}
            >
              {reorderMutation.isPending ? "Saving Order…" : "Save Order"}
            </button>
            <button
              type="button"
              onClick={resetOrder}
              disabled={!hasOrderChanges || reorderMutation.isPending}
            >
              Reset Order
            </button>
            {reorderMutation.isError ? (
              <p role="alert" className="drawbacks__order-feedback">
                Unable to update drawback order. Please try again.
              </p>
            ) : null}
          </div>
        </aside>

        <div className="drawbacks__detail">
          {formState ? (
            <form
              className="drawbacks__form"
              onSubmit={(event) => {
                event.preventDefault();
                handleSave();
              }}
            >
              <label>
                <span>Drawback Name</span>
                <input
                  value={formState.name}
                  onChange={(event) =>
                    setFormState((prev) => (prev ? { ...prev, name: event.target.value } : prev))
                  }
                  required
                />
              </label>

              <div className="drawbacks__grid">
                <label>
                  <span>Category</span>
                  <input
                    value={formState.category}
                    onChange={(event) =>
                      setFormState((prev) => (prev ? { ...prev, category: event.target.value } : prev))
                    }
                  />
                </label>
                <label>
                  <span>Severity</span>
                  <select
                    value={formState.severity}
                    onChange={(event) =>
                      setFormState((prev) =>
                        prev ? { ...prev, severity: event.target.value as Severity } : prev
                      )
                    }
                  >
                    <option value="minor">Minor</option>
                    <option value="moderate">Moderate</option>
                    <option value="severe">Severe</option>
                  </select>
                </label>
                <label>
                  <span>Credit (CP)</span>
                  <input
                    type="number"
                    min={0}
                    value={formState.cpValue}
                    onChange={(event) =>
                      setFormState((prev) =>
                        prev ? { ...prev, cpValue: Number(event.target.value) || 0 } : prev
                      )
                    }
                  />
                </label>
                <label>
                  <span>Quantity</span>
                  <input
                    type="number"
                    min={1}
                    value={formState.quantity}
                    onChange={(event) =>
                      setFormState((prev) =>
                        prev ? { ...prev, quantity: Number(event.target.value) || 1 } : prev
                      )
                    }
                  />
                </label>
              </div>

              <label className="drawbacks__toggle">
                <input
                  type="checkbox"
                  checked={formState.houseRule}
                  onChange={(event) =>
                    setFormState((prev) => (prev ? { ...prev, houseRule: event.target.checked } : prev))
                  }
                />
                Counts as a house rule adjustment
              </label>

              <label>
                <span>Notes</span>
                <textarea
                  rows={4}
                  value={formState.notes}
                  onChange={(event) =>
                    setFormState((prev) => (prev ? { ...prev, notes: event.target.value } : prev))
                  }
                />
              </label>

              <div className="drawbacks__form-actions">
                <div className="drawbacks__form-left">
                  <button
                    type="button"
                    onClick={() => selectedJumpId && duplicateMutation.mutate(selectedJumpId)}
                  >
                    Clone Jump
                  </button>
                  <button type="button" className="drawbacks__danger" onClick={handleDelete}>
                    Delete Drawback
                  </button>
                </div>
                <button type="submit" disabled={updateMutation.isPending}>
                  {updateMutation.isPending ? "Saving…" : "Save Changes"}
                </button>
              </div>
            </form>
          ) : (
            <div className="drawbacks__empty">
              <p>Select a drawback to edit its details.</p>
            </div>
          )}
        </div>
      </div>
    </section>
  );
};

export default DrawbackSupplement;<|MERGE_RESOLUTION|>--- conflicted
+++ resolved
@@ -109,10 +109,6 @@
   const [formState, setFormState] = useState<DrawbackFormState | null>(null);
   const [orderedDrawbacks, setOrderedDrawbacks] = useState<JumpAssetRecord[]>([]);
   const [categoryFilter, setCategoryFilter] = useState<string>("all");
-<<<<<<< HEAD
-  const [severityFilter, setSeverityFilter] = useState<"all" | Severity>("all");
-=======
->>>>>>> 4bf460c5
 
   useEffect(() => {
     if (!drawbacksQuery.data?.length) {
@@ -381,44 +377,6 @@
     }
   }, [drawbackSupplementEnabled]);
 
-<<<<<<< HEAD
-  const totalManualCredit = useMemo(() => {
-    return (drawbacksQuery.data ?? []).reduce(
-      (sum, entry) => sum + (entry.cost ?? 0) * (entry.quantity ?? 1),
-      0
-    );
-  }, [drawbacksQuery.data]);
-
-  const manualCredit = useMemo(() => {
-    return filteredDrawbacks.reduce(
-      (sum, entry) => sum + (entry.cost ?? 0) * (entry.quantity ?? 1),
-      0
-    );
-  }, [filteredDrawbacks]);
-
-  const universalJumperCredit = useMemo(() => {
-    if (!universalRewardState.eligible) {
-      return 0;
-    }
-    return universalRewardState.stipend.jumper;
-  }, [universalRewardState]);
-
-  const totalCredit = useMemo(() => manualCredit + universalJumperCredit, [manualCredit, universalJumperCredit]);
-
-  const balanceWithGrants = useMemo(() => {
-    if (!budgetQuery.data) {
-      return manualCredit + universalJumperCredit;
-    }
-    const base = budgetQuery.data.balance ?? 0;
-    const hiddenCredit = totalManualCredit - manualCredit;
-    return base - hiddenCredit + universalJumperCredit;
-  }, [budgetQuery.data, manualCredit, totalManualCredit, universalJumperCredit]);
-
-  const totalCount = orderedDrawbacks.length;
-  const visibleCount = filteredDrawbacks.length;
-
-=======
->>>>>>> 4bf460c5
   const hasOrderChanges = useMemo(() => {
     if (!drawbacksQuery.data?.length) {
       return false;

--- conflicted
+++ resolved
@@ -111,13 +111,6 @@
 
   const [selectedDrawbackId, setSelectedDrawbackId] = useState<string | null>(null);
   const [formState, setFormState] = useState<DrawbackFormState | null>(null);
-<<<<<<< HEAD
-  const [categoryFilter, setCategoryFilter] = useState<string>("all");
-
-  const selectedJump = useMemo(() => {
-    if (!selectedJumpId) {
-      return null;
-=======
   const [orderedDrawbacks, setOrderedDrawbacks] = useState<JumpAssetRecord[]>([]);
 
   useEffect(() => {
@@ -126,7 +119,6 @@
       setFormState(null);
       setOrderedDrawbacks([]);
       return;
->>>>>>> 18f2f674
     }
     return jumpsQuery.data?.find((jump) => jump.id === selectedJumpId) ?? null;
   }, [jumpsQuery.data, selectedJumpId]);
@@ -341,32 +333,10 @@
     }
   }, [drawbackSupplementEnabled]);
 
-<<<<<<< HEAD
-  const manualCredit = useMemo(() => {
-    return (drawbacksQuery.data ?? []).reduce((sum, entry) => sum + (entry.cost ?? 0) * (entry.quantity ?? 1), 0);
-  }, [drawbacksQuery.data]);
-
-  const automaticCredit = universalRewardState.eligible ? universalRewardState.stipend.jumper : 0;
-  const totalCredit = manualCredit + automaticCredit;
-  const balanceWithGrants = budgetQuery.data ? budgetQuery.data.balance + automaticCredit : null;
-  const visibleCount = filteredDrawbacks.length;
-  const totalCount = drawbacksQuery.data?.length ?? 0;
-
-  if (supplementsQuery.isLoading) {
-    return (
-      <section className="drawbacks">
-        <header className="drawbacks__header">
-          <h1>Drawback Supplement</h1>
-          <p>Track drawback purchases, house rules, and bonus CP.</p>
-        </header>
-        <p className="drawbacks__summary">Loading supplement preferences...</p>
-      </section>
-=======
   const totalCredit = useMemo(() => {
     return (orderedDrawbacks ?? []).reduce(
       (sum, entry) => sum + (entry.cost ?? 0) * (entry.quantity ?? 1),
       0
->>>>>>> 18f2f674
     );
   }, [orderedDrawbacks]);
 
@@ -638,16 +608,8 @@
           {!drawbacksQuery.isLoading && totalCount === 0 && (
             <p className="drawbacks__empty">No drawbacks recorded for this jump.</p>
           )}
-<<<<<<< HEAD
-          {!drawbacksQuery.isLoading && totalCount > 0 && filteredDrawbacks.length === 0 && (
-            <p className="drawbacks__empty">No drawbacks match the selected filter.</p>
-          )}
-          <ul>
-            {filteredDrawbacks.map((asset) => {
-=======
           <ul aria-label="Drawback order">
             {orderedDrawbacks.map((asset, index) => {
->>>>>>> 18f2f674
               const metadata = parseMetadata(asset.metadata);
               return (
                 <li key={asset.id}>

/*
MIT License

Copyright (c) 2025 Age-Of-Ages

Permission is hereby granted, free of charge, to any person obtaining a copy
of this software and associated documentation files (the "Software"), to deal
in the Software without restriction, including without limitation the rights
to use, copy, modify, merge, publish, distribute, sublicense, and/or sell
copies of the Software, and to permit persons to whom the Software is
furnished to do so, subject to the following conditions:

The above copyright notice and this permission notice shall be included in all
copies or substantial portions of the Software.

THE SOFTWARE IS PROVIDED "AS IS", WITHOUT WARRANTY OF ANY KIND, EXPRESS OR
IMPLIED, INCLUDING BUT NOT LIMITED TO THE WARRANTIES OF MERCHANTABILITY,
FITNESS FOR A PARTICULAR PURPOSE AND NONINFRINGEMENT. IN NO EVENT SHALL THE
AUTHORS OR COPYRIGHT HOLDERS BE LIABLE FOR ANY CLAIM, DAMAGES OR OTHER
LIABILITY, WHETHER IN AN ACTION OF CONTRACT, TORT OR OTHERWISE, ARISING FROM,
OUT OF OR IN CONNECTION WITH THE SOFTWARE OR THE USE OR OTHER DEALINGS IN THE
SOFTWARE.
*/

import React, { useCallback, useEffect, useMemo, useRef, useState } from "react";
import {
  DEFAULT_SUPPLEMENT_SETTINGS,
  createInventoryItem,
  deleteInventoryItem,
  listInventoryItems,
  loadSupplementSettings,
  moveInventoryItem,
  updateInventoryItem,
  type InventoryScope,
} from "../../db/dao";
import { useMutation, useQuery, useQueryClient } from "@tanstack/react-query";
import { FixedSizeList, type ListChildComponentProps } from "react-window";

import {
  type BodyModType,
  type LockerFilters,
  type LockerMetadata,
  type LockerPriority,
  type LockerWarning,
  collectLockerTags,
  computeLockerWarnings,
  filterLockerItems,
  mapLockerItems,
  parseLockerMetadata,
} from "./lockerUtils";

interface LockerFormState {
  id: string;
  name: string;
  category: string;
  quantity: number;
  slot: string;
  notes: string;
  tags: string[];
  packed: boolean;
  priority: LockerPriority;
  metadata: LockerMetadata;
  bodyModType: BodyModType | null;
}

const LOCKER_SCOPE_KEY = ["locker-items"] as const;

const LOCKER_ROW_HEIGHT = 148;

type LockerListItem = ReturnType<typeof mapLockerItems>[number];

interface LockerListItemData {
  items: LockerListItem[];
  selectedId: string | null;
  setSelectedId: (id: string) => void;
  togglePacked: (id: string, packed: boolean) => void;
  supplements: typeof DEFAULT_SUPPLEMENT_SETTINGS;
  warningsById: Record<string, LockerWarning[]>;
}

const LockerListRow: React.FC<ListChildComponentProps<LockerListItemData>> = ({ index, style, data }) => {
  const entry = data.items[index];
  const isActive = entry.item.id === data.selectedId;
  const bodyModInactive =
    (entry.bodyModType === "essential" && !data.supplements.enableEssentialBodyMod) ||
    (entry.bodyModType === "universal" && !data.supplements.allowCompanionBodyMod);
  const bodyModClassName = [
    "locker__badge",
    "locker__badge--bodymod",
    `locker__badge--bodymod-${entry.bodyModType}`,
    bodyModInactive ? "locker__badge--inactive" : "",
  ]
    .filter(Boolean)
    .join(" ");

  const handleSelect = () => {
    data.setSelectedId(entry.item.id);
  };

  const handleKeyDown = (event: React.KeyboardEvent<HTMLDivElement>) => {
    if (event.key === "Enter" || event.key === " " || event.key === "Spacebar" || event.key === "Space") {
      event.preventDefault();
      handleSelect();
    }
  };

  return (
    <li style={{ ...style, width: "100%" }} className="locker__list-row">
      <div
        role="button"
        tabIndex={0}
        className={isActive ? "locker__item locker__item--active" : "locker__item"}
        onClick={handleSelect}
        onKeyDown={handleKeyDown}
      >
        <div className="locker__item-header">
          <strong>{entry.item.name}</strong>
          <label>
            <input
              type="checkbox"
              checked={entry.packed}
              onChange={(event) => data.togglePacked(entry.item.id, event.target.checked)}
            />
            Packed
          </label>
        </div>
        <div className="locker__item-meta">
          <span>{entry.item.category ?? "General"}</span>
          <span>Qty {entry.item.quantity ?? 1}</span>
          <span className={`locker__badge locker__badge--${entry.priority}`}>{entry.priority}</span>
          {entry.bodyModType && (
            <span className={bodyModClassName}>
              {entry.bodyModType === "essential" ? "Essential" : "Universal"}
            </span>
          )}
          {entry.hasBooster && <span className="locker__badge locker__badge--booster">Booster</span>}
          {(data.warningsById[entry.item.id]?.length ?? 0) > 0 && (
            <span className="locker__item-warning">Needs attention</span>
          )}
        </div>
        {entry.tags.length > 0 && (
          <div className="locker__item-tags">
            {entry.tags.map((tag) => (
              <span key={tag}>{tag}</span>
            ))}
          </div>
        )}
      </div>
    </li>
  );
};

const CosmicLocker: React.FC = () => {
  const queryClient = useQueryClient();
  const itemsQuery = useQuery({ queryKey: LOCKER_SCOPE_KEY, queryFn: () => listInventoryItems("locker") });
  const supplementsQuery = useQuery({ queryKey: ["supplement-settings"], queryFn: loadSupplementSettings });
  const supplements = supplementsQuery.data ?? DEFAULT_SUPPLEMENT_SETTINGS;

  const [search, setSearch] = useState("");
  const [filters, setFilters] = useState<LockerFilters>({
    packed: "all",
    priority: "all",
    bodyMod: "all",
    booster: "all",
  });
  const [activeTags, setActiveTags] = useState<string[]>([]);
  const [selectedId, setSelectedId] = useState<string | null>(null);

  const createMutation = useMutation({
    mutationFn: () =>
      createInventoryItem({
        scope: "locker",
        name: "New Locker Item",
        category: "General",
        quantity: 1,
      }),
    onSuccess: (item) => {
      queryClient.invalidateQueries({ queryKey: LOCKER_SCOPE_KEY }).catch(() => undefined);
      setSelectedId(item.id);
    },
  });

  const updateMutation = useMutation({
    mutationFn: (payload: { id: string; updates: Parameters<typeof updateInventoryItem>[1] }) =>
      updateInventoryItem(payload.id, payload.updates),
    onSuccess: (item) => {
      setSelectedId(item.id);
      queryClient.invalidateQueries({ queryKey: LOCKER_SCOPE_KEY }).catch(() => undefined);
    },
  });

  const deleteMutation = useMutation({
    mutationFn: (id: string) => deleteInventoryItem(id),
    onSuccess: () => {
      setSelectedId(null);
      queryClient.invalidateQueries({ queryKey: LOCKER_SCOPE_KEY }).catch(() => undefined);
    },
  });

  const moveMutation = useMutation({
    mutationFn: (payload: { id: string; scope: InventoryScope }) => moveInventoryItem(payload.id, payload.scope),
    onSuccess: () => {
      setSelectedId(null);
      queryClient.invalidateQueries({ queryKey: LOCKER_SCOPE_KEY }).catch(() => undefined);
    },
  });

  const categories = useMemo(() => {
    const set = new Set<string>();
    itemsQuery.data?.forEach((item) => {
      if (item.category) {
        set.add(item.category);
      }
    });
    return Array.from(set).sort((a, b) => a.localeCompare(b));
  }, [itemsQuery.data]);

  const analyzedItems = useMemo(() => mapLockerItems(itemsQuery.data ?? []), [itemsQuery.data]);
  const tagOptions = useMemo(() => collectLockerTags(analyzedItems), [analyzedItems]);
  const filteredItems = useMemo(
    () => filterLockerItems(analyzedItems, filters, search, activeTags),
    [analyzedItems, filters, search, activeTags]
  );

  useEffect(() => {
    setActiveTags((prev) => {
      if (!prev.length) {
        return prev;
      }
      const available = new Set(tagOptions.map((option) => option.value));
      const next = prev.filter((tag) => available.has(tag));
      if (next.length === prev.length && next.every((tag, index) => tag === prev[index])) {
        return prev;
      }
      return next;
    });
  }, [tagOptions]);

  const toggleTagFilter = (tag: string) => {
    setActiveTags((prev) => {
      if (prev.includes(tag)) {
        return prev.filter((value) => value !== tag);
      }
      return [...prev, tag];
    });
  };
  useEffect(() => {
    if (!filteredItems.length) {
      setSelectedId(null);
      return;
    }
    if (!selectedId || !filteredItems.some((entry) => entry.item.id === selectedId)) {
      setSelectedId(filteredItems[0].item.id);
    }
  }, [filteredItems, selectedId]);
  const warningsById = useMemo(
    () =>
      computeLockerWarnings(analyzedItems, {
        essentialEnabled: supplements.enableEssentialBodyMod,
        universalEnabled: supplements.allowCompanionBodyMod,
      }),
    [analyzedItems, supplements.enableEssentialBodyMod, supplements.allowCompanionBodyMod]
  );
  const selectedAnalysis = useMemo(
    () => analyzedItems.find((entry) => entry.item.id === selectedId) ?? null,
    [analyzedItems, selectedId]
  );
  const selectedWarnings = useMemo<LockerWarning[]>(
    () => (selectedId ? warningsById[selectedId] ?? [] : []),
    [selectedId, warningsById]
  );

  const [formState, setFormState] = useState<LockerFormState | null>(null);

  useEffect(() => {
    if (!selectedAnalysis) {
      setFormState(null);
      return;
    }
    setFormState({
      id: selectedAnalysis.item.id,
      name: selectedAnalysis.item.name,
      category: selectedAnalysis.item.category ?? "",
      quantity: selectedAnalysis.item.quantity ?? 1,
      slot: selectedAnalysis.item.slot ?? "",
      notes: selectedAnalysis.item.notes ?? "",
      tags: [...selectedAnalysis.tags],
      packed: selectedAnalysis.packed,
      priority: selectedAnalysis.priority,
      metadata: { ...selectedAnalysis.metadata },
      bodyModType: selectedAnalysis.bodyModType,
    });
  }, [selectedAnalysis]);

  const handleSave = () => {
    if (!formState) return;
    const nextMetadata: LockerMetadata = {
      ...formState.metadata,
      packed: formState.packed,
      priority: formState.priority,
    };
    if (formState.bodyModType) {
      nextMetadata.bodyMod = formState.bodyModType;
    } else if ("bodyMod" in nextMetadata) {
      delete nextMetadata.bodyMod;
    }
    updateMutation.mutate({
      id: formState.id,
      updates: {
        name: formState.name,
        category: formState.category,
        quantity: formState.quantity,
        slot: formState.slot,
        notes: formState.notes,
        tags: formState.tags,
        metadata: nextMetadata,
      },
    });
  };

  const togglePacked = useCallback(
    (id: string, packed: boolean) => {
      const existing = itemsQuery.data?.find((item) => item.id === id);
      if (!existing) return;
      const metadata = parseLockerMetadata(existing.metadata);
      metadata.packed = packed;
      updateMutation.mutate({ id, updates: { metadata } });
    },
    [itemsQuery.data, updateMutation]
  );

  const handleDelete = () => {
    if (selectedId) {
      deleteMutation.mutate(selectedId);
    }
  };

  const handleReturnToWarehouse = () => {
    if (selectedId) {
      moveMutation.mutate({ id: selectedId, scope: "warehouse" });
    }
  };

  const detailRef = useRef<HTMLDivElement | null>(null);
  const listContainerRef = useRef<HTMLElement | null>(null);
  const listHeaderRef = useRef<HTMLDivElement | null>(null);
  const [detailHeight, setDetailHeight] = useState(0);
  const [listPadding, setListPadding] = useState(0);
  const [headerHeight, setHeaderHeight] = useState(0);
  const [headerMargin, setHeaderMargin] = useState(0);

  useEffect(() => {
    if (typeof ResizeObserver === "undefined") return;
    const node = detailRef.current;
    if (!node) return;
    const observer = new ResizeObserver((entries) => {
      const entry = entries[0];
      if (!entry) return;
      const next = Math.round(entry.contentRect.height);
      setDetailHeight(next);
    });
    observer.observe(node);
    return () => observer.disconnect();
  }, []);

  useEffect(() => {
    const node = listContainerRef.current;
    if (!node || typeof window === "undefined") return;
    const computed = window.getComputedStyle(node);
    const paddingTop = Number.parseFloat(computed.paddingTop ?? "0");
    const paddingBottom = Number.parseFloat(computed.paddingBottom ?? "0");
    const totalPadding = Math.round(
      (Number.isFinite(paddingTop) ? paddingTop : 0) + (Number.isFinite(paddingBottom) ? paddingBottom : 0)
    );
    setListPadding((previous) => (previous === totalPadding ? previous : totalPadding));
  }, [detailHeight]);

  useEffect(() => {
    const node = listHeaderRef.current;
    if (!node || typeof window === "undefined") {
      setHeaderMargin(0);
      return;
    }
    const computed = window.getComputedStyle(node);
    const margin = Number.parseFloat(computed.marginBottom ?? "0");
    const nextMargin = Number.isFinite(margin) ? Math.round(margin) : 0;
    setHeaderMargin((previous) => (previous === nextMargin ? previous : nextMargin));
  }, [categories.length, itemsQuery.isLoading, itemsQuery.isError, filteredItems.length]);

  useEffect(() => {
    if (typeof ResizeObserver === "undefined") return;
    const node = listHeaderRef.current;
    if (!node) {
      setHeaderHeight(0);
      return;
    }
    const observer = new ResizeObserver((entries) => {
      const entry = entries[0];
      if (!entry) return;
      const next = Math.round(entry.contentRect.height);
      setHeaderHeight((previous) => (previous === next ? previous : next));
    });
    observer.observe(node);
    return () => observer.disconnect();
  }, [categories.length, itemsQuery.isLoading, itemsQuery.isError, filteredItems.length]);

  const fallbackHeight = Math.min(Math.max(filteredItems.length, 1), 6) * LOCKER_ROW_HEIGHT;
  const availableFromDetail = detailHeight - listPadding - headerHeight - headerMargin;
  const resolvedListHeight = Math.max(
    LOCKER_ROW_HEIGHT,
    Math.min(
      filteredItems.length * LOCKER_ROW_HEIGHT || LOCKER_ROW_HEIGHT,
      availableFromDetail > 0 ? availableFromDetail : fallbackHeight
    )
  );

  const rowData = useMemo<LockerListItemData>(
    () => ({ items: filteredItems, selectedId, setSelectedId, togglePacked, supplements, warningsById }),
    [filteredItems, selectedId, togglePacked, supplements, warningsById]
  );

  return (
    <section className="locker">
      <header className="locker__header">
        <div>
          <h1>Cosmic Locker</h1>
          <p>Track what&apos;s packed, what needs attention, and keep your deployment ready.</p>
        </div>
        <button type="button" onClick={() => createMutation.mutate()} disabled={createMutation.isPending}>
          {createMutation.isPending ? "Adding…" : "Add Locker Item"}
        </button>
      </header>

      <div className="locker__controls">
        <input
          type="search"
          placeholder="Search locker"
          value={search}
          onChange={(event) => setSearch(event.target.value)}
        />
        <div className="locker__filters">
          <div className="locker__filter-group">
            <span>Status</span>
            <div>
              {[
                { label: "All", value: "all" },
                { label: "Packed", value: "packed" },
                { label: "Unpacked", value: "unpacked" },
              ].map((option) => (
                <button
                  key={option.value}
                  type="button"
                  className={filters.packed === option.value ? "locker__chip locker__chip--active" : "locker__chip"}
                  onClick={() => setFilters((prev) => ({ ...prev, packed: option.value as LockerFilters["packed"] }))}
                >
                  {option.label}
                </button>
              ))}
            </div>
          </div>
          <div className="locker__filter-group">
            <span>Priority</span>
            <div>
              {[
                { label: "All", value: "all" },
                { label: "High", value: "high" },
                { label: "Medium", value: "medium" },
                { label: "Low", value: "low" },
              ].map((option) => (
                <button
                  key={option.value}
                  type="button"
                  className={filters.priority === option.value ? "locker__chip locker__chip--active" : "locker__chip"}
                  onClick={() =>
                    setFilters((prev) => ({
                      ...prev,
                      priority: option.value as LockerFilters["priority"],
                    }))
                  }
                >
                  {option.label}
                </button>
              ))}
            </div>
          </div>
          <div className="locker__filter-group">
            <span>Body Mod</span>
            <div>
              {[
                { label: "All", value: "all" },
                { label: "Universal", value: "universal" },
                { label: "Essential", value: "essential" },
                { label: "Unflagged", value: "none" },
              ].map((option) => (
                <button
                  key={option.value}
                  type="button"
                  className={filters.bodyMod === option.value ? "locker__chip locker__chip--active" : "locker__chip"}
                  onClick={() =>
                    setFilters((prev) => ({
                      ...prev,
                      bodyMod: option.value as LockerFilters["bodyMod"],
                    }))
                  }
                >
                  {option.label}
                </button>
              ))}
            </div>
          </div>
          <div className="locker__filter-group">
            <span>Item Type</span>
            <div>
              {[
                { label: "All", value: "all" },
                { label: "Boosters", value: "booster" },
                { label: "Non-boosters", value: "non-booster" },
              ].map((option) => (
                <button
                  key={option.value}
                  type="button"
                  className={filters.booster === option.value ? "locker__chip locker__chip--active" : "locker__chip"}
                  onClick={() =>
                    setFilters((prev) => ({
                      ...prev,
                      booster: option.value as LockerFilters["booster"],
                    }))
                  }
                >
                  {option.label}
                </button>
              ))}
            </div>
          </div>
          {tagOptions.length > 0 && (
            <div className="locker__filter-group">
              <span>Tags</span>
              <div>
                <button
                  type="button"
                  className={
                    activeTags.length === 0
                      ? "locker__chip locker__chip--active"
                      : "locker__chip"
                  }
                  onClick={() => setActiveTags([])}
                >
                  All
                </button>
                {tagOptions.map((option) => (
                  <button
                    key={option.value}
                    type="button"
                    className={
                      activeTags.includes(option.value)
                        ? "locker__chip locker__chip--active"
                        : "locker__chip"
                    }
                    onClick={() => toggleTagFilter(option.value)}
                  >
                    {option.label}
                  </button>
                ))}
              </div>
            </div>
          )}
        </div>
      </div>

      <div className="locker__supplement-status">
        <span className={supplements.enableEssentialBodyMod ? "locker__status locker__status--ok" : "locker__status locker__status--warning"}>
          Essential Body Mod {supplements.enableEssentialBodyMod ? "enabled" : "disabled"}
        </span>
        <span className={supplements.allowCompanionBodyMod ? "locker__status locker__status--ok" : "locker__status locker__status--warning"}>
          Universal sharing {supplements.allowCompanionBodyMod ? "enabled" : "disabled"}
        </span>
        {supplementsQuery.isError ? (
          <span className="locker__status locker__status--warning">Unable to load supplement settings. Defaults applied.</span>
        ) : null}
      </div>

      <div className="locker__layout">
<<<<<<< HEAD
        <aside
          className="locker__list"
          ref={listContainerRef}
          style={detailHeight ? { height: detailHeight } : undefined}
        >
          <div className="locker__list-header" ref={listHeaderRef}>
            {categories.length > 0 && (
              <div className="locker__categories">
                {categories.map((category) => (
                  <span key={category}>{category}</span>
                ))}
              </div>
            )}
            {itemsQuery.isLoading && <p className="locker__empty">Loading locker inventory…</p>}
            {itemsQuery.isError && <p className="locker__empty">Failed to load locker inventory.</p>}
            {!itemsQuery.isLoading && filteredItems.length === 0 && (
              <p className="locker__empty">No items match the active filters.</p>
            )}
          </div>
          <div className="locker__list-viewport">
            {filteredItems.length > 0 && !itemsQuery.isLoading && !itemsQuery.isError ? (
              <FixedSizeList
                height={resolvedListHeight}
                width="100%"
                itemCount={filteredItems.length}
                itemSize={LOCKER_ROW_HEIGHT}
                itemData={rowData}
                innerElementType="ul"
                className="locker__list-items"
              >
                {LockerListRow}
              </FixedSizeList>
            ) : null}
          </div>
=======
        <aside className="locker__list">
          {categories.length > 0 && (
            <div className="locker__categories">
              {categories.map((category) => (
                <span key={category}>{category}</span>
              ))}
            </div>
          )}
          {itemsQuery.isLoading && <p className="locker__empty">Loading locker inventory…</p>}
          {itemsQuery.isError && <p className="locker__empty">Failed to load locker inventory.</p>}
          {!itemsQuery.isLoading && filteredItems.length === 0 && (
            <p className="locker__empty">No items match the active filters.</p>
          )}
          <ul aria-label="Locker items">
            {filteredItems.map((entry) => (
              <li key={entry.item.id}>
                <button
                  type="button"
                  className={entry.item.id === selectedId ? "locker__item locker__item--active" : "locker__item"}
                  onClick={() => setSelectedId(entry.item.id)}
                >
                  <div className="locker__item-header">
                    <strong>{entry.item.name}</strong>
                    <label>
                      <input
                        type="checkbox"
                        checked={entry.packed}
                        onChange={(event) => togglePacked(entry.item.id, event.target.checked)}
                      />
                      Packed
                    </label>
                  </div>
                  <div className="locker__item-meta">
                    <span>{entry.item.category ?? "General"}</span>
                    <span>Qty {entry.item.quantity ?? 1}</span>
                    <span className={`locker__badge locker__badge--${entry.priority}`}>{entry.priority}</span>
                    {entry.bodyModType && (
                      <span
                        className={`locker__badge locker__badge--bodymod locker__badge--bodymod-${entry.bodyModType}${
                          (entry.bodyModType === "essential" && !supplements.enableEssentialBodyMod) ||
                          (entry.bodyModType === "universal" && !supplements.allowCompanionBodyMod)
                            ? " locker__badge--inactive"
                            : ""
                        }`}
                      >
                        {entry.bodyModType === "essential" ? "Essential" : "Universal"}
                      </span>
                    )}
                    {entry.hasBooster && <span className="locker__badge locker__badge--booster">Booster</span>}
                    {(warningsById[entry.item.id]?.length ?? 0) > 0 && (
                      <span className="locker__item-warning">Needs attention</span>
                    )}
                  </div>
                  {entry.tags.length > 0 && (
                    <div className="locker__item-tags">
                      {entry.tags.map((tag) => (
                        <span key={tag}>{tag}</span>
                      ))}
                    </div>
                  )}
                </button>
              </li>
            ))}
          </ul>
>>>>>>> 10eb9cdf
        </aside>

        <div className="locker__detail" ref={detailRef}>
          {formState ? (
            <form
              className="locker__form"
              onSubmit={(event) => {
                event.preventDefault();
                handleSave();
              }}
            >
              {selectedWarnings.length > 0 && (
                <div className="locker__warnings">
                  <strong>Needs attention</strong>
                  <ul>
                    {selectedWarnings.map((warning, index) => (
                      <li key={`${warning.type}-${index}`}>{warning.message}</li>
                    ))}
                  </ul>
                </div>
              )}

              <div className="locker__grid">
                <label>
                  <span>Name</span>
                  <input
                    value={formState.name}
                    onChange={(event) =>
                      setFormState((prev) => (prev ? { ...prev, name: event.target.value } : prev))
                    }
                    required
                  />
                </label>
                <label>
                  <span>Category</span>
                  <input
                    value={formState.category}
                    onChange={(event) =>
                      setFormState((prev) => (prev ? { ...prev, category: event.target.value } : prev))
                    }
                  />
                </label>
                <label>
                  <span>Quantity</span>
                  <input
                    type="number"
                    min={0}
                    value={formState.quantity}
                    onChange={(event) =>
                      setFormState((prev) =>
                        prev ? { ...prev, quantity: Number(event.target.value) || 0 } : prev
                      )
                    }
                  />
                </label>
                <label>
                  <span>Slot / Storage</span>
                  <input
                    value={formState.slot}
                    onChange={(event) =>
                      setFormState((prev) => (prev ? { ...prev, slot: event.target.value } : prev))
                    }
                  />
                </label>
              </div>

              <label className="locker__toggle">
                <input
                  type="checkbox"
                  checked={formState.packed}
                  onChange={(event) =>
                    setFormState((prev) => (prev ? { ...prev, packed: event.target.checked } : prev))
                  }
                />
                Mark as packed and ready to deploy
              </label>

              <label>
                <span>Priority</span>
                <select
                  value={formState.priority}
                  onChange={(event) =>
                    setFormState((prev) =>
                      prev
                        ? { ...prev, priority: event.target.value as LockerPriority }
                        : prev
                    )
                  }
                >
                  <option value="high">High</option>
                  <option value="medium">Medium</option>
                  <option value="low">Low</option>
                </select>
              </label>

              <label>
                <span>Tags</span>
                <input
                  value={formState.tags.join(", ")}
                  placeholder="e.g. medical, emergency"
                  onChange={(event) =>
                    setFormState((prev) =>
                      prev
                        ? {
                            ...prev,
                            tags: event.target.value
                              .split(/[,;]+/)
                              .map((tag) => tag.trim())
                              .filter(Boolean),
                          }
                        : prev
                    )
                  }
                />
              </label>

              <label>
                <span>Notes</span>
                <textarea
                  rows={4}
                  value={formState.notes}
                  onChange={(event) =>
                    setFormState((prev) => (prev ? { ...prev, notes: event.target.value } : prev))
                  }
                />
              </label>

              <div className="locker__form-actions">
                <div className="locker__form-left">
                  <button type="button" onClick={handleReturnToWarehouse}>
                    Return to Warehouse
                  </button>
                  <button type="button" className="locker__danger" onClick={handleDelete}>
                    Delete Item
                  </button>
                </div>
                <button type="submit" disabled={updateMutation.isPending}>
                  {updateMutation.isPending ? "Saving…" : "Save Changes"}
                </button>
              </div>
            </form>
          ) : (
            <div className="locker__empty">
              <p>Select an item to view and edit details.</p>
            </div>
          )}
        </div>
      </div>
    </section>
  );
};

export default CosmicLocker;<|MERGE_RESOLUTION|>--- conflicted
+++ resolved
@@ -580,42 +580,6 @@
       </div>
 
       <div className="locker__layout">
-<<<<<<< HEAD
-        <aside
-          className="locker__list"
-          ref={listContainerRef}
-          style={detailHeight ? { height: detailHeight } : undefined}
-        >
-          <div className="locker__list-header" ref={listHeaderRef}>
-            {categories.length > 0 && (
-              <div className="locker__categories">
-                {categories.map((category) => (
-                  <span key={category}>{category}</span>
-                ))}
-              </div>
-            )}
-            {itemsQuery.isLoading && <p className="locker__empty">Loading locker inventory…</p>}
-            {itemsQuery.isError && <p className="locker__empty">Failed to load locker inventory.</p>}
-            {!itemsQuery.isLoading && filteredItems.length === 0 && (
-              <p className="locker__empty">No items match the active filters.</p>
-            )}
-          </div>
-          <div className="locker__list-viewport">
-            {filteredItems.length > 0 && !itemsQuery.isLoading && !itemsQuery.isError ? (
-              <FixedSizeList
-                height={resolvedListHeight}
-                width="100%"
-                itemCount={filteredItems.length}
-                itemSize={LOCKER_ROW_HEIGHT}
-                itemData={rowData}
-                innerElementType="ul"
-                className="locker__list-items"
-              >
-                {LockerListRow}
-              </FixedSizeList>
-            ) : null}
-          </div>
-=======
         <aside className="locker__list">
           {categories.length > 0 && (
             <div className="locker__categories">
@@ -680,7 +644,6 @@
               </li>
             ))}
           </ul>
->>>>>>> 10eb9cdf
         </aside>
 
         <div className="locker__detail" ref={detailRef}>

/*
MIT License

Copyright (c) 2025 Age-Of-Ages

Permission is hereby granted, free of charge, to any person obtaining a copy
of this software and associated documentation files (the "Software"), to deal
in the Software without restriction, including without limitation the rights
to use, copy, modify, merge, publish, distribute, sublicense, and/or sell
copies of the Software, and to permit persons to whom the Software is
furnished to do so, subject to the following conditions:

The above copyright notice and this permission notice shall be included in all
copies or substantial portions of the Software.

THE SOFTWARE IS PROVIDED "AS IS", WITHOUT WARRANTY OF ANY KIND, EXPRESS OR
IMPLIED, INCLUDING BUT NOT LIMITED TO THE WARRANTIES OF MERCHANTABILITY,
FITNESS FOR A PARTICULAR PURPOSE AND NONINFRINGEMENT. IN NO EVENT SHALL THE
AUTHORS OR COPYRIGHT HOLDERS BE LIABLE FOR ANY CLAIM, DAMAGES OR OTHER
LIABILITY, WHETHER IN AN ACTION OF CONTRACT, TORT OR OTHERWISE, ARISING FROM,
OUT OF OR IN CONNECTION WITH THE SOFTWARE OR THE USE OR OTHER DEALINGS IN THE
SOFTWARE.
*/

import React, { useCallback, useEffect, useMemo, useRef, useState } from "react";
import { invoke } from "@tauri-apps/api/core";
import { listen, type Event, type UnlistenFn } from "@tauri-apps/api/event";
import { getPlatform } from "../../services/platform";

const TEST_EVENT = "devtools://test-run";

export type LogLevel = "info" | "warn" | "error";

type LogSource = "stdout" | "stderr";

export type LogEntry = {
  id: number;
  timestamp: string;
  level: LogLevel;
  message: string;
  source: LogSource;
};

export const LOG_CAP = 500;

const formatLogEntry = (entry: LogEntry): string => {
  const level = entry.level.toUpperCase();
  const source = entry.source.toUpperCase();
  return `[${entry.timestamp}] ${source} ${level}: ${entry.message}`;
};

export const appendLogEntry = (current: LogEntry[], entry: LogEntry): LogEntry[] => {
  const next = [...current, entry];
  if (next.length <= LOG_CAP) {
    return next;
  }
  return next.slice(next.length - LOG_CAP);
};

type RunnerEvent =
  | { kind: "started" }
  | { kind: "log"; level: LogLevel; message: string; source: LogSource }
  | { kind: "terminated"; code: number | null }
  | { kind: "error"; message: string };

type ToastTone = "info" | "success" | "error";

type ToastMessage = {
  id: string;
  tone: ToastTone;
  message: string;
};

const createToastId = (() => {
  let counter = 0;
  return () => {
    counter += 1;
    return `toast-${counter}`;
  };
})();

const formatTimestamp = (date: Date): string =>
  `${date.toLocaleTimeString([], { hour: "2-digit", minute: "2-digit", second: "2-digit" })}`;

const DevToolsTestRunner: React.FC = () => {
  const [logs, setLogs] = useState<LogEntry[]>([]);
  const [isRunning, setIsRunning] = useState(false);
  const [statusMessage, setStatusMessage] = useState("Ready to launch the full test suite.");
  const [toasts, setToasts] = useState<ToastMessage[]>([]);
  const nextLogId = useRef(1);
  const toastTimers = useRef<Map<string, number>>(new Map());

  const removeToast = useCallback((id: string) => {
    setToasts((current) => current.filter((toast) => toast.id !== id));
    const timer = toastTimers.current.get(id);
    if (typeof timer === "number" && typeof window !== "undefined") {
      window.clearTimeout(timer);
    }
    toastTimers.current.delete(id);
  }, []);

  const showToast = useCallback(
    (message: string, tone: ToastTone = "info") => {
      const id = createToastId();
      setToasts((current) => [...current, { id, message, tone }]);
      if (typeof window !== "undefined") {
        const timeout = window.setTimeout(() => removeToast(id), 3200);
        toastTimers.current.set(id, timeout);
      }
    },
    [removeToast]
  );

  useEffect(() => {
    return () => {
      if (typeof window !== "undefined") {
        for (const timer of toastTimers.current.values()) {
          window.clearTimeout(timer);
        }
      }
      toastTimers.current.clear();
    };
  }, []);

  useEffect(() => {
    let unlisten: UnlistenFn | undefined;
    let isMounted = true;

    const register = async () => {
      try {
        unlisten = await listen<RunnerEvent>(TEST_EVENT, (event: Event<RunnerEvent>) => {
          if (!isMounted) {
            return;
          }

          const payload = event.payload;
          if (!payload) {
            return;
          }

          if (payload.kind === "started") {
            setIsRunning(true);
            setStatusMessage("Running npm run test:full…");
            return;
          }

          if (payload.kind === "log") {
            const entry: LogEntry = {
              id: nextLogId.current++,
              level: payload.level,
              message: payload.message,
              source: payload.source,
              timestamp: formatTimestamp(new Date()),
            };
            setLogs((current) => appendLogEntry(current, entry));
            return;
          }

          if (payload.kind === "terminated") {
            setIsRunning(false);
            if (payload.code === 0) {
              const message = "Test suite completed successfully.";
              setStatusMessage(message);
              showToast(message, "success");
            } else {
              const message = `Test suite exited with code ${payload.code ?? "unknown"}. Check the log for details.`;
              setStatusMessage(message);
              showToast("Test suite failed. Check the log for details.", "error");
            }
            return;
          }

          if (payload.kind === "error") {
            setIsRunning(false);
            const entry: LogEntry = {
              id: nextLogId.current++,
              level: "error",
              message: payload.message,
              source: "stderr",
              timestamp: formatTimestamp(new Date()),
            };
            setLogs((current) => appendLogEntry(current, entry));
            setStatusMessage("Failed to stream test output. See the log for details.");
            showToast("Failed to stream test output.", "error");
          }
        });
      } catch (error) {
        console.error("Failed to register test runner listener", error);
      }
    };

    register();

    return () => {
      isMounted = false;
      if (unlisten) {
        void unlisten();
      }
    };
  }, [showToast]);

  const handleRun = useCallback(async () => {
    setStatusMessage("Requesting npm run test:full…");
    try {
      await invoke("run_full_test_suite");
    } catch (error) {
      setIsRunning(false);
      const message = error instanceof Error ? error.message : String(error);
      const entry: LogEntry = {
        id: nextLogId.current++,
        level: "error",
        message,
        source: "stderr",
        timestamp: formatTimestamp(new Date()),
      };
      setLogs((current) => appendLogEntry(current, entry));
      setStatusMessage("Unable to launch the test suite. See the log for details.");
      showToast("Unable to launch the test suite.", "error");
    }
  }, [showToast]);

  const handleCancel = useCallback(async () => {
    setStatusMessage("Requesting cancellation…");
    try {
      await invoke("cancel_full_test_suite");
    } catch (error) {
      const message = error instanceof Error ? error.message : String(error);
      const entry: LogEntry = {
        id: nextLogId.current++,
        level: "error",
        message,
        source: "stderr",
        timestamp: formatTimestamp(new Date()),
      };
      setLogs((current) => [...current, entry]);
      setStatusMessage("Unable to cancel the test suite. See the log for details.");
      showToast("Unable to cancel the test suite.", "error");
    }
  }, [showToast]);

  const handleClearLog = useCallback(() => {
    setLogs([]);
  }, []);

  const handleDownloadLog = useCallback(async () => {
    if (logs.length === 0) {
      return;
    }

    try {
      const platform = await getPlatform();
      const defaultName = `test-run-${new Date().toISOString().replace(/[:.]/g, "-")}.log`;
      const targetPath = await platform.dialog.saveFile({
        title: "Save test run log",
        defaultPath: defaultName,
      });

      if (!targetPath) {
        return;
      }

      setStatusMessage("Saving log output to disk…");
      const payload = logs.map(formatLogEntry).join("\n");
      await platform.fs.writeTextFile(targetPath, payload);
      setStatusMessage("Log saved to disk.");
    } catch (error) {
      console.error("Failed to export log output", error);
      setStatusMessage("Failed to export log output. See the console for details.");
    }
  }, [logs]);

  const runningHint = useMemo(() => {
    if (isRunning) {
      return "Test suite is currently running.";
    }
    if (logs.length === 0) {
      return "No log output captured yet.";
    }
    return "Review the captured log output below.";
  }, [isRunning, logs.length]);

  return (
<<<<<<< HEAD
    <>
      <section className="module devtools" aria-labelledby="devtools-runner-heading">
        <header className="module__header">
          <h1 id="devtools-runner-heading">Developer Tools</h1>
          <p className="module__subtitle">
            Launch the full integration test suite without leaving the desktop application.
          </p>
        </header>

        <div className="module__toolbar" role="group" aria-label="Test suite controls">
          <button type="button" className="button" onClick={handleRun} disabled={isRunning}>
            Run npm run test:full
          </button>
          <button type="button" className="button button--secondary" onClick={handleClearLog}>
            Clear log
          </button>
          {isRunning ? (
            <button type="button" className="button button--secondary" onClick={handleCancel}>
              Cancel run
            </button>
          ) : null}
        </div>

        <div className="module__status" aria-live="polite">
          <p>{statusMessage}</p>
          <p className="module__hint">{runningHint}</p>
        </div>

        <div className="module__log" role="log" aria-live="polite" aria-busy={isRunning}>
          {logs.length === 0 ? (
            <p className="module__hint">Logs will appear here once the test suite produces output.</p>
          ) : (
            <ul className="module__log-list">
              {logs.map((entry) => (
                <li key={entry.id} className={`module__log-entry module__log-entry--${entry.level}`}>
                  <span className="module__log-timestamp">[{entry.timestamp}]</span>{" "}
                  <span className="module__log-source">{entry.source.toUpperCase()}</span>:
                  <span className="module__log-message"> {entry.message}</span>
                </li>
              ))}
            </ul>
          )}
        </div>
      </section>
      <ToastViewport toasts={toasts} onDismiss={removeToast} />
    </>
=======
    <section className="module devtools" aria-labelledby="devtools-runner-heading">
      <header className="module__header">
        <h1 id="devtools-runner-heading">Developer Tools</h1>
        <p className="module__subtitle">
          Launch the full integration test suite without leaving the desktop application.
        </p>
      </header>

      <div className="module__toolbar" role="group" aria-label="Test suite controls">
        <button type="button" className="button" onClick={handleRun} disabled={isRunning}>
          Run npm run test:full
        </button>
        <button type="button" className="button button--secondary" onClick={handleClearLog}>
          Clear log
        </button>
        <button
          type="button"
          className="button button--secondary"
          onClick={handleDownloadLog}
          disabled={logs.length === 0}
        >
          Download log
        </button>
      </div>

      <div className="module__status" aria-live="polite">
        <p>{statusMessage}</p>
        <p className="module__hint">{runningHint}</p>
      </div>

      <div className="module__log" role="log" aria-live="polite" aria-busy={isRunning}>
        {logs.length === 0 ? (
          <p className="module__hint">Logs will appear here once the test suite produces output.</p>
        ) : (
          <ul className="module__log-list">
            {logs.map((entry) => (
              <li key={entry.id} className={`module__log-entry module__log-entry--${entry.level}`}>
                <span className="module__log-timestamp">[{entry.timestamp}]</span>{" "}
                <span className="module__log-source">{entry.source.toUpperCase()}</span>:
                <span className="module__log-message"> {entry.message}</span>
              </li>
            ))}
          </ul>
        )}
      </div>
    </section>
>>>>>>> e000081e
  );
};

export default DevToolsTestRunner;

interface ToastViewportProps {
  toasts: ToastMessage[];
  onDismiss: (id: string) => void;
}

const ToastViewport: React.FC<ToastViewportProps> = ({ toasts, onDismiss }) => {
  if (!toasts.length) {
    return null;
  }

  return (
    <div className="toast-viewport" role="status" aria-live="polite">
      {toasts.map((toast) => (
        <div key={toast.id} className={`toast toast--${toast.tone}`}>
          <span>{toast.message}</span>
          <button type="button" aria-label="Dismiss notification" onClick={() => onDismiss(toast.id)}>
            ×
          </button>
        </div>
      ))}
    </div>
  );
};<|MERGE_RESOLUTION|>--- conflicted
+++ resolved
@@ -280,54 +280,6 @@
   }, [isRunning, logs.length]);
 
   return (
-<<<<<<< HEAD
-    <>
-      <section className="module devtools" aria-labelledby="devtools-runner-heading">
-        <header className="module__header">
-          <h1 id="devtools-runner-heading">Developer Tools</h1>
-          <p className="module__subtitle">
-            Launch the full integration test suite without leaving the desktop application.
-          </p>
-        </header>
-
-        <div className="module__toolbar" role="group" aria-label="Test suite controls">
-          <button type="button" className="button" onClick={handleRun} disabled={isRunning}>
-            Run npm run test:full
-          </button>
-          <button type="button" className="button button--secondary" onClick={handleClearLog}>
-            Clear log
-          </button>
-          {isRunning ? (
-            <button type="button" className="button button--secondary" onClick={handleCancel}>
-              Cancel run
-            </button>
-          ) : null}
-        </div>
-
-        <div className="module__status" aria-live="polite">
-          <p>{statusMessage}</p>
-          <p className="module__hint">{runningHint}</p>
-        </div>
-
-        <div className="module__log" role="log" aria-live="polite" aria-busy={isRunning}>
-          {logs.length === 0 ? (
-            <p className="module__hint">Logs will appear here once the test suite produces output.</p>
-          ) : (
-            <ul className="module__log-list">
-              {logs.map((entry) => (
-                <li key={entry.id} className={`module__log-entry module__log-entry--${entry.level}`}>
-                  <span className="module__log-timestamp">[{entry.timestamp}]</span>{" "}
-                  <span className="module__log-source">{entry.source.toUpperCase()}</span>:
-                  <span className="module__log-message"> {entry.message}</span>
-                </li>
-              ))}
-            </ul>
-          )}
-        </div>
-      </section>
-      <ToastViewport toasts={toasts} onDismiss={removeToast} />
-    </>
-=======
     <section className="module devtools" aria-labelledby="devtools-runner-heading">
       <header className="module__header">
         <h1 id="devtools-runner-heading">Developer Tools</h1>
@@ -374,7 +326,6 @@
         )}
       </div>
     </section>
->>>>>>> e000081e
   );
 };
 

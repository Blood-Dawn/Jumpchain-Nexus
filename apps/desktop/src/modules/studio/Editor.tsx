--- conflicted
+++ resolved
@@ -28,12 +28,7 @@
 import StarterKit from "@tiptap/starter-kit";
 import type { Editor as TiptapEditor } from "@tiptap/core";
 import { Extension } from "@tiptap/core";
-<<<<<<< HEAD
-import { useEffect, useMemo, useRef, useState } from "react";
-import type { Node as ProseMirrorNode } from "@tiptap/pm/model";
-=======
 import { useEffect, useRef, useState, type ChangeEvent } from "react";
->>>>>>> a2a55eca
 import { Decoration, DecorationSet } from "prosemirror-view";
 import { Plugin, PluginKey } from "prosemirror-state";
 import type {
@@ -57,17 +52,12 @@
 import { syncChapterMetadata } from "./indexer";
 import { exportChapter, exportStory, type StoryExportFormat } from "./exporters";
 import { confirmDialog } from "../../services/dialogService";
-<<<<<<< HEAD
-import { studioTemplates, type StudioTemplate } from "./templates";
-import { insertTemplateContent } from "./templates/utils";
-=======
 import {
   computeDraftState,
   extractPlainTextFromJson,
   restoreSnapshotContent,
   type DraftState,
 } from "./snapshotUtils";
->>>>>>> a2a55eca
 
 interface StudioEditorProps {
   story: StoryWithChapters | null;
@@ -217,27 +207,11 @@
   const [hoveredGrammar, setHoveredGrammar] = useState<{ suggestion: GrammarSuggestionWithRange; rect: DOMRect } | null>(
     null,
   );
-<<<<<<< HEAD
-  const [templatesOpen, setTemplatesOpen] = useState(true);
-  const [templateQuery, setTemplateQuery] = useState("");
-
-  const filteredTemplates = useMemo(() => {
-    const query = templateQuery.trim().toLowerCase();
-    if (!query) {
-      return studioTemplates;
-    }
-    return studioTemplates.filter((template) => {
-      const haystack = `${template.title} ${template.description}`.toLowerCase();
-      return haystack.includes(query);
-    });
-  }, [templateQuery]);
-=======
   const [selectedSnapshotId, setSelectedSnapshotId] = useState<string>(SNAPSHOT_CURRENT_DRAFT);
   const [previewContent, setPreviewContent] = useState<string>("");
   const [previewLabel, setPreviewLabel] = useState<string>("Current Draft");
   const [previewLoading, setPreviewLoading] = useState(false);
   const [previewError, setPreviewError] = useState<string | null>(null);
->>>>>>> a2a55eca
 
   const editor = useEditor({
     extensions: [
@@ -800,46 +774,7 @@
         </div>
       </header>
 
-<<<<<<< HEAD
-      <section className="studio-shell__content">
-        {templatesOpen && (
-          <aside className="studio-templates" aria-label="Templates sidebar">
-            <div className="studio-templates__header">
-              <h3>Templates</h3>
-              <input
-                type="search"
-                className="studio-templates__search"
-                placeholder="Search templates"
-                value={templateQuery}
-                onChange={(event) => setTemplateQuery(event.target.value)}
-                aria-label="Search templates"
-              />
-            </div>
-            <div className="studio-templates__body">
-              {filteredTemplates.length === 0 ? (
-                <p className="studio-templates__empty">No templates match that search.</p>
-              ) : (
-                <ul className="studio-templates__list">
-                  {filteredTemplates.map((template) => (
-                    <li key={template.id} className="studio-templates__item">
-                      <button
-                        type="button"
-                        className="studio-templates__button"
-                        onClick={() => handleInsertTemplate(template)}
-                      >
-                        <span className="studio-templates__title">{template.title}</span>
-                        <span className="studio-templates__description">{template.description}</span>
-                      </button>
-                    </li>
-                  ))}
-                </ul>
-              )}
-            </div>
-          </aside>
-        )}
-=======
       <section className="studio-shell__content" ref={shellContentRef}>
->>>>>>> a2a55eca
         <div className="studio-editor__content" data-grammar-state={grammarLoading ? "checking" : "idle"}>
           <EditorContent editor={editor} />
         </div>

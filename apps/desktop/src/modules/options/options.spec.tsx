/*
MIT License

Copyright (c) 2025 Age-Of-Ages

Permission is hereby granted, free of charge, to any person obtaining a copy
of this software and associated documentation files (the "Software"), to deal
in the Software without restriction, including without limitation the rights
to use, copy, modify, merge, publish, distribute, sublicense, and/or sell
copies of the Software, and to permit persons to do so, subject to the
following conditions:

The above copyright notice and this permission notice shall be included in all
copies or substantial portions of the Software.

THE SOFTWARE IS PROVIDED "AS IS", WITHOUT WARRANTY OF ANY KIND, EXPRESS OR
IMPLIED, INCLUDING BUT NOT LIMITED TO THE WARRANTIES OF MERCHANTABILITY,
FITNESS FOR A PARTICULAR PURPOSE AND NONINFRINGEMENT. IN NO EVENT SHALL THE
AUTHORS OR COPYRIGHT HOLDERS BE LIABLE FOR ANY CLAIM, DAMAGES OR OTHER
LIABILITY, WHETHER IN AN ACTION OF CONTRACT, TORT OR OTHERWISE, ARISING FROM,
OUT OF OR IN CONNECTION WITH THE SOFTWARE OR THE USE OR OTHER DEALINGS IN THE
SOFTWARE.
*/

import { QueryClient, QueryClientProvider } from "@tanstack/react-query";
import { render, screen, waitFor, within } from "@testing-library/react";
import userEvent from "@testing-library/user-event";

import JumpchainOptions from "./index";
import InputFormatter from "../formatter";
import {
  CATEGORY_PRESETS_SETTING_KEY,
  DEFAULT_SUPPLEMENT_SETTINGS,
  DEFAULT_WAREHOUSE_MODE,
  getAppSetting,
  loadSupplementSettings,
  loadWarehouseModeSetting,
<<<<<<< HEAD
  listExportPresets,
=======
  loadFormatterSettings,
>>>>>>> dc479c20
  setAppSetting,
  SUPPLEMENT_SETTING_KEY,
  EXPORT_PREFERENCES_SETTING_KEY,
  WAREHOUSE_MODE_SETTING_KEY,
} from "../../db/dao";
import { FORMATTER_PREFERENCES_QUERY_KEY } from "../../hooks/useFormatterPreferences";
import type {
  AppSettingRecord,
  EssentialBodyModEssenceRecord,
  UpsertEssentialBodyModEssenceInput,
} from "../../db/dao";

vi.mock("../../db/dao", async (importOriginal) => {
  const actual = await importOriginal<typeof import("../../db/dao")>();

  const memory = new Map<string, AppSettingRecord>();
  const defaultFormatterSettings: actual.FormatterSettings = {
    removeAllLineBreaks: false,
    leaveDoubleLineBreaks: false,
    thousandsSeparator: "none",
    spellcheckEnabled: true,
  };
  let formatterSettings: actual.FormatterSettings = { ...defaultFormatterSettings };
  const toSerialized = (value: unknown) =>
    value === null || value === undefined
      ? null
      : typeof value === "string"
        ? value
        : JSON.stringify(value);

  const setRecord = (key: string, value: unknown): AppSettingRecord => {
    const record: AppSettingRecord = {
      key,
      value: toSerialized(value),
      updated_at: new Date().toISOString(),
    };
    memory.set(key, record);
    return record;
  };

  const reset = () => {
    memory.clear();
    setRecord(actual.JUMP_DEFAULTS_SETTING_KEY, actual.DEFAULT_JUMP_DEFAULTS);
    setRecord(actual.SUPPLEMENT_SETTING_KEY, actual.DEFAULT_SUPPLEMENT_SETTINGS);
    setRecord(actual.WAREHOUSE_MODE_SETTING_KEY, actual.DEFAULT_WAREHOUSE_MODE);
    setRecord(actual.CATEGORY_PRESETS_SETTING_KEY, actual.DEFAULT_CATEGORY_PRESETS);
    setRecord(actual.EXPORT_PREFERENCES_SETTING_KEY, actual.DEFAULT_EXPORT_PREFERENCES);
    formatterSettings = { ...defaultFormatterSettings };
  };

  reset();
  (globalThis as unknown as { __resetAppSettings?: () => void }).__resetAppSettings = reset;

  return {
    ...actual,
    listAppSettings: vi.fn(async () => Array.from(memory.values()).sort((a, b) => a.key.localeCompare(b.key))),
    getAppSetting: vi.fn(async (key: string) => memory.get(key) ?? null),
    setAppSetting: vi.fn(async (key: string, value: unknown) => {
      if (key === "formatter.spellcheck") {
        formatterSettings = {
          ...formatterSettings,
          spellcheckEnabled: Boolean(value),
        };
      }
      return setRecord(key, value);
    }),
    listExportPresets: vi.fn(async () => []),
    listEssentialBodyModEssences: vi.fn(async () => []),
    loadEssentialBodyModSettings: vi.fn(async () => actual.DEFAULT_ESSENTIAL_BODY_MOD_SETTINGS),
    loadUniversalDrawbackSettings: vi.fn(async () => actual.DEFAULT_UNIVERSAL_DRAWBACK_SETTINGS),
    loadSupplementSettings: vi.fn(async () =>
      actual.parseSupplementSettings(memory.get(actual.SUPPLEMENT_SETTING_KEY) ?? null)
    ),
    loadWarehouseModeSetting: vi.fn(async () =>
      actual.parseWarehouseMode(memory.get(actual.WAREHOUSE_MODE_SETTING_KEY) ?? null)
    ),
    loadFormatterSettings: vi.fn(async () => ({ ...formatterSettings })),
    updateFormatterSettings: vi.fn(async (overrides: Partial<actual.FormatterSettings>) => {
      formatterSettings = { ...formatterSettings, ...overrides };
      return { ...formatterSettings };
    }),
    saveFormatterSpellcheck: vi.fn(async (spellcheckEnabled: boolean) => {
      formatterSettings = { ...formatterSettings, spellcheckEnabled };
      return { ...formatterSettings };
    }),
    saveEssentialBodyModSettings: vi.fn(async (overrides) => ({
      ...actual.DEFAULT_ESSENTIAL_BODY_MOD_SETTINGS,
      ...overrides,
    })),
    saveUniversalDrawbackSettings: vi.fn(async (overrides) => ({
      ...actual.DEFAULT_UNIVERSAL_DRAWBACK_SETTINGS,
      ...overrides,
    })),
    upsertEssentialBodyModEssence: vi.fn(async (input: UpsertEssentialBodyModEssenceInput) => ({
      id: input.id ?? `mock-essence-${Math.random().toString(36).slice(2)}`,
      setting_id: actual.ESSENTIAL_BODY_MOD_SETTING_ID,
      name: input.name,
      description: input.description ?? null,
      sort_order: input.sort_order ?? 0,
      created_at: new Date().toISOString(),
      updated_at: new Date().toISOString(),
    } satisfies EssentialBodyModEssenceRecord)),
    deleteEssentialBodyModEssence: vi.fn(async () => undefined),
  } satisfies typeof actual;
});

function createTestQueryClient(): QueryClient {
  return new QueryClient({
    defaultOptions: {
      queries: {
        retry: false,
        staleTime: Infinity,
      },
    },
  });
}

describe("JumpchainOptions", () => {
  beforeEach(async () => {
    (globalThis as { __resetAppSettings?: () => void }).__resetAppSettings?.();
    await setAppSetting(SUPPLEMENT_SETTING_KEY, DEFAULT_SUPPLEMENT_SETTINGS);
    await setAppSetting(WAREHOUSE_MODE_SETTING_KEY, DEFAULT_WAREHOUSE_MODE);
    const exportPresetsMock = vi.mocked(listExportPresets);
    exportPresetsMock.mockReset();
    exportPresetsMock.mockResolvedValue([]);
  });

  it("@smoke highlights the planned configuration surface", () => {
    const queryClient = createTestQueryClient();
    queryClient.setQueryData(["app-settings"], []);
    queryClient.setQueryData(["export-presets"], []);
    queryClient.setQueryData(FORMATTER_PREFERENCES_QUERY_KEY, {
      removeAllLineBreaks: false,
      leaveDoubleLineBreaks: false,
      thousandsSeparator: "none",
      spellcheckEnabled: true,
    });

    render(
      <QueryClientProvider client={queryClient}>
        <JumpchainOptions />
      </QueryClientProvider>
    );
    expect(screen.getByRole("heading", { level: 1, name: /jumpchain options/i })).toBeInTheDocument();
    expect(screen.getByText(/set defaults, supplements, and custom categories/i)).toBeInTheDocument();
    queryClient.clear();
  });

  it("persists supplement defaults and exposes them to other modules", async () => {
    const queryClient = createTestQueryClient();
    const user = userEvent.setup();

    render(
      <QueryClientProvider client={queryClient}>
        <JumpchainOptions />
      </QueryClientProvider>
    );

    const universalToggle = await screen.findByLabelText(/unlock universal drawback options/i);
    const essentialToggle = await screen.findByLabelText(/include essential body mod upgrades/i);

    expect(universalToggle).not.toBeChecked();
    expect(essentialToggle).toBeChecked();

    await user.click(universalToggle);
    await user.click(essentialToggle);

    expect(universalToggle).toBeChecked();
    expect(essentialToggle).not.toBeChecked();

    await waitFor(async () => {
      const settings = await loadSupplementSettings();
      expect(settings).toMatchObject({
        enableUniversalDrawbacks: true,
        enableEssentialBodyMod: false,
      });
    });

    const firstRender = render(
      <QueryClientProvider client={createTestQueryClient()}>
        <JumpchainOptions />
      </QueryClientProvider>
    );

    expect(await screen.findByLabelText(/unlock universal drawback options/i)).toBeChecked();
    expect(await screen.findByLabelText(/include essential body mod upgrades/i)).not.toBeChecked();

    firstRender.unmount();
    queryClient.clear();
  });

  it("saves the selected warehouse mode for subsequent sessions", async () => {
    const queryClient = createTestQueryClient();
    const user = userEvent.setup();

    const initial = render(
      <QueryClientProvider client={queryClient}>
        <JumpchainOptions />
      </QueryClientProvider>
    );

    const personalReality = await screen.findByLabelText(/personal reality focus/i);
    expect(personalReality).not.toBeChecked();

    await user.click(personalReality);
    expect(personalReality).toBeChecked();

    await waitFor(async () => {
      const settings = await loadWarehouseModeSetting();
      expect(settings.mode).toBe("personal-reality");
    });

    initial.unmount();
    queryClient.clear();

    const secondClient = createTestQueryClient();
    const second = render(
      <QueryClientProvider client={secondClient}>
        <JumpchainOptions />
      </QueryClientProvider>
    );

    expect(await screen.findByLabelText(/personal reality focus/i)).toBeChecked();
    second.unmount();
    secondClient.clear();
  });

  it("persists formatter spellcheck preferences for other modules", async () => {
    const queryClient = createTestQueryClient();
    const user = userEvent.setup();

    const initial = render(
      <QueryClientProvider client={queryClient}>
        <JumpchainOptions />
      </QueryClientProvider>
    );

    const spellcheckToggle = await screen.findByLabelText(/enable spellcheck in editors/i);
    expect(spellcheckToggle).toBeChecked();

    await user.click(spellcheckToggle);
    expect(spellcheckToggle).not.toBeChecked();

    await waitFor(async () => {
      const formatterSettings = await loadFormatterSettings();
      expect(formatterSettings.spellcheckEnabled).toBe(false);
    });

    initial.unmount();

    const secondClient = createTestQueryClient();
    const second = render(
      <QueryClientProvider client={secondClient}>
        <JumpchainOptions />
      </QueryClientProvider>
    );

    const persistedToggle = await screen.findByLabelText(/enable spellcheck in editors/i);
    await waitFor(() => expect(persistedToggle).not.toBeChecked());
    second.unmount();

    const formatterClient = createTestQueryClient();
    const formatterRender = render(
      <QueryClientProvider client={formatterClient}>
        <InputFormatter />
      </QueryClientProvider>
    );

    const formatterToggle = await screen.findByLabelText(/enable spellcheck in editors/i);
    await waitFor(() => expect(formatterToggle).not.toBeChecked());
    formatterRender.unmount();
    formatterClient.clear();
  });

  it("allows reordering categories and keeps the order after reload", async () => {
    const queryClient = createTestQueryClient();
    const user = userEvent.setup();

    const first = render(
      <QueryClientProvider client={queryClient}>
        <JumpchainOptions />
      </QueryClientProvider>
    );

    const perkList = await screen.findByRole("list", { name: /perk categories/i });
    const perkColumn = perkList.parentElement as HTMLElement;
    const perkInput = within(perkColumn).getByPlaceholderText("Add perk category");
    const addPerkButton = within(perkColumn).getByRole("button", { name: "Add perk category" });

    for (const category of ["Alpha", "Beta", "Gamma"]) {
      await user.type(perkInput, category);
      await user.click(addPerkButton);
    }

    const readOrder = (list: HTMLElement) =>
      within(list)
        .queryAllByRole("listitem")
        .map((item) => item.querySelector(".options__category-label")?.textContent?.trim())
        .filter((value): value is string => Boolean(value));

    await waitFor(() => {
      expect(readOrder(perkList)).toEqual(["Alpha", "Beta", "Gamma"]);
    });

    await user.click(within(perkList).getByRole("button", { name: "Move perk category Alpha down" }));
    await user.click(within(perkList).getByRole("button", { name: "Move perk category Alpha down" }));

    await waitFor(() => {
      expect(readOrder(perkList)).toEqual(["Beta", "Gamma", "Alpha"]);
    });

    await waitFor(async () => {
      const record = await getAppSetting(CATEGORY_PRESETS_SETTING_KEY);
      const parsed = parseCategoryPresets(record ?? null);
      expect(parsed.perkCategories).toEqual(["Beta", "Gamma", "Alpha"]);
    });

    first.unmount();
    queryClient.clear();

    const secondClient = createTestQueryClient();
    const second = render(
      <QueryClientProvider client={secondClient}>
        <JumpchainOptions />
      </QueryClientProvider>
    );

    const restoredList = await screen.findByRole("list", { name: /perk categories/i });
    await waitFor(() => {
      expect(readOrder(restoredList)).toEqual(["Beta", "Gamma", "Alpha"]);
    });

    second.unmount();
    secondClient.clear();
  });

  it("shows the export preset summary and updates when the selection changes", async () => {
    const queryClient = createTestQueryClient();
    const user = userEvent.setup();

    const now = new Date().toISOString();
    const presets = [
      {
        id: "alpha",
        name: "Alpha Layout",
        description: null,
        options_json: JSON.stringify({
          format: "markdown",
          sectionPreferences: {
            header: { format: "markdown", spoiler: false },
            totals: { format: "markdown", spoiler: false },
            jumps: { format: "markdown", spoiler: true },
            inventory: { format: "bbcode", spoiler: false },
            profiles: { format: "bbcode", spoiler: true },
            notes: { format: "markdown", spoiler: false },
            recaps: { format: "markdown", spoiler: false },
          },
        }),
        created_at: now,
        updated_at: now,
      },
      {
        id: "beta",
        name: "Beta Layout",
        description: null,
        options_json: JSON.stringify({
          format: "bbcode",
          sectionPreferences: {
            header: { format: "bbcode", spoiler: false },
            totals: { format: "bbcode", spoiler: false },
            jumps: { format: "bbcode", spoiler: false },
            inventory: { format: "markdown", spoiler: false },
            profiles: { format: "markdown", spoiler: false },
            notes: { format: "markdown", spoiler: true },
            recaps: { format: "markdown", spoiler: false },
          },
        }),
        created_at: now,
        updated_at: now,
      },
    ];

    vi.mocked(listExportPresets).mockResolvedValue(presets);
    queryClient.setQueryData(["export-presets"], presets);
    queryClient.setQueryData(["app-settings", "formatter"], {
      removeAllLineBreaks: false,
      leaveDoubleLineBreaks: false,
      thousandsSeparator: "none",
      spellcheckEnabled: true,
    });

    await setAppSetting(EXPORT_PREFERENCES_SETTING_KEY, { defaultPresetId: "alpha" });

    render(
      <QueryClientProvider client={queryClient}>
        <JumpchainOptions />
      </QueryClientProvider>
    );

    const summary = await screen.findByTestId("preset-summary");
    expect(within(summary).getByTestId("preset-summary-format-value")).toHaveTextContent("Markdown");

    const jumpsSection = within(summary).getByTestId("preset-summary-section-jumps");
    expect(within(jumpsSection).getByText("Jump Breakdown")).toBeInTheDocument();
    expect(within(jumpsSection).getByText("Markdown · Spoiler")).toBeInTheDocument();

    const inventorySection = within(summary).getByTestId("preset-summary-section-inventory");
    expect(within(inventorySection).getByText("Inventory Snapshot")).toBeInTheDocument();
    expect(within(inventorySection).getByText("BBCode · Visible")).toBeInTheDocument();

    await user.selectOptions(screen.getByLabelText(/Default preset/i), "beta");

    await waitFor(() => {
      expect(screen.getByTestId("preset-summary-format-value")).toHaveTextContent("BBCode");
    });

    const updatedSummary = await screen.findByTestId("preset-summary");
    const updatedJumps = within(updatedSummary).getByTestId("preset-summary-section-jumps");
    expect(within(updatedJumps).getByText("BBCode · Visible")).toBeInTheDocument();

    const updatedNotes = within(updatedSummary).getByTestId("preset-summary-section-notes");
    expect(within(updatedNotes).getByText("Markdown · Spoiler")).toBeInTheDocument();
  });
});<|MERGE_RESOLUTION|>--- conflicted
+++ resolved
@@ -35,11 +35,7 @@
   getAppSetting,
   loadSupplementSettings,
   loadWarehouseModeSetting,
-<<<<<<< HEAD
-  listExportPresets,
-=======
   loadFormatterSettings,
->>>>>>> dc479c20
   setAppSetting,
   SUPPLEMENT_SETTING_KEY,
   EXPORT_PREFERENCES_SETTING_KEY,

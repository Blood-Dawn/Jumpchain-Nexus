/*
MIT License

Copyright (c) 2025 Age-Of-Ages

Permission is hereby granted, free of charge, to any person obtaining a copy
of this software and associated documentation files (the "Software"), to deal
in the Software without restriction, including without limitation the rights
to use, copy, modify, merge, publish, distribute, sublicense, and/or sell
copies of the Software, and to permit persons to do so, subject to the
following conditions:

The above copyright notice and this permission notice shall be included in all
copies or substantial portions of the Software.

THE SOFTWARE IS PROVIDED "AS IS", WITHOUT WARRANTY OF ANY KIND, EXPRESS OR
IMPLIED, INCLUDING BUT NOT LIMITED TO THE WARRANTIES OF MERCHANTABILITY,
FITNESS FOR A PARTICULAR PURPOSE AND NONINFRINGEMENT. IN NO EVENT SHALL THE
AUTHORS OR COPYRIGHT HOLDERS BE LIABLE FOR ANY CLAIM, DAMAGES OR OTHER
LIABILITY, WHETHER IN AN ACTION OF CONTRACT, TORT OR OTHERWISE, ARISING FROM,
OUT OF OR IN CONNECTION WITH THE SOFTWARE OR THE USE OR OTHER DEALINGS IN THE
SOFTWARE.
*/

import { QueryClient, QueryClientProvider } from "@tanstack/react-query";
import { render, screen, waitFor, within } from "@testing-library/react";
import userEvent from "@testing-library/user-event";

import JumpchainOptions from "./index";
import InputFormatter from "../formatter";
import {
  CATEGORY_PRESETS_SETTING_KEY,
  DEFAULT_SUPPLEMENT_SETTINGS,
  DEFAULT_WAREHOUSE_MODE,
  getAppSetting,
  loadSupplementSettings,
  loadWarehouseModeSetting,
<<<<<<< HEAD
  parseCategoryPresets,
=======
  loadFormatterSettings,
>>>>>>> f34374d3
  setAppSetting,
  SUPPLEMENT_SETTING_KEY,
  WAREHOUSE_MODE_SETTING_KEY,
} from "../../db/dao";
import { FORMATTER_PREFERENCES_QUERY_KEY } from "../../hooks/useFormatterPreferences";
import type {
  AppSettingRecord,
  EssentialBodyModEssenceRecord,
  UpsertEssentialBodyModEssenceInput,
} from "../../db/dao";

vi.mock("../../db/dao", async (importOriginal) => {
  const actual = await importOriginal<typeof import("../../db/dao")>();

  const memory = new Map<string, AppSettingRecord>();
  const defaultFormatterSettings: actual.FormatterSettings = {
    removeAllLineBreaks: false,
    leaveDoubleLineBreaks: false,
    thousandsSeparator: "none",
    spellcheckEnabled: true,
  };
  let formatterSettings: actual.FormatterSettings = { ...defaultFormatterSettings };
  const toSerialized = (value: unknown) =>
    value === null || value === undefined
      ? null
      : typeof value === "string"
        ? value
        : JSON.stringify(value);

  const setRecord = (key: string, value: unknown): AppSettingRecord => {
    const record: AppSettingRecord = {
      key,
      value: toSerialized(value),
      updated_at: new Date().toISOString(),
    };
    memory.set(key, record);
    return record;
  };

  const reset = () => {
    memory.clear();
    setRecord(actual.JUMP_DEFAULTS_SETTING_KEY, actual.DEFAULT_JUMP_DEFAULTS);
    setRecord(actual.SUPPLEMENT_SETTING_KEY, actual.DEFAULT_SUPPLEMENT_SETTINGS);
    setRecord(actual.WAREHOUSE_MODE_SETTING_KEY, actual.DEFAULT_WAREHOUSE_MODE);
    setRecord(actual.CATEGORY_PRESETS_SETTING_KEY, actual.DEFAULT_CATEGORY_PRESETS);
    setRecord(actual.EXPORT_PREFERENCES_SETTING_KEY, actual.DEFAULT_EXPORT_PREFERENCES);
    formatterSettings = { ...defaultFormatterSettings };
  };

  reset();
  (globalThis as unknown as { __resetAppSettings?: () => void }).__resetAppSettings = reset;

  return {
    ...actual,
    listAppSettings: vi.fn(async () => Array.from(memory.values()).sort((a, b) => a.key.localeCompare(b.key))),
    getAppSetting: vi.fn(async (key: string) => memory.get(key) ?? null),
    setAppSetting: vi.fn(async (key: string, value: unknown) => {
      if (key === "formatter.spellcheck") {
        formatterSettings = {
          ...formatterSettings,
          spellcheckEnabled: Boolean(value),
        };
      }
      return setRecord(key, value);
    }),
    listExportPresets: vi.fn(async () => []),
    listEssentialBodyModEssences: vi.fn(async () => []),
    loadEssentialBodyModSettings: vi.fn(async () => actual.DEFAULT_ESSENTIAL_BODY_MOD_SETTINGS),
    loadUniversalDrawbackSettings: vi.fn(async () => actual.DEFAULT_UNIVERSAL_DRAWBACK_SETTINGS),
    loadSupplementSettings: vi.fn(async () =>
      actual.parseSupplementSettings(memory.get(actual.SUPPLEMENT_SETTING_KEY) ?? null)
    ),
    loadWarehouseModeSetting: vi.fn(async () =>
      actual.parseWarehouseMode(memory.get(actual.WAREHOUSE_MODE_SETTING_KEY) ?? null)
    ),
    loadFormatterSettings: vi.fn(async () => ({ ...formatterSettings })),
    updateFormatterSettings: vi.fn(async (overrides: Partial<actual.FormatterSettings>) => {
      formatterSettings = { ...formatterSettings, ...overrides };
      return { ...formatterSettings };
    }),
    saveFormatterSpellcheck: vi.fn(async (spellcheckEnabled: boolean) => {
      formatterSettings = { ...formatterSettings, spellcheckEnabled };
      return { ...formatterSettings };
    }),
    saveEssentialBodyModSettings: vi.fn(async (overrides) => ({
      ...actual.DEFAULT_ESSENTIAL_BODY_MOD_SETTINGS,
      ...overrides,
    })),
    saveUniversalDrawbackSettings: vi.fn(async (overrides) => ({
      ...actual.DEFAULT_UNIVERSAL_DRAWBACK_SETTINGS,
      ...overrides,
    })),
    upsertEssentialBodyModEssence: vi.fn(async (input: UpsertEssentialBodyModEssenceInput) => ({
      id: input.id ?? `mock-essence-${Math.random().toString(36).slice(2)}`,
      setting_id: actual.ESSENTIAL_BODY_MOD_SETTING_ID,
      name: input.name,
      description: input.description ?? null,
      sort_order: input.sort_order ?? 0,
      created_at: new Date().toISOString(),
      updated_at: new Date().toISOString(),
    } satisfies EssentialBodyModEssenceRecord)),
    deleteEssentialBodyModEssence: vi.fn(async () => undefined),
  } satisfies typeof actual;
});

function createTestQueryClient(): QueryClient {
  return new QueryClient({
    defaultOptions: {
      queries: {
        retry: false,
        staleTime: Infinity,
      },
    },
  });
}

describe("JumpchainOptions", () => {
  beforeEach(async () => {
    (globalThis as { __resetAppSettings?: () => void }).__resetAppSettings?.();
    await setAppSetting(SUPPLEMENT_SETTING_KEY, DEFAULT_SUPPLEMENT_SETTINGS);
    await setAppSetting(WAREHOUSE_MODE_SETTING_KEY, DEFAULT_WAREHOUSE_MODE);
  });

  it("@smoke highlights the planned configuration surface", () => {
    const queryClient = createTestQueryClient();
    queryClient.setQueryData(["app-settings"], []);
    queryClient.setQueryData(["export-presets"], []);
    queryClient.setQueryData(FORMATTER_PREFERENCES_QUERY_KEY, {
      removeAllLineBreaks: false,
      leaveDoubleLineBreaks: false,
      thousandsSeparator: "none",
      spellcheckEnabled: true,
    });

    render(
      <QueryClientProvider client={queryClient}>
        <JumpchainOptions />
      </QueryClientProvider>
    );
    expect(screen.getByRole("heading", { level: 1, name: /jumpchain options/i })).toBeInTheDocument();
    expect(screen.getByText(/set defaults, supplements, and custom categories/i)).toBeInTheDocument();
    queryClient.clear();
  });

  it("persists supplement defaults and exposes them to other modules", async () => {
    const queryClient = createTestQueryClient();
    const user = userEvent.setup();

    render(
      <QueryClientProvider client={queryClient}>
        <JumpchainOptions />
      </QueryClientProvider>
    );

    const universalToggle = await screen.findByLabelText(/unlock universal drawback options/i);
    const essentialToggle = await screen.findByLabelText(/include essential body mod upgrades/i);

    expect(universalToggle).not.toBeChecked();
    expect(essentialToggle).toBeChecked();

    await user.click(universalToggle);
    await user.click(essentialToggle);

    expect(universalToggle).toBeChecked();
    expect(essentialToggle).not.toBeChecked();

    await waitFor(async () => {
      const settings = await loadSupplementSettings();
      expect(settings).toMatchObject({
        enableUniversalDrawbacks: true,
        enableEssentialBodyMod: false,
      });
    });

    const firstRender = render(
      <QueryClientProvider client={createTestQueryClient()}>
        <JumpchainOptions />
      </QueryClientProvider>
    );

    expect(await screen.findByLabelText(/unlock universal drawback options/i)).toBeChecked();
    expect(await screen.findByLabelText(/include essential body mod upgrades/i)).not.toBeChecked();

    firstRender.unmount();
    queryClient.clear();
  });

  it("saves the selected warehouse mode for subsequent sessions", async () => {
    const queryClient = createTestQueryClient();
    const user = userEvent.setup();

    const initial = render(
      <QueryClientProvider client={queryClient}>
        <JumpchainOptions />
      </QueryClientProvider>
    );

    const personalReality = await screen.findByLabelText(/personal reality focus/i);
    expect(personalReality).not.toBeChecked();

    await user.click(personalReality);
    expect(personalReality).toBeChecked();

    await waitFor(async () => {
      const settings = await loadWarehouseModeSetting();
      expect(settings.mode).toBe("personal-reality");
    });

    initial.unmount();
    queryClient.clear();

    const secondClient = createTestQueryClient();
    const second = render(
      <QueryClientProvider client={secondClient}>
        <JumpchainOptions />
      </QueryClientProvider>
    );

    expect(await screen.findByLabelText(/personal reality focus/i)).toBeChecked();
    second.unmount();
    secondClient.clear();
  });

  it("persists formatter spellcheck preferences for other modules", async () => {
    const queryClient = createTestQueryClient();
    const user = userEvent.setup();

    const initial = render(
      <QueryClientProvider client={queryClient}>
        <JumpchainOptions />
      </QueryClientProvider>
    );

    const spellcheckToggle = await screen.findByLabelText(/enable spellcheck in editors/i);
    expect(spellcheckToggle).toBeChecked();

    await user.click(spellcheckToggle);
    expect(spellcheckToggle).not.toBeChecked();

    await waitFor(async () => {
      const formatterSettings = await loadFormatterSettings();
      expect(formatterSettings.spellcheckEnabled).toBe(false);
    });

    initial.unmount();

    const secondClient = createTestQueryClient();
    const second = render(
      <QueryClientProvider client={secondClient}>
        <JumpchainOptions />
      </QueryClientProvider>
    );

    const persistedToggle = await screen.findByLabelText(/enable spellcheck in editors/i);
    await waitFor(() => expect(persistedToggle).not.toBeChecked());
    second.unmount();

    const formatterClient = createTestQueryClient();
    const formatterRender = render(
      <QueryClientProvider client={formatterClient}>
        <InputFormatter />
      </QueryClientProvider>
    );

    const formatterToggle = await screen.findByLabelText(/enable spellcheck in editors/i);
    await waitFor(() => expect(formatterToggle).not.toBeChecked());
    formatterRender.unmount();
    formatterClient.clear();
  });

  it("allows reordering categories and keeps the order after reload", async () => {
    const queryClient = createTestQueryClient();
    const user = userEvent.setup();

    const first = render(
      <QueryClientProvider client={queryClient}>
        <JumpchainOptions />
      </QueryClientProvider>
    );

    const perkList = await screen.findByRole("list", { name: /perk categories/i });
    const perkColumn = perkList.parentElement as HTMLElement;
    const perkInput = within(perkColumn).getByPlaceholderText("Add perk category");
    const addPerkButton = within(perkColumn).getByRole("button", { name: "Add perk category" });

    for (const category of ["Alpha", "Beta", "Gamma"]) {
      await user.type(perkInput, category);
      await user.click(addPerkButton);
    }

    const readOrder = (list: HTMLElement) =>
      within(list)
        .queryAllByRole("listitem")
        .map((item) => item.querySelector(".options__category-label")?.textContent?.trim())
        .filter((value): value is string => Boolean(value));

    await waitFor(() => {
      expect(readOrder(perkList)).toEqual(["Alpha", "Beta", "Gamma"]);
    });

    await user.click(within(perkList).getByRole("button", { name: "Move perk category Alpha down" }));
    await user.click(within(perkList).getByRole("button", { name: "Move perk category Alpha down" }));

    await waitFor(() => {
      expect(readOrder(perkList)).toEqual(["Beta", "Gamma", "Alpha"]);
    });

    await waitFor(async () => {
      const record = await getAppSetting(CATEGORY_PRESETS_SETTING_KEY);
      const parsed = parseCategoryPresets(record ?? null);
      expect(parsed.perkCategories).toEqual(["Beta", "Gamma", "Alpha"]);
    });

    first.unmount();
    queryClient.clear();

    const secondClient = createTestQueryClient();
    const second = render(
      <QueryClientProvider client={secondClient}>
        <JumpchainOptions />
      </QueryClientProvider>
    );

    const restoredList = await screen.findByRole("list", { name: /perk categories/i });
    await waitFor(() => {
      expect(readOrder(restoredList)).toEqual(["Beta", "Gamma", "Alpha"]);
    });

    second.unmount();
    secondClient.clear();
  });
});<|MERGE_RESOLUTION|>--- conflicted
+++ resolved
@@ -35,11 +35,7 @@
   getAppSetting,
   loadSupplementSettings,
   loadWarehouseModeSetting,
-<<<<<<< HEAD
-  parseCategoryPresets,
-=======
   loadFormatterSettings,
->>>>>>> f34374d3
   setAppSetting,
   SUPPLEMENT_SETTING_KEY,
   WAREHOUSE_MODE_SETTING_KEY,

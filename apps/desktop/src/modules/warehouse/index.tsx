/*
MIT License

Copyright (c) 2025 Age-Of-Ages

Permission is hereby granted, free of charge, to any person obtaining a copy
of this software and associated documentation files (the "Software"), to deal
in the Software without restriction, including without limitation the rights
to use, copy, modify, merge, publish, distribute, sublicense, and/or sell
copies of the Software, and to permit persons to whom the Software is
furnished to do so, subject to the following conditions:

The above copyright notice and this permission notice shall be included in all
copies or substantial portions of the Software.

THE SOFTWARE IS PROVIDED "AS IS", WITHOUT WARRANTY OF ANY KIND, EXPRESS OR
IMPLIED, INCLUDING BUT NOT LIMITED TO THE WARRANTIES OF MERCHANTABILITY,
FITNESS FOR A PARTICULAR PURPOSE AND NONINFRINGEMENT. IN NO EVENT SHALL THE
AUTHORS OR COPYRIGHT HOLDERS BE LIABLE FOR ANY CLAIM, DAMAGES OR OTHER
LIABILITY, WHETHER IN AN ACTION OF CONTRACT, TORT OR OTHERWISE, ARISING FROM,
OUT OF OR IN CONNECTION WITH THE SOFTWARE OR THE USE OR OTHER DEALINGS IN THE
SOFTWARE.
*/

import React, { useCallback, useEffect, useMemo, useRef, useState } from "react";
import {
  createInventoryItem,
  deleteInventoryItem,
  listInventoryItems,
  listJumps,
  moveInventoryItem,
  updateInventoryItem,
<<<<<<< HEAD
  updateWarehousePersonalRealitySummary,
=======
  type InventoryItemRecord,
>>>>>>> d336207e
  type InventoryScope,
  type JumpRecord,
  loadWarehouseModeSetting,
  loadCategoryPresets,
  loadWarehousePersonalRealitySummary,
} from "../../db/dao";
import { useMutation, useQuery, useQueryClient } from "@tanstack/react-query";
import { FixedSizeList, type ListChildComponentProps } from "react-window";

interface WarehouseFormState {
  id: string;
  name: string;
  category: string;
  quantity: number;
  slot: string;
  notes: string;
  tags: string[];
  jumpId: string | null;
}

interface UpdatePayload {
  id: string;
  updates: Parameters<typeof updateInventoryItem>[1];
}

const scopeKey = ["warehouse-items"] as const;
const personalRealityKey = ["warehouse-personal-reality"] as const;
const baseQueryConfig = {
  staleTime: 5 * 60 * 1000,
  gcTime: 30 * 60 * 1000,
  refetchOnWindowFocus: false,
  refetchOnReconnect: false,
  networkMode: "offlineFirst" as const,
  structuralSharing: true,
  retry: 1,
};
const ITEM_ROW_HEIGHT = 68;

const numberFormatter = new Intl.NumberFormat(undefined, { maximumFractionDigits: 2 });

const formatNumber = (value: number): string => {
  if (!Number.isFinite(value)) {
    return "0";
  }
  return numberFormatter.format(value);
};

const parseTags = (raw: string | null): string[] => {
  if (!raw) return [];
  try {
    const parsed = JSON.parse(raw);
    if (Array.isArray(parsed)) {
      return parsed.map((tag) => String(tag));
    }
  } catch {
    // fall through to manual parsing
  }
  return raw
    .split(/[,;]+/)
    .map((item) => item.trim())
    .filter(Boolean);
};

const CosmicWarehouse: React.FC = () => {
  const queryClient = useQueryClient();
  const itemsQuery = useQuery({
    queryKey: scopeKey,
    queryFn: () => listInventoryItems("warehouse"),
    ...baseQueryConfig,
  });
  const jumpsQuery = useQuery({
    queryKey: ["jumps", "warehouse"],
    queryFn: listJumps,
    ...baseQueryConfig,
  });
  const warehouseModeQuery = useQuery({
    queryKey: ["warehouse-mode"],
    queryFn: loadWarehouseModeSetting,
    ...baseQueryConfig,
  });
  const categoryPresetsQuery = useQuery({
    queryKey: ["category-presets"],
    queryFn: loadCategoryPresets,
    ...baseQueryConfig,
  });

  const warehouseMode = warehouseModeQuery.data?.mode ?? "generic";
  const warehouseModeLabel = useMemo(() => {
    return warehouseMode === "personal-reality" ? "Personal Reality mode" : "Generic mode";
  }, [warehouseMode]);
  const isPersonalReality = warehouseMode === "personal-reality";

  const personalRealityQuery = useQuery({
    queryKey: personalRealityKey,
    queryFn: loadWarehousePersonalRealitySummary,
    enabled: isPersonalReality,
    ...baseQueryConfig,
  });

  const [search, setSearch] = useState("");
  const [activeCategory, setActiveCategory] = useState<string | null>(null);
  const [selectedId, setSelectedId] = useState<string | null>(null);

  const createMutation = useMutation({
    mutationFn: () =>
      createInventoryItem({
        scope: "warehouse",
        name: "New Item",
        category: "Unsorted",
        quantity: 1,
      }),
    onSuccess: (item) => {
      queryClient.invalidateQueries({ queryKey: scopeKey }).catch(() => undefined);
      if (isPersonalReality) {
        queryClient.invalidateQueries({ queryKey: personalRealityKey }).catch(() => undefined);
      }
      setSelectedId(item.id);
    },
  });

  const updateMutation = useMutation({
    mutationFn: (payload: UpdatePayload) => updateInventoryItem(payload.id, payload.updates),
    onSuccess: (item) => {
      setSelectedId(item.id);
      queryClient.invalidateQueries({ queryKey: scopeKey }).catch(() => undefined);
      if (isPersonalReality) {
        queryClient.invalidateQueries({ queryKey: personalRealityKey }).catch(() => undefined);
      }
    },
  });

  const deleteMutation = useMutation({
    mutationFn: (id: string) => deleteInventoryItem(id),
    onSuccess: () => {
      setSelectedId(null);
      queryClient.invalidateQueries({ queryKey: scopeKey }).catch(() => undefined);
      if (isPersonalReality) {
        queryClient.invalidateQueries({ queryKey: personalRealityKey }).catch(() => undefined);
      }
    },
  });

  const moveMutation = useMutation({
    mutationFn: (payload: { id: string; scope: InventoryScope }) => moveInventoryItem(payload.id, payload.scope),
    onSuccess: () => {
      setSelectedId(null);
      queryClient.invalidateQueries({ queryKey: scopeKey }).catch(() => undefined);
      if (isPersonalReality) {
        queryClient.invalidateQueries({ queryKey: personalRealityKey }).catch(() => undefined);
      }
    },
  });

  useEffect(() => {
    if (!itemsQuery.data?.length) {
      setSelectedId(null);
      return;
    }
    if (!selectedId || !itemsQuery.data.some((item) => item.id === selectedId)) {
      setSelectedId(itemsQuery.data[0].id);
    }
  }, [itemsQuery.data, selectedId]);

  const categories = useMemo(() => {
    const all = new Set<string>();
    (categoryPresetsQuery.data?.itemCategories ?? []).forEach((category) => {
      if (category) {
        all.add(category);
      }
    });
    itemsQuery.data?.forEach((item) => {
      if (item.category) {
        all.add(item.category);
      }
    });
    return Array.from(all).sort((a, b) => a.localeCompare(b));
  }, [categoryPresetsQuery.data, itemsQuery.data]);

  const filteredItems = useMemo(() => {
    const base = itemsQuery.data ?? [];
    const normalizedSearch = search.trim().toLowerCase();
    return base.filter((item) => {
      const matchesCategory = !activeCategory || item.category === activeCategory;
      if (!normalizedSearch) {
        return matchesCategory;
      }
      const haystack = [item.name, item.category, item.slot, item.notes]
        .filter((value): value is string => Boolean(value))
        .map((value) => value.toLowerCase());
      const matchesSearch = haystack.some((value) => value.includes(normalizedSearch));
      return matchesCategory && matchesSearch;
    });
  }, [itemsQuery.data, activeCategory, search]);

  const selectedItem = useMemo(
    () => itemsQuery.data?.find((item) => item.id === selectedId) ?? null,
    [itemsQuery.data, selectedId]
  );

  const personalRealitySummary = personalRealityQuery.data;
  const [wpCapInput, setWpCapInput] = useState<string>("");
  const [limitInputs, setLimitInputs] = useState<Record<string, string>>({});

  useEffect(() => {
    if (!personalRealitySummary) {
      setWpCapInput("");
      setLimitInputs({});
      return;
    }

    if (personalRealitySummary.wpOverride !== undefined && personalRealitySummary.wpOverride !== null) {
      setWpCapInput(String(personalRealitySummary.wpOverride));
    } else {
      setWpCapInput("");
    }

    setLimitInputs(() => {
      const next: Record<string, string> = {};
      personalRealitySummary.limits.forEach((limit) => {
        if (limit.override !== undefined && limit.override !== null) {
          next[limit.key] = String(limit.override);
        } else {
          next[limit.key] = "";
        }
      });
      return next;
    });
  }, [personalRealitySummary]);

  const numbersAreClose = (a: number, b: number): boolean => Math.abs(a - b) < 1e-6;

  const updatePersonalRealityMutation = useMutation({
    mutationFn: updateWarehousePersonalRealitySummary,
    onSuccess: () => {
      queryClient.invalidateQueries({ queryKey: personalRealityKey }).catch(() => undefined);
    },
  });

  const wpCapHint = useMemo(() => {
    if (!personalRealitySummary) {
      return "";
    }
    if (personalRealitySummary.wpOverride === undefined) {
      if (personalRealitySummary.wpBaseCap !== null) {
        return `Automatic cap ${formatNumber(personalRealitySummary.wpBaseCap)} WP`;
      }
      return "Automatic cap not recorded";
    }
    if (personalRealitySummary.wpOverride === null) {
      return "Manual override disabled";
    }
    return `Manual override ${formatNumber(personalRealitySummary.wpOverride)} WP`;
  }, [personalRealitySummary]);

  const handleSavePersonalRealitySettings = () => {
    if (!personalRealitySummary) {
      return;
    }

    const limitQuotas: Record<string, number | null | undefined> = {};
    personalRealitySummary.limits.forEach((limit) => {
      const rawValue = limitInputs[limit.key] ?? "";
      const trimmed = rawValue.trim();
      const existingOverride = limit.override;

      if (!trimmed.length) {
        if (existingOverride !== undefined) {
          limitQuotas[limit.key] = undefined;
        }
        return;
      }

      const parsed = Number(trimmed);
      if (!Number.isFinite(parsed)) {
        return;
      }

      if (existingOverride === undefined) {
        if (!numbersAreClose(parsed, limit.baseProvided)) {
          limitQuotas[limit.key] = parsed;
        }
      } else if (existingOverride === null) {
        if (!numbersAreClose(parsed, 0)) {
          limitQuotas[limit.key] = parsed;
        }
      } else if (!numbersAreClose(parsed, existingOverride)) {
        limitQuotas[limit.key] = parsed;
      }
    });

    const trimmedCap = wpCapInput.trim();
    const existingWpOverride = personalRealitySummary.wpOverride;
    let hasWpCapUpdate = false;
    let wpCapPayload: number | null | undefined;

    if (!trimmedCap.length) {
      if (existingWpOverride !== undefined) {
        hasWpCapUpdate = true;
        wpCapPayload = undefined;
      }
    } else {
      const parsedCap = Number(trimmedCap);
      if (Number.isFinite(parsedCap)) {
        if (existingWpOverride === undefined) {
          const baseCap = personalRealitySummary.wpBaseCap;
          if (baseCap === null || !numbersAreClose(parsedCap, baseCap)) {
            hasWpCapUpdate = true;
            wpCapPayload = parsedCap;
          }
        } else if (existingWpOverride === null) {
          if (!numbersAreClose(parsedCap, 0)) {
            hasWpCapUpdate = true;
            wpCapPayload = parsedCap;
          }
        } else if (!numbersAreClose(parsedCap, existingWpOverride)) {
          hasWpCapUpdate = true;
          wpCapPayload = parsedCap;
        }
      }
    }

    if (!hasWpCapUpdate && Object.keys(limitQuotas).length === 0) {
      return;
    }

    const payload: Parameters<typeof updateWarehousePersonalRealitySummary>[0] = {};
    if (hasWpCapUpdate) {
      payload.wpCap = wpCapPayload;
    }
    if (Object.keys(limitQuotas).length > 0) {
      payload.limitQuotas = limitQuotas;
    }

    updatePersonalRealityMutation.mutate(payload);
  };
  const personalRealityWarnings = useMemo(() => {
    if (!isPersonalReality || !personalRealitySummary) {
      return [] as string[];
    }
    const warnings: string[] = [];
    if (
      personalRealitySummary.wpCap !== null &&
      personalRealitySummary.wpCap !== undefined &&
      personalRealitySummary.wpTotal > personalRealitySummary.wpCap
    ) {
      const overage = personalRealitySummary.wpTotal - personalRealitySummary.wpCap;
      warnings.push(`Warehouse Points exceed stipend by ${formatNumber(overage)} WP.`);
    }
    personalRealitySummary.limits.forEach((limit) => {
      if (limit.used > limit.provided) {
        const overage = limit.used - limit.provided;
        warnings.push(`${limit.label} limit exceeded by ${formatNumber(overage)}.`);
      }
    });
    return warnings;
  }, [isPersonalReality, personalRealitySummary]);

  const [editState, setEditState] = useState<WarehouseFormState | null>(null);

  useEffect(() => {
    if (!selectedItem) {
      setEditState(null);
      return;
    }
    setEditState({
      id: selectedItem.id,
      name: selectedItem.name,
      category: selectedItem.category ?? "",
      quantity: selectedItem.quantity ?? 1,
      slot: selectedItem.slot ?? "",
      notes: selectedItem.notes ?? "",
      tags: parseTags(selectedItem.tags),
      jumpId: selectedItem.jump_id ?? null,
    });
  }, [selectedItem?.id, selectedItem?.updated_at]);

  const handleSave = () => {
    if (!editState) return;
    updateMutation.mutate({
      id: editState.id,
      updates: {
        name: editState.name,
        category: editState.category,
        quantity: editState.quantity,
        slot: editState.slot,
        notes: editState.notes,
        tags: editState.tags,
        jump_id: editState.jumpId,
      },
    });
  };

  const handleDelete = () => {
    if (selectedId) {
      deleteMutation.mutate(selectedId);
    }
  };

  const handleMoveToLocker = () => {
    if (selectedId) {
      moveMutation.mutate({ id: selectedId, scope: "locker" });
    }
  };

  const listViewportRef = useRef<HTMLDivElement | null>(null);
  const [listHeight, setListHeight] = useState<number>(360);
  const [listWidth, setListWidth] = useState<number>(320);

  useEffect(() => {
    const element = listViewportRef.current;
    if (!element || typeof ResizeObserver === "undefined") {
      return undefined;
    }
    const observer = new ResizeObserver((entries) => {
      const entry = entries[0];
      if (!entry) return;
      setListHeight(entry.contentRect.height || ITEM_ROW_HEIGHT * 5);
      setListWidth(entry.contentRect.width || element.clientWidth || 320);
    });
    observer.observe(element);
    setListHeight(element.clientHeight || ITEM_ROW_HEIGHT * 5);
    setListWidth(element.clientWidth || 320);
    return () => observer.disconnect();
  }, []);

  type ItemData = {
    items: InventoryItemRecord[];
    selectedId: string | null;
    onSelect: (id: string) => void;
  };

  const itemData = useMemo<ItemData>(
    () => ({
      items: filteredItems,
      selectedId,
      onSelect: (id: string) => setSelectedId(id),
    }),
    [filteredItems, selectedId, setSelectedId],
  );

  const renderRow = useCallback(
    ({ index, style, data }: ListChildComponentProps<ItemData>) => {
      const item = data.items[index];
      if (!item) {
        return null;
      }
      const isActive = item.id === data.selectedId;
      return (
        <li style={style}>
          <button
            type="button"
            className={isActive ? "warehouse__item warehouse__item--active" : "warehouse__item"}
            onClick={() => data.onSelect(item.id)}
          >
            <strong>{item.name}</strong>
            <span>
              {item.category ?? "Unsorted"} • Qty {item.quantity}
              {item.slot ? ` • ${item.slot}` : ""}
            </span>
          </button>
        </li>
      );
    },
    [],
  );

  return (
    <section className="warehouse">
      <header className="warehouse__header">
        <div>
          <h1>Cosmic Warehouse</h1>
          <p>
            Organize storage presets, addons, and staging items across your chain.
            <span className="warehouse__mode-badge">{warehouseModeLabel}</span>
          </p>
        </div>
        <div className="warehouse__actions">
          <button type="button" onClick={() => setActiveCategory(null)} disabled={!activeCategory}>
            Clear Filters
          </button>
          <button type="button" onClick={() => createMutation.mutate()} disabled={createMutation.isPending}>
            {createMutation.isPending ? "Adding…" : "Add Item"}
          </button>
        </div>
      </header>

      {isPersonalReality && (
        <section className="warehouse__pr-panel">
          <header className="warehouse__pr-header">
            <h2>Personal Reality Limits</h2>
            <p>Track stipend usage and structure limits unlocked by Personal Reality mode.</p>
          </header>
          {personalRealityQuery.isLoading ? (
            <p className="warehouse__pr-empty">Loading Personal Reality counters…</p>
          ) : personalRealityQuery.isError ? (
            <p className="warehouse__pr-empty">Failed to load Personal Reality counters.</p>
          ) : personalRealitySummary ? (
            <>
              <dl className="warehouse__pr-summary">
                <div>
                  <dt>Warehouse Points</dt>
                  <dd>
                    <span className="warehouse__pr-figure">
                      {formatNumber(personalRealitySummary.wpTotal)}
                      {personalRealitySummary.wpCap !== null
                        ? ` / ${formatNumber(personalRealitySummary.wpCap)}`
                        : ""}
                    </span>
                    <div className="warehouse__pr-input-group">
                      <label htmlFor="warehouse-wp-cap">Override stipend cap</label>
                      <input
                        id="warehouse-wp-cap"
                        type="number"
                        inputMode="decimal"
                        className="warehouse__pr-input"
                        value={wpCapInput}
                        placeholder={
                          personalRealitySummary.wpOverride === undefined &&
                          personalRealitySummary.wpBaseCap !== null
                            ? formatNumber(personalRealitySummary.wpBaseCap)
                            : undefined
                        }
                        aria-describedby="warehouse-wp-cap-hint"
                        onChange={(event) => setWpCapInput(event.target.value)}
                      />
                      <small id="warehouse-wp-cap-hint" className="warehouse__pr-hint">
                        {wpCapHint
                          ? `${wpCapHint}. Leave blank to follow automatic updates.`
                          : "Leave blank to follow automatic updates."}
                      </small>
                    </div>
                  </dd>
                  {personalRealitySummary.wpCap !== null ? (
                    <span className="warehouse__pr-remaining">
                      {personalRealitySummary.wpTotal > personalRealitySummary.wpCap
                        ? `Over by ${formatNumber(personalRealitySummary.wpTotal - personalRealitySummary.wpCap)} WP`
                        : `Remaining ${formatNumber(personalRealitySummary.wpCap - personalRealitySummary.wpTotal)} WP`}
                    </span>
                  ) : (
                    <span className="warehouse__pr-remaining">No stipend cap recorded</span>
                  )}
                </div>
              </dl>
              {personalRealitySummary.limits.length ? (
                <div className="warehouse__pr-grid">
                  {personalRealitySummary.limits.map((limit) => {
                    const remaining = limit.provided - limit.used;
                    const overBudget = remaining < 0;
                    const limitInputId = `warehouse-limit-${limit.key}`;
                    const limitHintId = `${limitInputId}-hint`;
                    let limitHint: string;
                    if (limit.override === undefined) {
                      limitHint =
                        limit.baseProvided !== 0
                          ? `Automatic quota ${formatNumber(limit.baseProvided)}`
                          : "Automatic quota not recorded";
                    } else if (limit.override === null) {
                      limitHint = "Manual override disabled";
                    } else {
                      limitHint = `Manual override ${formatNumber(limit.override)}`;
                    }
                    return (
                      <div key={limit.key} className="warehouse__pr-card">
                        <span className="warehouse__pr-label">{limit.label}</span>
                        <span className="warehouse__pr-figure">
                          {formatNumber(limit.used)} / {formatNumber(limit.provided)}
                        </span>
                        <div className="warehouse__pr-input-group">
                          <label htmlFor={limitInputId}>Override quota</label>
                          <input
                            id={limitInputId}
                            type="number"
                            inputMode="decimal"
                            className="warehouse__pr-input"
                            value={limitInputs[limit.key] ?? ""}
                            placeholder={
                              limit.override === undefined && limit.baseProvided !== 0
                                ? formatNumber(limit.baseProvided)
                                : undefined
                            }
                            aria-describedby={limitHintId}
                            onChange={(event) => {
                              const value = event.target.value;
                              setLimitInputs((prev) => ({ ...prev, [limit.key]: value }));
                            }}
                          />
                          <small id={limitHintId} className="warehouse__pr-hint">
                            {`${limitHint}. Leave blank to follow automatic updates.`}
                          </small>
                        </div>
                        <span
                          className={
                            overBudget
                              ? "warehouse__pr-remaining warehouse__pr-remaining--over"
                              : "warehouse__pr-remaining"
                          }
                        >
                          {overBudget
                            ? `Over by ${formatNumber(Math.abs(remaining))}`
                            : `Remaining ${formatNumber(remaining)}`}
                        </span>
                      </div>
                    );
                  })}
                </div>
              ) : (
                <p className="warehouse__pr-empty">No Personal Reality limits have been recorded yet.</p>
              )}
              {personalRealityWarnings.length > 0 && (
                <ul className="warehouse__alerts">
                  {personalRealityWarnings.map((warning) => (
                    <li key={warning} className="warehouse__alert" role="alert">
                      {warning}
                    </li>
                  ))}
                </ul>
              )}
              <div className="warehouse__pr-actions">
                <button
                  type="button"
                  onClick={handleSavePersonalRealitySettings}
                  disabled={updatePersonalRealityMutation.isPending}
                >
                  {updatePersonalRealityMutation.isPending
                    ? "Saving Personal Reality limits…"
                    : "Save Personal Reality limits"}
                </button>
              </div>
            </>
          ) : null}
        </section>
      )}

      <div className="warehouse__filters">
        <input
          type="search"
          placeholder="Search inventory"
          value={search}
          onChange={(event) => setSearch(event.target.value)}
        />
        <div className="warehouse__categories">
          <button
            type="button"
            className={!activeCategory ? "warehouse__chip warehouse__chip--active" : "warehouse__chip"}
            onClick={() => setActiveCategory(null)}
          >
            All Categories
          </button>
          {categories.map((category) => (
            <button
              key={category}
              type="button"
              className={activeCategory === category ? "warehouse__chip warehouse__chip--active" : "warehouse__chip"}
              onClick={() => setActiveCategory(category)}
            >
              {category}
            </button>
          ))}
        </div>
      </div>

      <div className="warehouse__layout">
        <aside className="warehouse__list">
          {itemsQuery.isLoading && <p className="warehouse__empty">Loading items…</p>}
          {itemsQuery.isError && <p className="warehouse__empty">Failed to load items.</p>}
          {!itemsQuery.isLoading && filteredItems.length === 0 && (
            <p className="warehouse__empty">No items match the current filters.</p>
          )}
          <div className="warehouse__list-viewport" ref={listViewportRef}>
            {filteredItems.length > 0 ? (
              <FixedSizeList
                height={listHeight}
                width={listWidth}
                itemCount={filteredItems.length}
                itemSize={ITEM_ROW_HEIGHT}
                itemData={itemData}
                innerElementType="ul"
                itemKey={(index, data) => data.items[index]?.id ?? `${index}`}
              >
                {renderRow}
              </FixedSizeList>
            ) : null}
          </div>
        </aside>

        <div className="warehouse__detail">
          {editState ? (
            <form
              className="warehouse__form"
              onSubmit={(event) => {
                event.preventDefault();
                handleSave();
              }}
            >
              <div className="warehouse__grid">
                <label>
                  <span>Name</span>
                  <input
                    value={editState.name}
                    onChange={(event) =>
                      setEditState((prev) => (prev ? { ...prev, name: event.target.value } : prev))
                    }
                    required
                  />
                </label>
                <label>
                  <span>Category</span>
                  <input
                    value={editState.category}
                    onChange={(event) =>
                      setEditState((prev) => (prev ? { ...prev, category: event.target.value } : prev))
                    }
                  />
                </label>
                <label>
                  <span>Quantity</span>
                  <input
                    type="number"
                    min={0}
                    value={editState.quantity}
                    onChange={(event) =>
                      setEditState((prev) =>
                        prev
                          ? { ...prev, quantity: Number(event.target.value) || 0 }
                          : prev
                      )
                    }
                  />
                </label>
                <label>
                  <span>Slot / Location</span>
                  <input
                    value={editState.slot}
                    onChange={(event) =>
                      setEditState((prev) => (prev ? { ...prev, slot: event.target.value } : prev))
                    }
                  />
                </label>
              </div>

              <label>
                <span>Attached Jump</span>
                <select
                  value={editState.jumpId ?? ""}
                  onChange={(event) =>
                    setEditState((prev) =>
                      prev
                        ? { ...prev, jumpId: event.target.value ? event.target.value : null }
                        : prev
                    )
                  }
                >
                  <option value="">None</option>
                  {jumpsQuery.data?.map((jump: JumpRecord) => (
                    <option key={jump.id} value={jump.id}>
                      {jump.title}
                    </option>
                  ))}
                </select>
              </label>

              <label>
                <span>Tags</span>
                <input
                  value={editState.tags.join(", ")}
                  placeholder="Split with commas"
                  onChange={(event) =>
                    setEditState((prev) =>
                      prev
                        ? {
                            ...prev,
                            tags: event.target.value
                              .split(/[,;]+/)
                              .map((tag) => tag.trim())
                              .filter(Boolean),
                          }
                        : prev
                    )
                  }
                />
              </label>

              <label>
                <span>Notes</span>
                <textarea
                  rows={4}
                  value={editState.notes}
                  onChange={(event) =>
                    setEditState((prev) => (prev ? { ...prev, notes: event.target.value } : prev))
                  }
                />
              </label>

              <div className="warehouse__form-actions">
                <div className="warehouse__form-left">
                  <button type="button" onClick={handleMoveToLocker}>
                    Move to Locker
                  </button>
                  <button type="button" className="warehouse__danger" onClick={handleDelete}>
                    Delete Item
                  </button>
                </div>
                <button type="submit" disabled={updateMutation.isPending}>
                  {updateMutation.isPending ? "Saving…" : "Save Changes"}
                </button>
              </div>
            </form>
          ) : (
            <div className="warehouse__empty">
              <p>Select an item to edit details.</p>
            </div>
          )}
        </div>
      </div>
    </section>
  );
};

export default CosmicWarehouse;<|MERGE_RESOLUTION|>--- conflicted
+++ resolved
@@ -30,11 +30,7 @@
   listJumps,
   moveInventoryItem,
   updateInventoryItem,
-<<<<<<< HEAD
-  updateWarehousePersonalRealitySummary,
-=======
   type InventoryItemRecord,
->>>>>>> d336207e
   type InventoryScope,
   type JumpRecord,
   loadWarehouseModeSetting,

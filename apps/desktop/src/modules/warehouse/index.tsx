/*
MIT License

Copyright (c) 2025 Age-Of-Ages

Permission is hereby granted, free of charge, to any person obtaining a copy
of this software and associated documentation files (the "Software"), to deal
in the Software without restriction, including without limitation the rights
to use, copy, modify, merge, publish, distribute, sublicense, and/or sell
copies of the Software, and to permit persons to whom the Software is
furnished to do so, subject to the following conditions:

The above copyright notice and this permission notice shall be included in all
copies or substantial portions of the Software.

THE SOFTWARE IS PROVIDED "AS IS", WITHOUT WARRANTY OF ANY KIND, EXPRESS OR
IMPLIED, INCLUDING BUT NOT LIMITED TO THE WARRANTIES OF MERCHANTABILITY,
FITNESS FOR A PARTICULAR PURPOSE AND NONINFRINGEMENT. IN NO EVENT SHALL THE
AUTHORS OR COPYRIGHT HOLDERS BE LIABLE FOR ANY CLAIM, DAMAGES OR OTHER
LIABILITY, WHETHER IN AN ACTION OF CONTRACT, TORT OR OTHERWISE, ARISING FROM,
OUT OF OR IN CONNECTION WITH THE SOFTWARE OR THE USE OR OTHER DEALINGS IN THE
SOFTWARE.
*/

import React, { useCallback, useEffect, useMemo, useRef, useState } from "react";
import {
  createInventoryItem,
  deleteInventoryItem,
  listInventoryItems,
  listJumps,
  moveInventoryItem,
  updateInventoryItem,
  type InventoryItemRecord,
  type InventoryScope,
  type JumpRecord,
  loadWarehouseModeSetting,
  loadCategoryPresets,
  loadWarehousePersonalRealitySummary,
} from "../../db/dao";
import { useMutation, useQuery, useQueryClient } from "@tanstack/react-query";
import { FixedSizeList, type ListChildComponentProps } from "react-window";

interface WarehouseFormState {
  id: string;
  name: string;
  category: string;
  quantity: number;
  slot: string;
  notes: string;
  tags: string[];
  jumpId: string | null;
}

interface UpdatePayload {
  id: string;
  updates: Parameters<typeof updateInventoryItem>[1];
}

const scopeKey = ["warehouse-items"] as const;
const personalRealityKey = ["warehouse-personal-reality"] as const;
const baseQueryConfig = {
  staleTime: 5 * 60 * 1000,
  gcTime: 30 * 60 * 1000,
  refetchOnWindowFocus: false,
  refetchOnReconnect: false,
  networkMode: "offlineFirst" as const,
  structuralSharing: true,
  retry: 1,
};
const ITEM_ROW_HEIGHT = 68;

const numberFormatter = new Intl.NumberFormat(undefined, { maximumFractionDigits: 2 });

const formatNumber = (value: number): string => {
  if (!Number.isFinite(value)) {
    return "0";
  }
  return numberFormatter.format(value);
};

const parseTags = (raw: string | null): string[] => {
  if (!raw) return [];
  try {
    const parsed = JSON.parse(raw);
    if (Array.isArray(parsed)) {
      return parsed.map((tag) => String(tag));
    }
  } catch {
    // fall through to manual parsing
  }
  return raw
    .split(/[,;]+/)
    .map((item) => item.trim())
    .filter(Boolean);
};

const CosmicWarehouse: React.FC = () => {
  const queryClient = useQueryClient();
  const itemsQuery = useQuery({
    queryKey: scopeKey,
    queryFn: () => listInventoryItems("warehouse"),
    ...baseQueryConfig,
  });
  const jumpsQuery = useQuery({
    queryKey: ["jumps", "warehouse"],
    queryFn: listJumps,
    ...baseQueryConfig,
  });
  const warehouseModeQuery = useQuery({
    queryKey: ["warehouse-mode"],
    queryFn: loadWarehouseModeSetting,
    ...baseQueryConfig,
  });
  const categoryPresetsQuery = useQuery({
    queryKey: ["category-presets"],
    queryFn: loadCategoryPresets,
    ...baseQueryConfig,
  });

  const warehouseMode = warehouseModeQuery.data?.mode ?? "generic";
  const warehouseModeLabel = useMemo(() => {
    return warehouseMode === "personal-reality" ? "Personal Reality mode" : "Generic mode";
  }, [warehouseMode]);
  const isPersonalReality = warehouseMode === "personal-reality";

  const personalRealityQuery = useQuery({
    queryKey: personalRealityKey,
    queryFn: loadWarehousePersonalRealitySummary,
    enabled: isPersonalReality,
    ...baseQueryConfig,
  });

  const [search, setSearch] = useState("");
  const [activeCategory, setActiveCategory] = useState<string | null>(null);
  const [selectedId, setSelectedId] = useState<string | null>(null);
  const [activeTags, setActiveTags] = useState<string[]>([]);

  const hasActiveFilters = Boolean(activeCategory) || activeTags.length > 0 || search.length > 0;

  const createMutation = useMutation({
    mutationFn: () =>
      createInventoryItem({
        scope: "warehouse",
        name: "New Item",
        category: "Unsorted",
        quantity: 1,
      }),
    onSuccess: (item) => {
      queryClient.invalidateQueries({ queryKey: scopeKey }).catch(() => undefined);
      if (isPersonalReality) {
        queryClient.invalidateQueries({ queryKey: personalRealityKey }).catch(() => undefined);
      }
      setSelectedId(item.id);
    },
  });

  const updateMutation = useMutation({
    mutationFn: (payload: UpdatePayload) => updateInventoryItem(payload.id, payload.updates),
    onSuccess: (item) => {
      setSelectedId(item.id);
      queryClient.invalidateQueries({ queryKey: scopeKey }).catch(() => undefined);
      if (isPersonalReality) {
        queryClient.invalidateQueries({ queryKey: personalRealityKey }).catch(() => undefined);
      }
    },
  });

  const deleteMutation = useMutation({
    mutationFn: (id: string) => deleteInventoryItem(id),
    onSuccess: () => {
      setSelectedId(null);
      queryClient.invalidateQueries({ queryKey: scopeKey }).catch(() => undefined);
      if (isPersonalReality) {
        queryClient.invalidateQueries({ queryKey: personalRealityKey }).catch(() => undefined);
      }
    },
  });

  const moveMutation = useMutation({
    mutationFn: (payload: { id: string; scope: InventoryScope }) => moveInventoryItem(payload.id, payload.scope),
    onSuccess: () => {
      setSelectedId(null);
      queryClient.invalidateQueries({ queryKey: scopeKey }).catch(() => undefined);
      if (isPersonalReality) {
        queryClient.invalidateQueries({ queryKey: personalRealityKey }).catch(() => undefined);
      }
    },
  });

  useEffect(() => {
    if (!itemsQuery.data?.length) {
      setSelectedId(null);
      return;
    }
    if (!selectedId || !itemsQuery.data.some((item) => item.id === selectedId)) {
      setSelectedId(itemsQuery.data[0].id);
    }
  }, [itemsQuery.data, selectedId]);

  const categories = useMemo(() => {
    const all = new Set<string>();
    (categoryPresetsQuery.data?.itemCategories ?? []).forEach((category) => {
      if (category) {
        all.add(category);
      }
    });
    itemsQuery.data?.forEach((item) => {
      if (item.category) {
        all.add(item.category);
      }
    });
    return Array.from(all).sort((a, b) => a.localeCompare(b));
  }, [categoryPresetsQuery.data, itemsQuery.data]);

  const tags = useMemo(() => {
    const all = new Set<string>();
    itemsQuery.data?.forEach((item) => {
      parseTags(item.tags).forEach((tag) => {
        if (tag) {
          all.add(tag);
        }
      });
    });
    return Array.from(all).sort((a, b) => a.localeCompare(b));
  }, [itemsQuery.data]);

  const filteredItems = useMemo(() => {
    const base = itemsQuery.data ?? [];
<<<<<<< HEAD
    const loweredSearch = search.toLowerCase();
=======
    const normalizedSearch = search.trim().toLowerCase();
>>>>>>> e4f68335
    return base.filter((item) => {
      const itemTags = parseTags(item.tags);
      const matchesCategory = !activeCategory || item.category === activeCategory;
<<<<<<< HEAD
      const matchesTags =
        activeTags.length === 0 || activeTags.every((tag) => itemTags.includes(tag));
      const matchesSearch = !search
        ? true
        : [item.name, item.category, item.slot, item.notes, ...itemTags]
            .filter(Boolean)
            .some((value) => value!.toLowerCase().includes(loweredSearch));
      return matchesCategory && matchesTags && matchesSearch;
=======
      if (!normalizedSearch) {
        return matchesCategory;
      }
      const haystack = [item.name, item.category, item.slot, item.notes]
        .filter((value): value is string => Boolean(value))
        .map((value) => value.toLowerCase());
      const matchesSearch = haystack.some((value) => value.includes(normalizedSearch));
      return matchesCategory && matchesSearch;
>>>>>>> e4f68335
    });
  }, [itemsQuery.data, activeCategory, activeTags, search]);

  const selectedItem = useMemo(
    () => itemsQuery.data?.find((item) => item.id === selectedId) ?? null,
    [itemsQuery.data, selectedId]
  );

  const personalRealitySummary = personalRealityQuery.data;
  const [wpCapInput, setWpCapInput] = useState<string>("");
  const [limitInputs, setLimitInputs] = useState<Record<string, string>>({});

  useEffect(() => {
    if (!personalRealitySummary) {
      setWpCapInput("");
      setLimitInputs({});
      return;
    }

    if (personalRealitySummary.wpOverride !== undefined && personalRealitySummary.wpOverride !== null) {
      setWpCapInput(String(personalRealitySummary.wpOverride));
    } else {
      setWpCapInput("");
    }

    setLimitInputs(() => {
      const next: Record<string, string> = {};
      personalRealitySummary.limits.forEach((limit) => {
        if (limit.override !== undefined && limit.override !== null) {
          next[limit.key] = String(limit.override);
        } else {
          next[limit.key] = "";
        }
      });
      return next;
    });
  }, [personalRealitySummary]);

  const numbersAreClose = (a: number, b: number): boolean => Math.abs(a - b) < 1e-6;

  const updatePersonalRealityMutation = useMutation({
    mutationFn: updateWarehousePersonalRealitySummary,
    onSuccess: () => {
      queryClient.invalidateQueries({ queryKey: personalRealityKey }).catch(() => undefined);
    },
  });

  const wpCapHint = useMemo(() => {
    if (!personalRealitySummary) {
      return "";
    }
    if (personalRealitySummary.wpOverride === undefined) {
      if (personalRealitySummary.wpBaseCap !== null) {
        return `Automatic cap ${formatNumber(personalRealitySummary.wpBaseCap)} WP`;
      }
      return "Automatic cap not recorded";
    }
    if (personalRealitySummary.wpOverride === null) {
      return "Manual override disabled";
    }
    return `Manual override ${formatNumber(personalRealitySummary.wpOverride)} WP`;
  }, [personalRealitySummary]);

  const handleSavePersonalRealitySettings = () => {
    if (!personalRealitySummary) {
      return;
    }

    const limitQuotas: Record<string, number | null | undefined> = {};
    personalRealitySummary.limits.forEach((limit) => {
      const rawValue = limitInputs[limit.key] ?? "";
      const trimmed = rawValue.trim();
      const existingOverride = limit.override;

      if (!trimmed.length) {
        if (existingOverride !== undefined) {
          limitQuotas[limit.key] = undefined;
        }
        return;
      }

      const parsed = Number(trimmed);
      if (!Number.isFinite(parsed)) {
        return;
      }

      if (existingOverride === undefined) {
        if (!numbersAreClose(parsed, limit.baseProvided)) {
          limitQuotas[limit.key] = parsed;
        }
      } else if (existingOverride === null) {
        if (!numbersAreClose(parsed, 0)) {
          limitQuotas[limit.key] = parsed;
        }
      } else if (!numbersAreClose(parsed, existingOverride)) {
        limitQuotas[limit.key] = parsed;
      }
    });

    const trimmedCap = wpCapInput.trim();
    const existingWpOverride = personalRealitySummary.wpOverride;
    let hasWpCapUpdate = false;
    let wpCapPayload: number | null | undefined;

    if (!trimmedCap.length) {
      if (existingWpOverride !== undefined) {
        hasWpCapUpdate = true;
        wpCapPayload = undefined;
      }
    } else {
      const parsedCap = Number(trimmedCap);
      if (Number.isFinite(parsedCap)) {
        if (existingWpOverride === undefined) {
          const baseCap = personalRealitySummary.wpBaseCap;
          if (baseCap === null || !numbersAreClose(parsedCap, baseCap)) {
            hasWpCapUpdate = true;
            wpCapPayload = parsedCap;
          }
        } else if (existingWpOverride === null) {
          if (!numbersAreClose(parsedCap, 0)) {
            hasWpCapUpdate = true;
            wpCapPayload = parsedCap;
          }
        } else if (!numbersAreClose(parsedCap, existingWpOverride)) {
          hasWpCapUpdate = true;
          wpCapPayload = parsedCap;
        }
      }
    }

    if (!hasWpCapUpdate && Object.keys(limitQuotas).length === 0) {
      return;
    }

    const payload: Parameters<typeof updateWarehousePersonalRealitySummary>[0] = {};
    if (hasWpCapUpdate) {
      payload.wpCap = wpCapPayload;
    }
    if (Object.keys(limitQuotas).length > 0) {
      payload.limitQuotas = limitQuotas;
    }

    updatePersonalRealityMutation.mutate(payload);
  };
  const personalRealityWarnings = useMemo(() => {
    if (!isPersonalReality || !personalRealitySummary) {
      return [] as string[];
    }
    const warnings: string[] = [];
    if (
      personalRealitySummary.wpCap !== null &&
      personalRealitySummary.wpCap !== undefined &&
      personalRealitySummary.wpTotal > personalRealitySummary.wpCap
    ) {
      const overage = personalRealitySummary.wpTotal - personalRealitySummary.wpCap;
      warnings.push(`Warehouse Points exceed stipend by ${formatNumber(overage)} WP.`);
    }
    personalRealitySummary.limits.forEach((limit) => {
      if (limit.used > limit.provided) {
        const overage = limit.used - limit.provided;
        warnings.push(`${limit.label} limit exceeded by ${formatNumber(overage)}.`);
      }
    });
    return warnings;
  }, [isPersonalReality, personalRealitySummary]);

  const [editState, setEditState] = useState<WarehouseFormState | null>(null);

  useEffect(() => {
    if (!selectedItem) {
      setEditState(null);
      return;
    }
    setEditState({
      id: selectedItem.id,
      name: selectedItem.name,
      category: selectedItem.category ?? "",
      quantity: selectedItem.quantity ?? 1,
      slot: selectedItem.slot ?? "",
      notes: selectedItem.notes ?? "",
      tags: parseTags(selectedItem.tags),
      jumpId: selectedItem.jump_id ?? null,
    });
  }, [selectedItem?.id, selectedItem?.updated_at]);

  const handleSave = () => {
    if (!editState) return;
    updateMutation.mutate({
      id: editState.id,
      updates: {
        name: editState.name,
        category: editState.category,
        quantity: editState.quantity,
        slot: editState.slot,
        notes: editState.notes,
        tags: editState.tags,
        jump_id: editState.jumpId,
      },
    });
  };

  const handleDelete = () => {
    if (selectedId) {
      deleteMutation.mutate(selectedId);
    }
  };

  const handleMoveToLocker = () => {
    if (selectedId) {
      moveMutation.mutate({ id: selectedId, scope: "locker" });
    }
  };

  const listViewportRef = useRef<HTMLDivElement | null>(null);
  const [listHeight, setListHeight] = useState<number>(360);
  const [listWidth, setListWidth] = useState<number>(320);

  useEffect(() => {
    const element = listViewportRef.current;
    if (!element || typeof ResizeObserver === "undefined") {
      return undefined;
    }
    const observer = new ResizeObserver((entries) => {
      const entry = entries[0];
      if (!entry) return;
      setListHeight(entry.contentRect.height || ITEM_ROW_HEIGHT * 5);
      setListWidth(entry.contentRect.width || element.clientWidth || 320);
    });
    observer.observe(element);
    setListHeight(element.clientHeight || ITEM_ROW_HEIGHT * 5);
    setListWidth(element.clientWidth || 320);
    return () => observer.disconnect();
  }, []);

  type ItemData = {
    items: InventoryItemRecord[];
    selectedId: string | null;
    onSelect: (id: string) => void;
  };

  const itemData = useMemo<ItemData>(
    () => ({
      items: filteredItems,
      selectedId,
      onSelect: (id: string) => setSelectedId(id),
    }),
    [filteredItems, selectedId, setSelectedId],
  );

  const renderRow = useCallback(
    ({ index, style, data }: ListChildComponentProps<ItemData>) => {
      const item = data.items[index];
      if (!item) {
        return null;
      }
      const isActive = item.id === data.selectedId;
      return (
        <li style={style}>
          <button
            type="button"
            className={isActive ? "warehouse__item warehouse__item--active" : "warehouse__item"}
            onClick={() => data.onSelect(item.id)}
          >
            <strong>{item.name}</strong>
            <span>
              {item.category ?? "Unsorted"} • Qty {item.quantity}
              {item.slot ? ` • ${item.slot}` : ""}
            </span>
          </button>
        </li>
      );
    },
    [],
  );

  return (
    <section className="warehouse">
      <header className="warehouse__header">
        <div>
          <h1>Cosmic Warehouse</h1>
          <p>
            Organize storage presets, addons, and staging items across your chain.
            <span className="warehouse__mode-badge">{warehouseModeLabel}</span>
          </p>
        </div>
        <div className="warehouse__actions">
          <button
            type="button"
            onClick={() => {
              setActiveCategory(null);
              setActiveTags([]);
              setSearch("");
            }}
            disabled={!hasActiveFilters}
          >
            Clear Filters
          </button>
          <button type="button" onClick={() => createMutation.mutate()} disabled={createMutation.isPending}>
            {createMutation.isPending ? "Adding…" : "Add Item"}
          </button>
        </div>
      </header>

      {isPersonalReality && (
        <section className="warehouse__pr-panel">
          <header className="warehouse__pr-header">
            <h2>Personal Reality Limits</h2>
            <p>Track stipend usage and structure limits unlocked by Personal Reality mode.</p>
          </header>
          {personalRealityQuery.isLoading ? (
            <p className="warehouse__pr-empty">Loading Personal Reality counters…</p>
          ) : personalRealityQuery.isError ? (
            <p className="warehouse__pr-empty">Failed to load Personal Reality counters.</p>
          ) : personalRealitySummary ? (
            <>
              <dl className="warehouse__pr-summary">
                <div>
                  <dt>Warehouse Points</dt>
                  <dd>
                    <span className="warehouse__pr-figure">
                      {formatNumber(personalRealitySummary.wpTotal)}
                      {personalRealitySummary.wpCap !== null
                        ? ` / ${formatNumber(personalRealitySummary.wpCap)}`
                        : ""}
                    </span>
                    <div className="warehouse__pr-input-group">
                      <label htmlFor="warehouse-wp-cap">Override stipend cap</label>
                      <input
                        id="warehouse-wp-cap"
                        type="number"
                        inputMode="decimal"
                        className="warehouse__pr-input"
                        value={wpCapInput}
                        placeholder={
                          personalRealitySummary.wpOverride === undefined &&
                          personalRealitySummary.wpBaseCap !== null
                            ? formatNumber(personalRealitySummary.wpBaseCap)
                            : undefined
                        }
                        aria-describedby="warehouse-wp-cap-hint"
                        onChange={(event) => setWpCapInput(event.target.value)}
                      />
                      <small id="warehouse-wp-cap-hint" className="warehouse__pr-hint">
                        {wpCapHint
                          ? `${wpCapHint}. Leave blank to follow automatic updates.`
                          : "Leave blank to follow automatic updates."}
                      </small>
                    </div>
                  </dd>
                  {personalRealitySummary.wpCap !== null ? (
                    <span className="warehouse__pr-remaining">
                      {personalRealitySummary.wpTotal > personalRealitySummary.wpCap
                        ? `Over by ${formatNumber(personalRealitySummary.wpTotal - personalRealitySummary.wpCap)} WP`
                        : `Remaining ${formatNumber(personalRealitySummary.wpCap - personalRealitySummary.wpTotal)} WP`}
                    </span>
                  ) : (
                    <span className="warehouse__pr-remaining">No stipend cap recorded</span>
                  )}
                </div>
              </dl>
              {personalRealitySummary.limits.length ? (
                <div className="warehouse__pr-grid">
                  {personalRealitySummary.limits.map((limit) => {
                    const remaining = limit.provided - limit.used;
                    const overBudget = remaining < 0;
                    const limitInputId = `warehouse-limit-${limit.key}`;
                    const limitHintId = `${limitInputId}-hint`;
                    let limitHint: string;
                    if (limit.override === undefined) {
                      limitHint =
                        limit.baseProvided !== 0
                          ? `Automatic quota ${formatNumber(limit.baseProvided)}`
                          : "Automatic quota not recorded";
                    } else if (limit.override === null) {
                      limitHint = "Manual override disabled";
                    } else {
                      limitHint = `Manual override ${formatNumber(limit.override)}`;
                    }
                    return (
                      <div key={limit.key} className="warehouse__pr-card">
                        <span className="warehouse__pr-label">{limit.label}</span>
                        <span className="warehouse__pr-figure">
                          {formatNumber(limit.used)} / {formatNumber(limit.provided)}
                        </span>
                        <div className="warehouse__pr-input-group">
                          <label htmlFor={limitInputId}>Override quota</label>
                          <input
                            id={limitInputId}
                            type="number"
                            inputMode="decimal"
                            className="warehouse__pr-input"
                            value={limitInputs[limit.key] ?? ""}
                            placeholder={
                              limit.override === undefined && limit.baseProvided !== 0
                                ? formatNumber(limit.baseProvided)
                                : undefined
                            }
                            aria-describedby={limitHintId}
                            onChange={(event) => {
                              const value = event.target.value;
                              setLimitInputs((prev) => ({ ...prev, [limit.key]: value }));
                            }}
                          />
                          <small id={limitHintId} className="warehouse__pr-hint">
                            {`${limitHint}. Leave blank to follow automatic updates.`}
                          </small>
                        </div>
                        <span
                          className={
                            overBudget
                              ? "warehouse__pr-remaining warehouse__pr-remaining--over"
                              : "warehouse__pr-remaining"
                          }
                        >
                          {overBudget
                            ? `Over by ${formatNumber(Math.abs(remaining))}`
                            : `Remaining ${formatNumber(remaining)}`}
                        </span>
                      </div>
                    );
                  })}
                </div>
              ) : (
                <p className="warehouse__pr-empty">No Personal Reality limits have been recorded yet.</p>
              )}
              {personalRealityWarnings.length > 0 && (
                <ul className="warehouse__alerts">
                  {personalRealityWarnings.map((warning) => (
                    <li key={warning} className="warehouse__alert" role="alert">
                      {warning}
                    </li>
                  ))}
                </ul>
              )}
              <div className="warehouse__pr-actions">
                <button
                  type="button"
                  onClick={handleSavePersonalRealitySettings}
                  disabled={updatePersonalRealityMutation.isPending}
                >
                  {updatePersonalRealityMutation.isPending
                    ? "Saving Personal Reality limits…"
                    : "Save Personal Reality limits"}
                </button>
              </div>
            </>
          ) : null}
        </section>
      )}

      <div className="warehouse__filters">
        <input
          type="search"
          placeholder="Search inventory"
          value={search}
          onChange={(event) => setSearch(event.target.value)}
        />
        <div className="warehouse__categories">
          <button
            type="button"
            className={!activeCategory ? "warehouse__chip warehouse__chip--active" : "warehouse__chip"}
            onClick={() => setActiveCategory(null)}
          >
            All Categories
          </button>
          {categories.map((category) => (
            <button
              key={category}
              type="button"
              className={activeCategory === category ? "warehouse__chip warehouse__chip--active" : "warehouse__chip"}
              onClick={() => setActiveCategory(category)}
            >
            {category}
          </button>
          ))}
        </div>
        {tags.length > 0 && (
          <div className="warehouse__tags">
            <span className="warehouse__tags-label">Tags</span>
            <div className="warehouse__tags-chips">
              {tags.map((tag) => {
                const isActive = activeTags.includes(tag);
                return (
                  <button
                    key={tag}
                    type="button"
                    className={
                      isActive ? "warehouse__chip warehouse__chip--active" : "warehouse__chip"
                    }
                    aria-pressed={isActive}
                    onClick={() =>
                      setActiveTags((prev) =>
                        prev.includes(tag)
                          ? prev.filter((existing) => existing !== tag)
                          : [...prev, tag]
                      )
                    }
                  >
                    {tag}
                  </button>
                );
              })}
            </div>
          </div>
        )}
      </div>

      <div className="warehouse__layout">
        <aside className="warehouse__list">
          {itemsQuery.isLoading && <p className="warehouse__empty">Loading items…</p>}
          {itemsQuery.isError && <p className="warehouse__empty">Failed to load items.</p>}
          {!itemsQuery.isLoading && filteredItems.length === 0 && (
            <p className="warehouse__empty">No items match the current filters.</p>
          )}
          <div className="warehouse__list-viewport" ref={listViewportRef}>
            {filteredItems.length > 0 ? (
              <FixedSizeList
                height={listHeight}
                width={listWidth}
                itemCount={filteredItems.length}
                itemSize={ITEM_ROW_HEIGHT}
                itemData={itemData}
                innerElementType="ul"
                itemKey={(index, data) => data.items[index]?.id ?? `${index}`}
              >
                {renderRow}
              </FixedSizeList>
            ) : null}
          </div>
        </aside>

        <div className="warehouse__detail">
          {editState ? (
            <form
              className="warehouse__form"
              onSubmit={(event) => {
                event.preventDefault();
                handleSave();
              }}
            >
              <div className="warehouse__grid">
                <label>
                  <span>Name</span>
                  <input
                    value={editState.name}
                    onChange={(event) =>
                      setEditState((prev) => (prev ? { ...prev, name: event.target.value } : prev))
                    }
                    required
                  />
                </label>
                <label>
                  <span>Category</span>
                  <input
                    value={editState.category}
                    onChange={(event) =>
                      setEditState((prev) => (prev ? { ...prev, category: event.target.value } : prev))
                    }
                  />
                </label>
                <label>
                  <span>Quantity</span>
                  <input
                    type="number"
                    min={0}
                    value={editState.quantity}
                    onChange={(event) =>
                      setEditState((prev) =>
                        prev
                          ? { ...prev, quantity: Number(event.target.value) || 0 }
                          : prev
                      )
                    }
                  />
                </label>
                <label>
                  <span>Slot / Location</span>
                  <input
                    value={editState.slot}
                    onChange={(event) =>
                      setEditState((prev) => (prev ? { ...prev, slot: event.target.value } : prev))
                    }
                  />
                </label>
              </div>

              <label>
                <span>Attached Jump</span>
                <select
                  value={editState.jumpId ?? ""}
                  onChange={(event) =>
                    setEditState((prev) =>
                      prev
                        ? { ...prev, jumpId: event.target.value ? event.target.value : null }
                        : prev
                    )
                  }
                >
                  <option value="">None</option>
                  {jumpsQuery.data?.map((jump: JumpRecord) => (
                    <option key={jump.id} value={jump.id}>
                      {jump.title}
                    </option>
                  ))}
                </select>
              </label>

              <label>
                <span>Tags</span>
                <input
                  value={editState.tags.join(", ")}
                  placeholder="Split with commas"
                  onChange={(event) =>
                    setEditState((prev) =>
                      prev
                        ? {
                            ...prev,
                            tags: event.target.value
                              .split(/[,;]+/)
                              .map((tag) => tag.trim())
                              .filter(Boolean),
                          }
                        : prev
                    )
                  }
                />
              </label>

              <label>
                <span>Notes</span>
                <textarea
                  rows={4}
                  value={editState.notes}
                  onChange={(event) =>
                    setEditState((prev) => (prev ? { ...prev, notes: event.target.value } : prev))
                  }
                />
              </label>

              <div className="warehouse__form-actions">
                <div className="warehouse__form-left">
                  <button type="button" onClick={handleMoveToLocker}>
                    Move to Locker
                  </button>
                  <button type="button" className="warehouse__danger" onClick={handleDelete}>
                    Delete Item
                  </button>
                </div>
                <button type="submit" disabled={updateMutation.isPending}>
                  {updateMutation.isPending ? "Saving…" : "Save Changes"}
                </button>
              </div>
            </form>
          ) : (
            <div className="warehouse__empty">
              <p>Select an item to edit details.</p>
            </div>
          )}
        </div>
      </div>
    </section>
  );
};

export default CosmicWarehouse;<|MERGE_RESOLUTION|>--- conflicted
+++ resolved
@@ -226,24 +226,10 @@
 
   const filteredItems = useMemo(() => {
     const base = itemsQuery.data ?? [];
-<<<<<<< HEAD
-    const loweredSearch = search.toLowerCase();
-=======
     const normalizedSearch = search.trim().toLowerCase();
->>>>>>> e4f68335
     return base.filter((item) => {
       const itemTags = parseTags(item.tags);
       const matchesCategory = !activeCategory || item.category === activeCategory;
-<<<<<<< HEAD
-      const matchesTags =
-        activeTags.length === 0 || activeTags.every((tag) => itemTags.includes(tag));
-      const matchesSearch = !search
-        ? true
-        : [item.name, item.category, item.slot, item.notes, ...itemTags]
-            .filter(Boolean)
-            .some((value) => value!.toLowerCase().includes(loweredSearch));
-      return matchesCategory && matchesTags && matchesSearch;
-=======
       if (!normalizedSearch) {
         return matchesCategory;
       }
@@ -252,7 +238,6 @@
         .map((value) => value.toLowerCase());
       const matchesSearch = haystack.some((value) => value.includes(normalizedSearch));
       return matchesCategory && matchesSearch;
->>>>>>> e4f68335
     });
   }, [itemsQuery.data, activeCategory, activeTags, search]);
 

/*
MIT License

Copyright (c) 2025 Age-Of-Ages

Permission is hereby granted, free of charge, to any person obtaining a copy
of this software and associated documentation files (the "Software"), to deal
in the Software without restriction, including without limitation the rights
to use, copy, modify, merge, publish, distribute, sublicense, and/or sell
copies of the Software, and to permit persons to do so, subject to the
following conditions:

The above copyright notice and this permission notice shall be included in all
copies or substantial portions of the Software.

THE SOFTWARE IS PROVIDED "AS IS", WITHOUT WARRANTY OF ANY KIND, EXPRESS OR
IMPLIED, INCLUDING BUT NOT LIMITED TO THE WARRANTIES OF MERCHANTABILITY,
FITNESS FOR A PARTICULAR PURPOSE AND NONINFRINGEMENT. IN NO EVENT SHALL THE
AUTHORS OR COPYRIGHT HOLDERS BE LIABLE FOR ANY CLAIM, DAMAGES OR OTHER
LIABILITY, WHETHER IN AN ACTION OF CONTRACT, TORT OR OTHERWISE, ARISING FROM,
OUT OF OR IN CONNECTION WITH THE SOFTWARE OR THE USE OR OTHER DEALINGS IN THE
SOFTWARE.
*/

import {
  DndContext,
  KeyboardSensor,
  PointerSensor,
  closestCenter,
  useSensor,
  useSensors,
  type DragEndEvent,
} from "@dnd-kit/core";
import {
  SortableContext,
  arrayMove,
  sortableKeyboardCoordinates,
  useSortable,
  verticalListSortingStrategy,
} from "@dnd-kit/sortable";
import { CSS } from "@dnd-kit/utilities";
import { useMutation, useQuery, useQueryClient } from "@tanstack/react-query";
import React, { useCallback, useEffect, useId, useMemo, useState } from "react";
import { useNavigate } from "react-router-dom";
import {
  createJumpAsset,
  deleteEntity,
  deleteJumpAsset,
  lookupKnowledgeArticleSummaries,
  listJumpAssets,
  summarizeJumpBudget,
  updateJumpAsset,
  reorderJumpAssets,
  upsertEntity,
  type JumpAssetRecord,
  type JumpAssetType,
  type KnowledgeArticleReferenceSummary,
} from "../../db/dao";
import { formatBudget } from "../../services/formatter";
import { confirmDialog } from "../../services/dialogService";
import { useJmhStore } from "./store";
import {
  ASSET_TYPE_LABELS,
  assetToEntity,
  buildAssetMetadata,
  parseAssetMetadata,
  type AssetMetadata,
  type StipendFrequency,
  type StipendMetadata,
} from "./assetUtils";
import { useFormatterPreferences } from "../../hooks/useFormatterPreferences";

const assetTypeOrder: JumpAssetType[] = ["origin", "perk", "item", "companion", "drawback"];

const assetTypeIcons: Record<JumpAssetType, string> = {
  origin: "🪐",
  perk: "✨",
  item: "🎒",
  companion: "🤝",
  drawback: "⚠️",
};

interface AssetFormState {
  id: string;
  name: string;
  category: string;
  subcategory: string;
  cost: number;
  quantity: number;
  discounted: boolean;
  freebie: boolean;
  notes: string;
  traitTags: string[];
  stipendBase: number;
  stipendFrequency: StipendFrequency;
  stipendPeriods: number;
  stipendNotes: string;
}

const createFormState = (asset: JumpAssetRecord): AssetFormState => {
  const metadata = parseAssetMetadata(asset);
  return {
    id: asset.id,
    name: asset.name,
    category: asset.category ?? "",
    subcategory: asset.subcategory ?? "",
    cost: asset.cost ?? 0,
    quantity: asset.quantity ?? 1,
    discounted: asset.discounted === 1,
    freebie: asset.freebie === 1,
    notes: asset.notes ?? "",
    traitTags: metadata.traitTags,
    stipendBase: metadata.stipend?.base ?? 0,
    stipendFrequency: metadata.stipend?.frequency ?? "once",
    stipendPeriods: metadata.stipend?.periods ?? 1,
    stipendNotes: metadata.stipend?.notes ?? "",
  };
};

const shouldPersistStipend = (form: AssetFormState): boolean => {
  return (
    Math.abs(form.stipendBase) > 0 ||
    form.stipendNotes.trim().length > 0 ||
    (form.stipendFrequency !== "once" && form.stipendPeriods > 1)
  );
};

interface AssetContextFlags {
  discounted: boolean;
  imported: boolean;
  stipend: boolean;
}

interface AssetListRowProps {
  asset: JumpAssetRecord;
  isSelected: boolean;
  onSelect: (id: string) => void;
  formatValue: (value: number) => string;
  reorderDisabled: boolean;
  flags: AssetContextFlags;
}

const AssetListRow: React.FC<AssetListRowProps> = ({
  asset,
  isSelected,
  onSelect,
  formatValue,
  reorderDisabled,
  flags,
}) => {
  const { attributes, listeners, setNodeRef, transform, transition, isDragging } = useSortable({ id: asset.id });
  const style: React.CSSProperties = {
    transform: CSS.Transform.toString(transform),
    transition,
  };
  const displayName = asset.name?.trim().length ? asset.name : "asset";

  const className = [isSelected ? "selected" : "", isDragging ? "dragging" : ""]
    .filter(Boolean)
    .join(" ")
    .trim();

  const badges: Array<{ key: string; label: string; className: string; description: string }> = [];

  if (flags.discounted) {
    badges.push({
      key: "discounted",
      label: "Discounted",
      className: "asset-board__badge--discounted",
      description: "Discount applied — costs half the listed CP.",
    });
  }

  if (flags.imported) {
    badges.push({
      key: "imported",
      label: "Import",
      className: "asset-board__badge--import",
      description: "Active companion import slot with an applied cost.",
    });
  }

  if (flags.stipend) {
    badges.push({
      key: "stipend",
      label: "Stipend",
      className: "asset-board__badge--stipend",
      description: "Grants a stipend or recurring credit.",
    });
  }

  const badgeAriaLabel = badges.length
    ? `Status badges for ${displayName}: ${badges.map((badge) => badge.description).join("; ")}`
    : undefined;

  return (
    <li ref={setNodeRef} style={style} className={className || undefined}>
      <button
        type="button"
        className="asset-board__drag-handle"
        aria-label={`Reorder ${displayName}`}
        title={`Drag to reorder ${displayName}`}
        disabled={reorderDisabled}
        {...(reorderDisabled ? {} : attributes)}
        {...(reorderDisabled ? {} : listeners)}
      >
        <span aria-hidden="true">⋮⋮</span>
      </button>
      <span className="asset-board__icon" aria-hidden="true">
        {assetTypeIcons[asset.asset_type] ?? "📦"}
      </span>
      <button type="button" className="asset-board__select" onClick={() => onSelect(asset.id)}>
<<<<<<< HEAD
        <span className="asset-board__title">{displayName}</span>
        <div className="asset-board__meta">
          <small>{formatValue((asset.cost ?? 0) * Math.max(asset.quantity ?? 1, 1))}</small>
          {badges.length > 0 && (
            <div className="asset-board__badges" aria-label={badgeAriaLabel} role="list">
              {badges.map((badge) => (
                <span
                  key={badge.key}
                  role="listitem"
                  className={`asset-board__badge ${badge.className}`}
                  title={badge.description}
                >
                  {badge.label}
                </span>
              ))}
            </div>
          )}
        </div>
=======
        <span>{displayName}</span>
        <small>{formatValue((asset.cost ?? 0) * Math.max(asset.quantity ?? 1, 1))}</small>
>>>>>>> b456191a
      </button>
    </li>
  );
};

export const AssetWorkbench: React.FC = () => {
  const queryClient = useQueryClient();
  const jumps = useJmhStore((state) => state.jumps);
  const selectedJumpId = useJmhStore((state) => state.selectedJumpId);
  const setSelectedJump = useJmhStore((state) => state.setSelectedJump);
  const setEntities = useJmhStore((state) => state.setEntities);
  const activeType = useJmhStore((state) => state.activeAssetType);
  const setActiveType = useJmhStore((state) => state.setActiveAssetType);
  const selectedAssetId = useJmhStore((state) => state.selectedAssetId);
  const setSelectedAssetId = useJmhStore((state) => state.setSelectedAssetId);

  const [activeType, setActiveType] = useState<JumpAssetType>("origin");
  const [selectedAssetId, setSelectedAssetId] = useState<string | null>(null);
  const [orderedIds, setOrderedIds] = useState<Record<JumpAssetType, string[]>>({});
  const [formState, setFormState] = useState<AssetFormState | null>(null);
  const [tagDraft, setTagDraft] = useState("");
  const badgeLegendId = useId();
  const navigate = useNavigate();

  const selectedJump = useMemo(
    () => jumps.find((jump) => jump.id === selectedJumpId) ?? null,
    [jumps, selectedJumpId],
  );

  const formatterSettingsQuery = useFormatterPreferences();

  const budgetQuery = useQuery({
    queryKey: ["jump-budget", selectedJumpId],
    queryFn: async () => {
      if (!selectedJumpId) {
        return null;
      }
      return summarizeJumpBudget(selectedJumpId);
    },
    enabled: Boolean(selectedJumpId),
  });

  const assetsQuery = useQuery({
    queryKey: ["jump-assets", selectedJumpId],
    queryFn: () => (selectedJumpId ? listJumpAssets(selectedJumpId) : Promise.resolve([] as JumpAssetRecord[])),
    enabled: Boolean(selectedJumpId),
  });

  const assetsByType = useMemo(() => {
    const map = new Map<JumpAssetType, JumpAssetRecord[]>();
    for (const type of assetTypeOrder) {
      map.set(type, []);
    }
    for (const asset of assetsQuery.data ?? []) {
      const bucket = map.get(asset.asset_type) ?? [];
      bucket.push(asset);
      map.set(asset.asset_type, bucket);
    }
    return map;
  }, [assetsQuery.data]);

  const currentAssets = assetsByType.get(activeType) ?? [];
  const displayAssets = useMemo(() => {
    const ids = orderedIds[activeType];
    if (!ids) {
      return currentAssets;
    }
    const map = new Map(currentAssets.map((asset) => [asset.id, asset]));
    const ordered = ids
      .map((id) => map.get(id))
      .filter((asset): asset is JumpAssetRecord => Boolean(asset));
    if (ordered.length === currentAssets.length) {
      return ordered;
    }
    const missing = currentAssets.filter((asset) => !ids.includes(asset.id));
    return [...ordered, ...missing];
  }, [activeType, currentAssets, orderedIds]);
  const selectedAsset = useMemo(
    () => displayAssets.find((asset) => asset.id === selectedAssetId) ?? null,
    [displayAssets, selectedAssetId],
  );

  const assetMetadataMap = useMemo(() => {
    const map = new Map<string, AssetMetadata>();
    for (const asset of displayAssets) {
      map.set(asset.id, parseAssetMetadata(asset));
    }
    return map;
  }, [displayAssets]);

  const importedAssetIds = useMemo(() => {
    const set = new Set<string>();
    const selections = budgetQuery.data?.companionImportSelections ?? [];
    for (const entry of selections) {
      if (entry.selected) {
        set.add(entry.assetId);
      }
    }
    return set;
  }, [budgetQuery.data?.companionImportSelections]);

  const knowledgeReferencesQuery = useQuery({
    queryKey: [
      "jump-assets",
      "knowledge-links",
      selectedAsset?.id ?? "none",
      selectedAsset?.knowledge_article_ids.join(",") ?? "",
    ],
    queryFn: () =>
      selectedAsset && selectedAsset.knowledge_article_ids.length
        ? lookupKnowledgeArticleSummaries(selectedAsset.knowledge_article_ids)
        : Promise.resolve([] as KnowledgeArticleReferenceSummary[]),
    enabled: Boolean(selectedAsset && selectedAsset.knowledge_article_ids.length),
    staleTime: 5 * 60 * 1000,
  });
  const knowledgeReferences = knowledgeReferencesQuery.data ?? [];
  const knowledgeReferenceError = knowledgeReferencesQuery.isError
    ? (knowledgeReferencesQuery.error as Error)
    : null;

  const openKnowledgeArticle = (reference: KnowledgeArticleReferenceSummary) => {
    navigate("/knowledge", { state: { articleId: reference.id } });
  };

  useEffect(() => {
    if (!selectedAssetId) {
      return;
    }
    const allAssets = assetsQuery.data ?? [];
    const match = allAssets.find((asset) => asset.id === selectedAssetId);
    if (match && match.asset_type !== activeType) {
      setActiveType(match.asset_type);
    }
  }, [activeType, assetsQuery.data, selectedAssetId, setActiveType]);

  useEffect(() => {
    setOrderedIds((prev) => {
      let changed = false;
      const next: Record<JumpAssetType, string[]> = { ...prev };
      for (const type of assetTypeOrder) {
        const assets = assetsByType.get(type) ?? [];
        const ids = assets.map((asset) => asset.id);
        const previous = prev[type];
        if (!previous || previous.length !== ids.length || previous.some((id, index) => id !== ids[index])) {
          next[type] = ids;
          changed = true;
        }
      }
      return changed ? next : prev;
    });
  }, [assetsByType]);

  useEffect(() => {
    if (!selectedJumpId && jumps.length > 0) {
      setSelectedJump(jumps[0].id);
    }
  }, [jumps, selectedJumpId, setSelectedJump]);

  useEffect(() => {
    if (!displayAssets.length) {
      setSelectedAssetId(null);
      setFormState(null);
      return;
    }
    if (!selectedAssetId || !displayAssets.some((asset) => asset.id === selectedAssetId)) {
      setSelectedAssetId(displayAssets[0].id);
    }
  }, [displayAssets, selectedAssetId]);

  useEffect(() => {
    if (!selectedAsset) {
      setFormState(null);
      setTagDraft("");
      return;
    }
    setFormState(createFormState(selectedAsset));
    setTagDraft("");
  }, [selectedAsset?.id, selectedAsset?.updated_at]);

  const formatValue = useCallback(
    (value: number) => {
      const separator = formatterSettingsQuery.data?.thousandsSeparator ?? "none";
      return formatBudget(value, separator);
    },
    [formatterSettingsQuery.data?.thousandsSeparator],
  );

  const invalidateAfterMutation = useCallback(
    (jumpId: string, assetType?: JumpAssetType) => {
      queryClient.invalidateQueries({ queryKey: ["jump-assets", jumpId] }).catch(() => undefined);
      queryClient.invalidateQueries({ queryKey: ["jump-budget", jumpId] }).catch(() => undefined);
      queryClient.invalidateQueries({ queryKey: ["export-snapshot"] }).catch(() => undefined);
      queryClient.invalidateQueries({ queryKey: ["analytics-snapshot"] }).catch(() => undefined);
      queryClient.invalidateQueries({ queryKey: ["jmh-snapshot"] }).catch(() => undefined);
      queryClient.invalidateQueries({ queryKey: ["passport-derived"] }).catch(() => undefined);
      if (assetType === "drawback") {
        queryClient.invalidateQueries({ queryKey: ["jump-drawbacks", jumpId] }).catch(() => undefined);
      }
    },
    [queryClient],
  );

  const mergeEntityIntoStore = useCallback(
    (asset: JumpAssetRecord) => {
      const entity = assetToEntity(asset);
      const current = useJmhStore.getState().entities;
      const next = current.filter((item) => item.id !== entity.id);
      next.push(entity);
      setEntities(next);
    },
    [setEntities],
  );

  const removeEntityFromStore = useCallback(
    (id: string) => {
      const current = useJmhStore.getState().entities;
      const next = current.filter((item) => item.id !== id);
      if (next.length !== current.length) {
        setEntities(next);
      }
    },
    [setEntities],
  );

  const createMutation = useMutation({
    mutationFn: async (type: JumpAssetType) => {
      if (!selectedJumpId) {
        throw new Error("Select a jump before adding assets");
      }
      const label = ASSET_TYPE_LABELS[type];
      return createJumpAsset({
        jump_id: selectedJumpId,
        asset_type: type,
        name: `New ${label.slice(0, -1)}`,
        cost: 0,
        quantity: 1,
      });
    },
    onSuccess: (asset) => {
      if (selectedJumpId) {
        invalidateAfterMutation(selectedJumpId, asset.asset_type);
      }
      mergeEntityIntoStore(asset);
      void upsertEntity(assetToEntity(asset));
      setActiveType(asset.asset_type);
      setSelectedAssetId(asset.id);
    },
  });

  const updateMutation = useMutation({
    mutationFn: async (payload: { id: string; updates: Parameters<typeof updateJumpAsset>[1] }) => {
      const updated = await updateJumpAsset(payload.id, payload.updates);
      await upsertEntity(assetToEntity(updated));
      return updated;
    },
    onSuccess: (asset) => {
      if (selectedJumpId) {
        invalidateAfterMutation(selectedJumpId, asset.asset_type);
      }
      mergeEntityIntoStore(asset);
      setActiveType(asset.asset_type);
      setSelectedAssetId(asset.id);
      setFormState(createFormState(asset));
    },
  });

  const deleteMutation = useMutation({
    mutationFn: async (payload: { id: string; type: JumpAssetType }) => {
      await deleteJumpAsset(payload.id);
      await deleteEntity(payload.id).catch(() => undefined);
      return payload;
    },
    onSuccess: ({ id, type }) => {
      if (selectedJumpId) {
        invalidateAfterMutation(selectedJumpId, type);
      }
      removeEntityFromStore(id);
      setSelectedAssetId(null);
    },
  });

  const reorderMutation = useMutation({
    mutationFn: (payload: { jumpId: string; type: JumpAssetType; orderedIds: string[] }) =>
      reorderJumpAssets(payload.jumpId, payload.type, payload.orderedIds),
    onSuccess: (_, payload) => {
      invalidateAfterMutation(payload.jumpId, payload.type);
    },
  });

  const mutateForm = useCallback(<K extends keyof AssetFormState>(key: K, value: AssetFormState[K]) => {
    setFormState((prev) => (prev ? { ...prev, [key]: value } : prev));
  }, []);

  const handleSave = () => {
    if (!formState) return;
    const periods = Math.max(formState.stipendPeriods, 1);
    const stipendTotalValue =
      formState.stipendFrequency === "once"
        ? formState.stipendBase
        : formState.stipendBase * periods;

    const stipend: StipendMetadata | null = shouldPersistStipend(formState)
      ? {
          base: formState.stipendBase,
          frequency: formState.stipendFrequency,
          periods,
          total: stipendTotalValue,
          notes: formState.stipendNotes ? formState.stipendNotes.trim() : undefined,
        }
      : null;

    const metadata: AssetMetadata = {
      traitTags: formState.traitTags,
      stipend,
    };

    updateMutation.mutate({
      id: formState.id,
      updates: {
        name: formState.name.trim() || "Unnamed Asset",
        category: formState.category.trim() || null,
        subcategory: formState.subcategory.trim() || null,
        cost: Number.isFinite(formState.cost) ? formState.cost : 0,
        quantity: Number.isFinite(formState.quantity) ? Math.max(formState.quantity, 1) : 1,
        discounted: formState.discounted,
        freebie: formState.freebie,
        notes: formState.notes.trim() || null,
        metadata: buildAssetMetadata(metadata),
      },
    });
  };

  const sensors = useSensors(
    useSensor(PointerSensor, {
      activationConstraint: { distance: 6 },
    }),
    useSensor(KeyboardSensor, {
      coordinateGetter: sortableKeyboardCoordinates,
    }),
  );

  const handleDragEnd = useCallback(
    (event: DragEndEvent) => {
      if (!selectedJumpId) return;
      const { active, over } = event;
      if (!over || active.id === over.id) {
        return;
      }
      const ids = orderedIds[activeType] ?? currentAssets.map((asset) => asset.id);
      const oldIndex = ids.indexOf(String(active.id));
      const newIndex = ids.indexOf(String(over.id));
      if (oldIndex === -1 || newIndex === -1) {
        return;
      }
      const reordered = arrayMove(ids, oldIndex, newIndex);
      setOrderedIds((prev) => ({ ...prev, [activeType]: reordered }));
      reorderMutation.mutate({
        jumpId: selectedJumpId,
        type: activeType,
        orderedIds: reordered,
      });
      setSelectedAssetId(String(active.id));
    },
    [activeType, currentAssets, orderedIds, reorderMutation, selectedJumpId],
  );

  const handleDelete = async () => {
    if (!formState) return;
    const confirmed = await confirmDialog({
      title: "Remove Asset",
      message: "This will delete the selected asset and its stipend metadata. Continue?",
      confirmLabel: "Delete",
      variant: "danger",
    });
    if (!confirmed) {
      return;
    }
    deleteMutation.mutate({ id: formState.id, type: activeType });
  };

  const stipendTotal = useMemo(() => {
    if (!formState) return 0;
    const base = formState.stipendBase;
    if (!Number.isFinite(base)) {
      return 0;
    }
    if (formState.stipendFrequency === "once") {
      return base;
    }
    return base * Math.max(formState.stipendPeriods, 1);
  }, [formState]);

  return (
    <section className="hub-build">
      <header className="hub-build__header">
        <div>
          <h2>Build Ledger</h2>
          <p>Track origins, purchases, and drawbacks for the active jump.</p>
        </div>
        <div className="hub-build__controls">
          <label className="hub-build__jump-select">
            <span>Active Jump</span>
            <select
              value={selectedJumpId ?? ""}
              onChange={(event) => {
                setSelectedAssetId(null);
                setFormState(null);
                setSelectedJump(event.target.value || null);
              }}
            >
              {jumps.length === 0 && <option value="">No jumps available</option>}
              {jumps.length > 0 && <option value="">Select a jump…</option>}
              {jumps.map((jump) => (
                <option key={jump.id} value={jump.id}>
                  {jump.title}
                </option>
              ))}
            </select>
          </label>
          {selectedJump && (
            <div className="hub-build__budget">
              <div>
                <span>Budget</span>
                <strong>{formatValue(selectedJump.cp_budget ?? 0)}</strong>
              </div>
              <div>
                <span>Spent</span>
                <strong>{formatValue(selectedJump.cp_spent ?? 0)}</strong>
              </div>
              <div>
                <span>Credit</span>
                <strong>{formatValue(selectedJump.cp_income ?? 0)}</strong>
              </div>
              {budgetQuery.data && (
                <div>
                  <span>Balance</span>
                  <strong className={budgetQuery.data.balance < 0 ? "negative" : undefined}>
                    {formatValue(budgetQuery.data.balance)}
                  </strong>
                </div>
              )}
            </div>
          )}
        </div>
      </header>

      {!selectedJumpId ? (
        <p className="hub-build__empty">Select a jump to begin managing its assets.</p>
      ) : (
        <>
          <div className="asset-tabs">
            <nav>
              {assetTypeOrder.map((type) => (
                <button
                  key={type}
                  type="button"
                  className={type === activeType ? "active" : ""}
                  onClick={() => {
                    setActiveType(type);
                    setSelectedAssetId(null);
                  }}
                >
                  {ASSET_TYPE_LABELS[type]}
                </button>
              ))}
            </nav>
            <button
              type="button"
              onClick={() => createMutation.mutate(activeType)}
              disabled={createMutation.isPending}
            >
              {createMutation.isPending ? "Adding…" : `Add ${ASSET_TYPE_LABELS[activeType].slice(0, -1)}`}
            </button>
          </div>

          <div className="asset-board">
            <div className="asset-board__list">
              {assetsQuery.isLoading ? (
                <p className="asset-board__empty">Loading assets…</p>
              ) : displayAssets.length === 0 ? (
                <div className="asset-board__empty">
                  <p>No {ASSET_TYPE_LABELS[activeType].toLowerCase()} recorded yet.</p>
                  <button
                    type="button"
                    onClick={() => createMutation.mutate(activeType)}
                    disabled={createMutation.isPending}
                  >
                    {createMutation.isPending ? "Adding…" : `Add ${ASSET_TYPE_LABELS[activeType].slice(0, -1)}`}
                  </button>
                </div>
              ) : (
                <DndContext sensors={sensors} collisionDetection={closestCenter} onDragEnd={handleDragEnd}>
                  <SortableContext
                    items={displayAssets.map((asset) => asset.id)}
                    strategy={verticalListSortingStrategy}
                  >
                    <ul
                      aria-label={`${ASSET_TYPE_LABELS[activeType]} order`}
                      aria-roledescription="Sortable list"
                      role="list"
                    >
                      {displayAssets.map((asset) => {
                        const metadata = assetMetadataMap.get(asset.id);
                        const flags: AssetContextFlags = {
                          discounted: asset.discounted === 1,
                          imported: asset.asset_type === "companion" && importedAssetIds.has(asset.id),
                          stipend: Boolean(metadata?.stipend),
                        };
                        return (
                          <AssetListRow
                            key={asset.id}
                            asset={asset}
                            formatValue={formatValue}
                            isSelected={asset.id === selectedAssetId}
                            onSelect={setSelectedAssetId}
                            reorderDisabled={reorderMutation.isPending}
                            flags={flags}
                          />
                        );
                      })}
                    </ul>
                  </SortableContext>
                </DndContext>
              )}
            </div>

            {displayAssets.length > 0 && (
              <div className="asset-board__legend" role="group" aria-labelledby={badgeLegendId}>
                <p id={badgeLegendId}>Badge legend</p>
                <ul>
                  <li>
                    <span className="asset-board__badge asset-board__badge--discounted" aria-hidden="true">
                      Discounted
                    </span>
                    <small>Half-cost purchases using a qualifying discount.</small>
                  </li>
                  <li>
                    <span className="asset-board__badge asset-board__badge--import" aria-hidden="true">
                      Import
                    </span>
                    <small>Indicates a companion import slot with an applied fee.</small>
                  </li>
                  <li>
                    <span className="asset-board__badge asset-board__badge--stipend" aria-hidden="true">
                      Stipend
                    </span>
                    <small>Highlights assets that grant recurring credit.</small>
                  </li>
                </ul>
              </div>
            )}

            <div className="asset-board__details">
              {!formState ? (
                <p className="asset-board__empty">Select an asset to edit its details.</p>
              ) : (
                <form
                  className="asset-form"
                  onSubmit={(event) => {
                    event.preventDefault();
                    handleSave();
                  }}
                >
                  <div className="asset-form__grid">
                    <label>
                      <span>Name</span>
                      <input
                        type="text"
                        value={formState.name}
                        onChange={(event) => mutateForm("name", event.target.value)}
                        required
                      />
                    </label>
                    <label>
                      <span>Category</span>
                      <input
                        type="text"
                        value={formState.category}
                        onChange={(event) => mutateForm("category", event.target.value)}
                      />
                    </label>
                    <label>
                      <span>Subcategory</span>
                      <input
                        type="text"
                        value={formState.subcategory}
                        onChange={(event) => mutateForm("subcategory", event.target.value)}
                      />
                    </label>
                    <label>
                      <span>Cost</span>
                      <input
                        type="number"
                        value={formState.cost}
                        onChange={(event) => mutateForm("cost", Number(event.target.value))}
                      />
                    </label>
                    <label>
                      <span>Quantity</span>
                      <input
                        type="number"
                        min={1}
                        value={formState.quantity}
                        onChange={(event) => mutateForm("quantity", Math.max(Number(event.target.value), 1))}
                      />
                    </label>
                    <label className="asset-form__checkbox">
                      <input
                        type="checkbox"
                        checked={formState.discounted}
                        onChange={(event) => mutateForm("discounted", event.target.checked)}
                      />
                      <span>Discounted</span>
                    </label>
                    <label className="asset-form__checkbox">
                      <input
                        type="checkbox"
                        checked={formState.freebie}
                        onChange={(event) => mutateForm("freebie", event.target.checked)}
                      />
                      <span>Freebie</span>
                    </label>
                  </div>

                  <label className="asset-form__notes">
                    <span>Notes</span>
                    <textarea
                      value={formState.notes}
                      onChange={(event) => mutateForm("notes", event.target.value)}
                      rows={3}
                    />
                  </label>

                  <section className="asset-form__references">
                    <header>
                      <h3>Referenced in Knowledge Base</h3>
                      <p>Jump to related guidance articles for this asset.</p>
                    </header>
                    {knowledgeReferencesQuery.isLoading ? (
                      <p className="asset-form__references-status">Loading references…</p>
                    ) : knowledgeReferenceError ? (
                      <p className="asset-form__references-status">
                        Failed to load knowledge base links. {knowledgeReferenceError.message}
                      </p>
                    ) : knowledgeReferences.length === 0 ? (
                      <p className="asset-form__references-status">
                        This asset isn't linked to any knowledge base articles yet.
                      </p>
                    ) : (
                      <div className="asset-form__reference-chips">
                        {knowledgeReferences.map((reference) => (
                          <button
                            key={reference.id}
                            type="button"
                            className="asset-form__reference-chip"
                            onClick={() => openKnowledgeArticle(reference)}
                          >
                            <span>{reference.title}</span>
                            {reference.summary && <small>{reference.summary}</small>}
                          </button>
                        ))}
                      </div>
                    )}
                  </section>

                  <section className="asset-form__tags">
                    <header>
                      <h3>Trait Tags</h3>
                      <p>Organize perks and items for search and stipend routing.</p>
                    </header>
                    <div className="asset-form__tag-list">
                      {formState.traitTags.map((tag) => (
                        <span key={tag} className="asset-tag">
                          {tag}
                          <button
                            type="button"
                            onClick={() =>
                              mutateForm(
                                "traitTags",
                                formState.traitTags.filter((entry) => entry !== tag),
                              )
                            }
                            aria-label={`Remove ${tag}`}
                          >
                            ×
                          </button>
                        </span>
                      ))}
                      <input
                        type="text"
                        value={tagDraft}
                        placeholder="Add tag"
                        onChange={(event) => setTagDraft(event.target.value)}
                        onKeyDown={(event) => {
                          if (event.key === "Enter" || event.key === ",") {
                            event.preventDefault();
                            const value = tagDraft.trim();
                            if (value && !formState.traitTags.includes(value)) {
                              mutateForm("traitTags", [...formState.traitTags, value]);
                            }
                            setTagDraft("");
                          }
                          if (event.key === "Backspace" && !tagDraft && formState.traitTags.length) {
                            mutateForm("traitTags", formState.traitTags.slice(0, -1));
                          }
                        }}
                      />
                    </div>
                  </section>

                  <section className="asset-form__stipend">
                    <header>
                      <h3>Stipend Calculator</h3>
                      <p>Estimate recurring income or refunds tied to this asset.</p>
                    </header>
                    <div className="asset-form__grid">
                      <label>
                        <span>Amount</span>
                        <input
                          type="number"
                          value={formState.stipendBase}
                          onChange={(event) => mutateForm("stipendBase", Number(event.target.value))}
                        />
                      </label>
                      <label>
                        <span>Frequency</span>
                        <select
                          value={formState.stipendFrequency}
                          onChange={(event) =>
                            mutateForm("stipendFrequency", event.target.value as StipendFrequency)
                          }
                        >
                          <option value="once">One-time</option>
                          <option value="daily">Daily</option>
                          <option value="weekly">Weekly</option>
                          <option value="monthly">Monthly</option>
                        </select>
                      </label>
                      <label>
                        <span>Periods</span>
                        <input
                          type="number"
                          min={1}
                          value={formState.stipendPeriods}
                          onChange={(event) =>
                            mutateForm("stipendPeriods", Math.max(Number(event.target.value), 1))
                          }
                          disabled={formState.stipendFrequency === "once"}
                        />
                      </label>
                    </div>
                    <label className="asset-form__notes">
                      <span>Stipend Notes</span>
                      <textarea
                        value={formState.stipendNotes}
                        onChange={(event) => mutateForm("stipendNotes", event.target.value)}
                        rows={2}
                        placeholder="Describe how this stipend accrues or who receives it."
                      />
                    </label>
                    <p className="asset-form__stipend-total">
                      Estimated total credit: <strong>{formatValue(stipendTotal)}</strong>
                    </p>
                  </section>

                  <div className="asset-form__actions">
                    <button type="submit" disabled={updateMutation.isPending}>
                      {updateMutation.isPending ? "Saving…" : "Save Changes"}
                    </button>
                    <button
                      type="button"
                      className="danger"
                      onClick={() => void handleDelete()}
                      disabled={deleteMutation.isPending}
                    >
                      {deleteMutation.isPending ? "Removing…" : "Delete"}
                    </button>
                  </div>
                </form>
              )}
            </div>
          </div>
        </>
      )}
    </section>
  );
};

export default AssetWorkbench;<|MERGE_RESOLUTION|>--- conflicted
+++ resolved
@@ -40,7 +40,7 @@
 } from "@dnd-kit/sortable";
 import { CSS } from "@dnd-kit/utilities";
 import { useMutation, useQuery, useQueryClient } from "@tanstack/react-query";
-import React, { useCallback, useEffect, useId, useMemo, useState } from "react";
+import React, { useCallback, useEffect, useMemo, useState } from "react";
 import { useNavigate } from "react-router-dom";
 import {
   createJumpAsset,
@@ -125,19 +125,12 @@
   );
 };
 
-interface AssetContextFlags {
-  discounted: boolean;
-  imported: boolean;
-  stipend: boolean;
-}
-
 interface AssetListRowProps {
   asset: JumpAssetRecord;
   isSelected: boolean;
   onSelect: (id: string) => void;
   formatValue: (value: number) => string;
   reorderDisabled: boolean;
-  flags: AssetContextFlags;
 }
 
 const AssetListRow: React.FC<AssetListRowProps> = ({
@@ -146,7 +139,6 @@
   onSelect,
   formatValue,
   reorderDisabled,
-  flags,
 }) => {
   const { attributes, listeners, setNodeRef, transform, transition, isDragging } = useSortable({ id: asset.id });
   const style: React.CSSProperties = {
@@ -159,39 +151,6 @@
     .filter(Boolean)
     .join(" ")
     .trim();
-
-  const badges: Array<{ key: string; label: string; className: string; description: string }> = [];
-
-  if (flags.discounted) {
-    badges.push({
-      key: "discounted",
-      label: "Discounted",
-      className: "asset-board__badge--discounted",
-      description: "Discount applied — costs half the listed CP.",
-    });
-  }
-
-  if (flags.imported) {
-    badges.push({
-      key: "imported",
-      label: "Import",
-      className: "asset-board__badge--import",
-      description: "Active companion import slot with an applied cost.",
-    });
-  }
-
-  if (flags.stipend) {
-    badges.push({
-      key: "stipend",
-      label: "Stipend",
-      className: "asset-board__badge--stipend",
-      description: "Grants a stipend or recurring credit.",
-    });
-  }
-
-  const badgeAriaLabel = badges.length
-    ? `Status badges for ${displayName}: ${badges.map((badge) => badge.description).join("; ")}`
-    : undefined;
 
   return (
     <li ref={setNodeRef} style={style} className={className || undefined}>
@@ -210,29 +169,8 @@
         {assetTypeIcons[asset.asset_type] ?? "📦"}
       </span>
       <button type="button" className="asset-board__select" onClick={() => onSelect(asset.id)}>
-<<<<<<< HEAD
-        <span className="asset-board__title">{displayName}</span>
-        <div className="asset-board__meta">
-          <small>{formatValue((asset.cost ?? 0) * Math.max(asset.quantity ?? 1, 1))}</small>
-          {badges.length > 0 && (
-            <div className="asset-board__badges" aria-label={badgeAriaLabel} role="list">
-              {badges.map((badge) => (
-                <span
-                  key={badge.key}
-                  role="listitem"
-                  className={`asset-board__badge ${badge.className}`}
-                  title={badge.description}
-                >
-                  {badge.label}
-                </span>
-              ))}
-            </div>
-          )}
-        </div>
-=======
         <span>{displayName}</span>
         <small>{formatValue((asset.cost ?? 0) * Math.max(asset.quantity ?? 1, 1))}</small>
->>>>>>> b456191a
       </button>
     </li>
   );
@@ -254,7 +192,6 @@
   const [orderedIds, setOrderedIds] = useState<Record<JumpAssetType, string[]>>({});
   const [formState, setFormState] = useState<AssetFormState | null>(null);
   const [tagDraft, setTagDraft] = useState("");
-  const badgeLegendId = useId();
   const navigate = useNavigate();
 
   const selectedJump = useMemo(
@@ -314,25 +251,6 @@
     () => displayAssets.find((asset) => asset.id === selectedAssetId) ?? null,
     [displayAssets, selectedAssetId],
   );
-
-  const assetMetadataMap = useMemo(() => {
-    const map = new Map<string, AssetMetadata>();
-    for (const asset of displayAssets) {
-      map.set(asset.id, parseAssetMetadata(asset));
-    }
-    return map;
-  }, [displayAssets]);
-
-  const importedAssetIds = useMemo(() => {
-    const set = new Set<string>();
-    const selections = budgetQuery.data?.companionImportSelections ?? [];
-    for (const entry of selections) {
-      if (entry.selected) {
-        set.add(entry.assetId);
-      }
-    }
-    return set;
-  }, [budgetQuery.data?.companionImportSelections]);
 
   const knowledgeReferencesQuery = useQuery({
     queryKey: [
@@ -734,56 +652,21 @@
                       aria-roledescription="Sortable list"
                       role="list"
                     >
-                      {displayAssets.map((asset) => {
-                        const metadata = assetMetadataMap.get(asset.id);
-                        const flags: AssetContextFlags = {
-                          discounted: asset.discounted === 1,
-                          imported: asset.asset_type === "companion" && importedAssetIds.has(asset.id),
-                          stipend: Boolean(metadata?.stipend),
-                        };
-                        return (
-                          <AssetListRow
-                            key={asset.id}
-                            asset={asset}
-                            formatValue={formatValue}
-                            isSelected={asset.id === selectedAssetId}
-                            onSelect={setSelectedAssetId}
-                            reorderDisabled={reorderMutation.isPending}
-                            flags={flags}
-                          />
-                        );
-                      })}
+                      {displayAssets.map((asset) => (
+                        <AssetListRow
+                          key={asset.id}
+                          asset={asset}
+                          formatValue={formatValue}
+                          isSelected={asset.id === selectedAssetId}
+                          onSelect={setSelectedAssetId}
+                          reorderDisabled={reorderMutation.isPending}
+                        />
+                      ))}
                     </ul>
                   </SortableContext>
                 </DndContext>
               )}
             </div>
-
-            {displayAssets.length > 0 && (
-              <div className="asset-board__legend" role="group" aria-labelledby={badgeLegendId}>
-                <p id={badgeLegendId}>Badge legend</p>
-                <ul>
-                  <li>
-                    <span className="asset-board__badge asset-board__badge--discounted" aria-hidden="true">
-                      Discounted
-                    </span>
-                    <small>Half-cost purchases using a qualifying discount.</small>
-                  </li>
-                  <li>
-                    <span className="asset-board__badge asset-board__badge--import" aria-hidden="true">
-                      Import
-                    </span>
-                    <small>Indicates a companion import slot with an applied fee.</small>
-                  </li>
-                  <li>
-                    <span className="asset-board__badge asset-board__badge--stipend" aria-hidden="true">
-                      Stipend
-                    </span>
-                    <small>Highlights assets that grant recurring credit.</small>
-                  </li>
-                </ul>
-              </div>
-            )}
 
             <div className="asset-board__details">
               {!formState ? (

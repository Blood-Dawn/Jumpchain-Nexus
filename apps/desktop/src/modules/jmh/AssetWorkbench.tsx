--- conflicted
+++ resolved
@@ -232,10 +232,6 @@
   const selectedAssetId = useJmhStore((state) => state.selectedAssetId);
   const setSelectedAssetId = useJmhStore((state) => state.setSelectedAssetId);
 
-<<<<<<< HEAD
-  // local state for activeType and selectedAssetId are intentionally backed by the central store
-  // (we use useJmhStore selectors above), so do not redeclare them here.
-=======
   return {
     jumps,
     selectedJumpId,
@@ -252,7 +248,6 @@
 type JumpSummary = WorkbenchStoreBindings["jumps"][number];
 
 const useWorkbenchLocalState = () => {
->>>>>>> ad4f858c
   const [orderedIds, setOrderedIds] = useState<Record<JumpAssetType, string[]>>({});
   const [formState, setFormState] = useState<AssetFormState | null>(null);
   const [tagDraft, setTagDraft] = useState("");

--- conflicted
+++ resolved
@@ -53,15 +53,11 @@
                     className={({ isActive }: { isActive: boolean }) =>
                       `jmh-nav__button${isActive ? " jmh-nav__button--active" : ""}`
                     }
-<<<<<<< HEAD
-                    aria-label={`${module.title} — ${module.description}`}
-=======
                     style={
                       module.accent
                         ? ({ "--module-accent": module.accent } as NavLinkStyle)
                         : undefined
                     }
->>>>>>> 4f48a7e5
                   >
                     <span className="jmh-nav__label-row">
                       <span className="jmh-nav__label">{module.title}</span>

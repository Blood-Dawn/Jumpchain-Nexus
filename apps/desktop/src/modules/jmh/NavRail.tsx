/*
MIT License

Copyright (c) 2025 Age-Of-Ages

Permission is hereby granted, free of charge, to any person obtaining a copy
of this software and associated documentation files (the "Software"), to deal
in the Software without restriction, including without limitation the rights
to use, copy, modify, merge, publish, distribute, sublicense, and/or sell
copies of the Software, and to permit persons to do so, subject to the
following conditions:

The above copyright notice and this permission notice shall be included in all
copies or substantial portions of the Software.

THE SOFTWARE IS PROVIDED "AS IS", WITHOUT WARRANTY OF ANY KIND, EXPRESS OR
IMPLIED, INCLUDING BUT NOT LIMITED TO THE WARRANTIES OF MERCHANTABILITY,
FITNESS FOR A PARTICULAR PURPOSE AND NONINFRINGEMENT. IN NO EVENT SHALL THE
AUTHORS OR COPYRIGHT HOLDERS BE LIABLE FOR ANY CLAIM, DAMAGES OR OTHER
LIABILITY, WHETHER IN AN ACTION OF CONTRACT, TORT OR OTHERWISE, ARISING FROM,
OUT OF OR IN CONNECTION WITH THE SOFTWARE OR THE USE OR OTHER DEALINGS IN THE
SOFTWARE.
*/

import React from "react";
import { NavLink } from "react-router-dom";
import { modules, resolveModulePath, sectionLabels, sectionOrder } from "../registry";
import Icon from "../../components/Icon";

export const NavRail: React.FC = () => {
  const sections = sectionOrder
    .map((section) => ({
      section,
      label: sectionLabels[section],
      entries: modules.filter((module) => module.section === section),
    }))
    .filter((group) => group.entries.length > 0);

  return (
    <nav className="jmh-nav">
      <h1 className="jmh-nav__title">Jumpchain Nexus</h1>
      <div className="jmh-nav__sections">
        {sections.map((group) => (
          <section className="jmh-nav__section" key={group.section}>
            <h2 className="jmh-nav__section-title">{group.label}</h2>
            <ul className="jmh-nav__list">
              {group.entries.map((module) => (
                <li key={module.id}>
                  <NavLink
                    to={resolveModulePath(module)}
                    className={({ isActive }: { isActive: boolean }) =>
                      `jmh-nav__button${isActive ? " jmh-nav__button--active" : ""}`
                    }
                    aria-label={`${module.title} — ${module.description}`}
                  >
<<<<<<< HEAD
                    <span className="jmh-nav__button-header">
                      <Icon name={module.icon ?? "module"} className="jmh-nav__icon" />
                      <span className="jmh-nav__label">{module.title}</span>
=======
                    <span className="jmh-nav__label-row">
                      <span className="jmh-nav__label">{module.title}</span>
                      {module.badge ? (
                        <span className="jmh-nav__badge" aria-label={`${module.badge} badge`}>
                          {module.badge}
                        </span>
                      ) : null}
>>>>>>> 26eabf99
                    </span>
                    <span className="jmh-nav__hint">{module.description}</span>
                  </NavLink>
                </li>
              ))}
            </ul>
          </section>
        ))}
      </div>
    </nav>
  );
};

export default NavRail;<|MERGE_RESOLUTION|>--- conflicted
+++ resolved
@@ -53,11 +53,6 @@
                     }
                     aria-label={`${module.title} — ${module.description}`}
                   >
-<<<<<<< HEAD
-                    <span className="jmh-nav__button-header">
-                      <Icon name={module.icon ?? "module"} className="jmh-nav__icon" />
-                      <span className="jmh-nav__label">{module.title}</span>
-=======
                     <span className="jmh-nav__label-row">
                       <span className="jmh-nav__label">{module.title}</span>
                       {module.badge ? (
@@ -65,7 +60,6 @@
                           {module.badge}
                         </span>
                       ) : null}
->>>>>>> 26eabf99
                     </span>
                     <span className="jmh-nav__hint">{module.description}</span>
                   </NavLink>

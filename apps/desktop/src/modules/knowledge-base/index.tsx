/*
MIT License

Copyright (c) 2025 Age-Of-Ages

Permission is hereby granted, free of charge, to any person obtaining a copy
of this software and associated documentation files (the "Software"), to deal
in the Software without restriction, including without limitation the rights
to use, copy, modify, merge, publish, distribute, sublicense, and/or sell
copies of the Software, and to permit persons to whom the Software is
furnished to do so, subject to the following conditions:

The above copyright notice and this permission notice shall be included in all
copies or substantial portions of the Software.

THE SOFTWARE IS PROVIDED "AS IS", WITHOUT WARRANTY OF ANY KIND, EXPRESS OR
IMPLIED, INCLUDING BUT NOT LIMITED TO THE WARRANTIES OF MERCHANTABILITY,
FITNESS FOR A PARTICULAR PURPOSE AND NONINFRINGEMENT. IN NO EVENT SHALL THE
AUTHORS OR COPYRIGHT HOLDERS BE LIABLE FOR ANY CLAIM, DAMAGES OR OTHER
LIABILITY, WHETHER IN AN ACTION OF CONTRACT, TORT OR OTHERWISE, ARISING FROM,
OUT OF OR IN CONNECTION WITH THE SOFTWARE OR THE USE OR OTHER DEALINGS IN THE
SOFTWARE.
*/

<<<<<<< HEAD
import { useEffect, useMemo, useRef, useState } from "react";
=======
import { useCallback, useEffect, useMemo, useRef, useState } from "react";
>>>>>>> 3831a4bb
import type { FormEventHandler } from "react";
import { useMutation, useQuery, useQueryClient } from "@tanstack/react-query";
import "./knowledgeBase.css";
import {
  countKnowledgeArticles,
  deleteKnowledgeArticle,
  ensureKnowledgeBaseSeeded,
  fetchKnowledgeArticles,
  listKnowledgeBaseImportErrors,
  recordKnowledgeBaseImportErrors,
  deleteKnowledgeBaseImportError,
  clearKnowledgeBaseImportErrors,
  upsertKnowledgeArticle,
  type KnowledgeArticleQuery,
  type KnowledgeArticleRecord,
  type KnowledgeBaseImportError,
  type KnowledgeBaseImportErrorRecord,
  type UpsertKnowledgeArticleInput,
} from "../../db/dao";
import {
  collectKnowledgeBaseDraftsFromPaths,
  importKnowledgeBaseArticles,
  promptKnowledgeBaseImport,
<<<<<<< HEAD
  loadKnowledgeBaseDraft,
=======
  type KnowledgeBaseImportError,
  type KnowledgeBaseImportProgress,
>>>>>>> 3831a4bb
} from "../../services/knowledgeBaseImporter";
import { confirmDialog } from "../../services/dialogService";
import { getPlatform } from "../../services/platform";

interface EditorState {
  open: boolean;
  draft: UpsertKnowledgeArticleInput;
  editingId?: string;
}

interface ImportMutationResult {
  cancelled: boolean;
  saved: KnowledgeArticleRecord[];
  errors: KnowledgeBaseImportError[];
}

interface ImportProgressState {
  status: "running" | "paused";
  processed: number;
  total: number;
  saved: number;
  failed: number;
  currentPath: string | null;
}

const emptyDraft: UpsertKnowledgeArticleInput = {
  title: "",
  category: "",
  summary: "",
  content: "",
  tags: [],
  source: "",
};

function parseTags(input: string): string[] {
  return input
    .split(/[,;\n]/)
    .map((tag) => tag.trim())
    .filter((tag) => tag.length > 0)
    .slice(0, 20);
}

function toTagInput(tags: string[] | undefined): string {
  if (!tags || tags.length === 0) {
    return "";
  }
  return tags.join(", ");
}

function formatDate(value: string): string {
  try {
    return new Date(value).toLocaleString();
  } catch {
    return value;
  }
}

const KnowledgeBase = () => {
  const queryClient = useQueryClient();
  const [search, setSearch] = useState("");
  const [categoryFilter, setCategoryFilter] = useState<string | null>(null);
  const [tagFilter, setTagFilter] = useState<string | null>(null);
  const [selectedId, setSelectedId] = useState<string | null>(null);
  const [editorState, setEditorState] = useState<EditorState>({
    open: false,
    draft: { ...emptyDraft },
  });
  const [feedback, setFeedback] = useState<string | null>(null);
<<<<<<< HEAD
  const [importDrawerOpen, setImportDrawerOpen] = useState(true);
  const [retryingId, setRetryingId] = useState<string | null>(null);
=======
  const [importIssues, setImportIssues] = useState<KnowledgeBaseImportError[] | null>(null);
  const [isDropActive, setDropActive] = useState(false);
  const stageElementRef = useRef<HTMLElement | null>(null);
>>>>>>> 3831a4bb

  const filters = useMemo<KnowledgeArticleQuery>(
    () => ({
      ...(search.trim().length ? { search: search.trim() } : undefined),
      ...(categoryFilter ? { category: categoryFilter } : undefined),
      ...(tagFilter ? { tag: tagFilter } : undefined),
    }),
    [search, categoryFilter, tagFilter]
  );

  useEffect(() => {
    let active = true;
    ensureKnowledgeBaseSeeded().catch((error) => {
      if (!active) {
        return;
      }
      console.error("Failed to seed knowledge base", error);
      setFeedback("Failed to initialize knowledge base. Check logs for details.");
    });
    return () => {
      active = false;
    };
  }, []);

  const articleQuery = useQuery({
    queryKey: ["knowledge-base", filters],
    queryFn: () => fetchKnowledgeArticles(filters),
    staleTime: 5 * 60 * 1000,
  });

  const totalsQuery = useQuery({
    queryKey: ["knowledge-base", "count"],
    queryFn: countKnowledgeArticles,
    staleTime: 5 * 60 * 1000,
  });

<<<<<<< HEAD
  const importErrorsQuery = useQuery({
    queryKey: ["knowledge-base", "import-errors"],
    queryFn: listKnowledgeBaseImportErrors,
    staleTime: 0,
  });

  const importErrors = importErrorsQuery.data ?? [];
  const hasImportErrors = importErrors.length > 0;
  const previousImportErrorCount = useRef(0);

  useEffect(() => {
    const currentCount = importErrors.length;
    if (currentCount > 0 && currentCount !== previousImportErrorCount.current) {
      setImportDrawerOpen(true);
    }
    previousImportErrorCount.current = currentCount;
  }, [importErrors]);
=======
  const waitIfPaused = async () => {
    if (!pausedRef.current) {
      return;
    }

    await new Promise<void>((resolve) => {
      pauseResolverRef.current = () => {
        pauseResolverRef.current = null;
        resolve();
      };
    });
  };

  const handlePauseImport = () => {
    if (!importProgress || importProgress.status !== "running") {
      return;
    }
    pausedRef.current = true;
    setImportProgress((prev) => (prev ? { ...prev, status: "paused" } : prev));
  };

  const handleResumeImport = () => {
    if (!importProgress || importProgress.status !== "paused") {
      return;
    }
    pausedRef.current = false;
    const resolver = pauseResolverRef.current;
    pauseResolverRef.current = null;
    resolver?.();
    setImportProgress((prev) => (prev ? { ...prev, status: "running" } : prev));
  };

  const handleCancelImport = () => {
    if (!abortControllerRef.current) {
      return;
    }

    abortControllerRef.current.abort();

    const resolver = pauseResolverRef.current;
    pauseResolverRef.current = null;
    resolver?.();

    pausedRef.current = false;
    setImportProgress(null);
  };
>>>>>>> 3831a4bb

  const saveArticle = useMutation({
    mutationFn: (payload: UpsertKnowledgeArticleInput) => upsertKnowledgeArticle(payload),
    onSuccess: (article) => {
      setFeedback(`Saved “${article.title}”`);
      setEditorState({ open: false, draft: { ...emptyDraft } });
      queryClient.invalidateQueries({ queryKey: ["knowledge-base"] });
      setSelectedId(article.id);
    },
    onError: (error) => {
      console.error("Failed to save article", error);
      setFeedback(error instanceof Error ? error.message : "Failed to save article");
    },
  });

  const removeArticle = useMutation({
    mutationFn: deleteKnowledgeArticle,
    onSuccess: () => {
      setFeedback("Article removed");
      queryClient.invalidateQueries({ queryKey: ["knowledge-base"] });
      setSelectedId(null);
    },
    onError: (error) => {
      console.error("Failed to delete article", error);
      setFeedback(error instanceof Error ? error.message : "Failed to delete article");
    },
  });

  const processImportResult = useCallback(
    async (result: ImportMutationResult | null) => {
      if (!result || result.cancelled) {
        return;
      }

      await Promise.all([
        queryClient.invalidateQueries({ queryKey: ["knowledge-base"] }),
        queryClient.invalidateQueries({ queryKey: ["knowledge-base", "count"] }),
      ]);

      if (result.errors.length) {
        await recordKnowledgeBaseImportErrors(result.errors);
        await queryClient.invalidateQueries({ queryKey: ["knowledge-base", "import-errors"] });
      }

      const importedCount = result.saved.length;
      const skippedCount = result.errors.length;

      const parts: string[] = [];
      if (importedCount > 0) {
        parts.push(`Imported ${importedCount} article${importedCount === 1 ? "" : "s"}`);
      }
      if (skippedCount > 0) {
        parts.push(`${skippedCount} file${skippedCount === 1 ? "" : "s"} skipped`);
        console.warn("Knowledge base import issues", result.errors);
        setImportIssues(result.errors);
      } else {
        setImportIssues(null);
      }
      if (parts.length === 0) {
        parts.push("No articles imported");
      }

      setFeedback(parts.join(" · "));
<<<<<<< HEAD

=======
>>>>>>> 3831a4bb
      if (importedCount > 0) {
        setSelectedId(result.saved[0]?.id ?? null);
      }
    },
    [queryClient]
  );

  const importArticles = useMutation<ImportMutationResult>({
    mutationFn: async () => {
      const selection = await promptKnowledgeBaseImport();
      if (!selection) {
        return { cancelled: true, saved: [], errors: [] };
      }

      const { saved, errors } = await importKnowledgeBaseArticles(selection.drafts, upsertKnowledgeArticle);

      return {
        cancelled: false,
        saved,
        errors: [...selection.errors, ...errors],
      };
    },
    onSuccess: async (result) => {
      await processImportResult(result);
    },
    onError: (error) => {
      console.error("Failed to import articles", error);
      setFeedback(error instanceof Error ? error.message : "Failed to import articles");
    },
  });

  const retryImport = useMutation<KnowledgeArticleRecord, unknown, KnowledgeBaseImportErrorRecord>({
    mutationFn: async (issue) => {
      const draft = await loadKnowledgeBaseDraft(issue.path);
      const article = await upsertKnowledgeArticle(draft.payload);
      await deleteKnowledgeBaseImportError(issue.id);
      return article;
    },
    onSuccess: async (article) => {
      setFeedback(`Imported “${article.title}”`);
      await Promise.all([
        queryClient.invalidateQueries({ queryKey: ["knowledge-base"] }),
        queryClient.invalidateQueries({ queryKey: ["knowledge-base", "count"] }),
        queryClient.invalidateQueries({ queryKey: ["knowledge-base", "import-errors"] }),
      ]);
      setSelectedId(article.id);
    },
    onError: async (error, issue) => {
      const reason = error instanceof Error ? error.message : "Failed to import file";
      await recordKnowledgeBaseImportErrors([{ path: issue.path, reason }]);
      await queryClient.invalidateQueries({ queryKey: ["knowledge-base", "import-errors"] });
      setFeedback(reason);
    },
    onSettled: () => {
      setRetryingId(null);
    },
  });

  const clearImportErrorsMutation = useMutation({
    mutationFn: clearKnowledgeBaseImportErrors,
    onSuccess: async () => {
      await queryClient.invalidateQueries({ queryKey: ["knowledge-base", "import-errors"] });
    },
    onSettled: () => {
      abortControllerRef.current = null;
      pausedRef.current = false;
      const resolver = pauseResolverRef.current;
      pauseResolverRef.current = null;
      resolver?.();
      setImportProgress(null);
    },
  });

  const handleDroppedPaths = useCallback(
    async (paths: string[]) => {
      if (!paths.length) {
        return;
      }
      try {
        const selection = await collectKnowledgeBaseDraftsFromPaths(paths);
        const combinedErrors = [...selection.errors];
        let savedArticles: KnowledgeArticleRecord[] = [];
        if (selection.drafts.length > 0) {
          const result = await importKnowledgeBaseArticles(selection.drafts, upsertKnowledgeArticle);
          savedArticles = result.saved;
          combinedErrors.push(...result.errors);
        }

        await processImportResult({
          cancelled: false,
          saved: savedArticles,
          errors: combinedErrors,
        });
      } catch (error) {
        console.error("Knowledge base drop import failed", error);
        setFeedback(error instanceof Error ? error.message : "Failed to import dropped files");
      }
    },
    [processImportResult, upsertKnowledgeArticle]
  );

  useEffect(() => {
    const element = stageElementRef.current;
    if (!element) {
      return undefined;
    }

    let disposed = false;
    let cleanup: (() => void) | undefined;

    void (async () => {
      try {
        const platform = await getPlatform();
        if (disposed) {
          return;
        }
        cleanup = platform.drop.registerDropTarget(element, {
          onHover: () => setDropActive(true),
          onLeave: () => setDropActive(false),
          onDrop: (paths) => {
            setDropActive(false);
            void handleDroppedPaths(paths);
          },
        });
      } catch (error) {
        console.error("Failed to register knowledge base drop target", error);
      }
    })();

    return () => {
      disposed = true;
      setDropActive(false);
      cleanup?.();
    };
  }, [handleDroppedPaths]);

  const handleImport = () => {
    setFeedback(null);
    importArticles.mutate();
  };

  const articles = articleQuery.data ?? [];

  useEffect(() => {
    if (!articles.length) {
      setSelectedId(null);
      return;
    }
    if (selectedId && articles.some((article) => article.id === selectedId)) {
      return;
    }
    setSelectedId(articles[0]?.id ?? null);
  }, [articles, selectedId]);

  const activeArticle = useMemo<KnowledgeArticleRecord | null>(() => {
    if (!articles.length) {
      return null;
    }
    if (!selectedId) {
      return articles[0];
    }
    return articles.find((article) => article.id === selectedId) ?? articles[0];
  }, [articles, selectedId]);

  const categories = useMemo(() => {
    const tally = new Map<string, number>();
    for (const article of articles) {
      const key = article.category ?? "Uncategorized";
      tally.set(key, (tally.get(key) ?? 0) + 1);
    }
    return Array.from(tally.entries()).sort((a, b) =>
      a[0].localeCompare(b[0], undefined, { sensitivity: "base" })
    );
  }, [articles]);

  const availableTags = useMemo(() => {
    const tally = new Map<string, number>();
    for (const article of articles) {
      for (const tag of article.tags) {
        tally.set(tag, (tally.get(tag) ?? 0) + 1);
      }
    }
    return Array.from(tally.entries())
      .sort((a, b) => b[1] - a[1] || a[0].localeCompare(b[0], undefined, { sensitivity: "base" }))
      .slice(0, 30);
  }, [articles]);

  const updateDraft = (update: Partial<UpsertKnowledgeArticleInput>) => {
    setEditorState((prev) => ({
      ...prev,
      draft: {
        ...prev.draft,
        ...update,
      },
    }));
  };

  const handleRetry = (issue: KnowledgeBaseImportErrorRecord) => {
    setRetryingId(issue.id);
    retryImport.mutate(issue);
  };

  const handleDismissAll = () => {
    clearImportErrorsMutation.mutate(undefined, {
      onSuccess: () => setImportDrawerOpen(false),
    });
  };

  const openCreate = () => {
    setEditorState({ open: true, draft: { ...emptyDraft } });
    setFeedback(null);
  };

  const openEdit = (article: KnowledgeArticleRecord) => {
    setEditorState({
      open: true,
      editingId: article.id,
      draft: {
        id: article.id,
        title: article.title,
        category: article.category ?? "",
        summary: article.summary ?? "",
        content: article.content,
        tags: [...article.tags],
        source: article.source ?? "",
      },
    });
    setFeedback(null);
  };

  const closeEditor = () => {
    if (saveArticle.isPending) {
      return;
    }
    setEditorState({ open: false, draft: { ...emptyDraft } });
  };

  const handleSubmit: FormEventHandler<HTMLFormElement> = (event) => {
    event.preventDefault();

    const trimmedTitle = editorState.draft.title?.trim() ?? "";
    const trimmedContent = editorState.draft.content?.trim() ?? "";
    const trimmedCategory = editorState.draft.category?.trim() ?? "";
    const trimmedSummary = editorState.draft.summary?.trim() ?? "";
    const trimmedSource = editorState.draft.source?.trim() ?? "";

    if (!trimmedTitle.length) {
      setFeedback("Title is required");
      return;
    }

    if (!trimmedContent.length) {
      setFeedback("Content cannot be empty");
      return;
    }

    const payload: UpsertKnowledgeArticleInput = {
      id: editorState.editingId,
      title: trimmedTitle,
      category: trimmedCategory.length ? trimmedCategory : null,
      summary: trimmedSummary.length ? trimmedSummary : null,
      content: trimmedContent,
      tags: editorState.draft.tags ?? [],
      source: trimmedSource.length ? trimmedSource : null,
    };

    saveArticle.mutate(payload);
  };

  const handleDelete = async (article: KnowledgeArticleRecord) => {
    if (article.is_system) {
      return;
    }
    const confirmed = await confirmDialog({
      message: `Delete “${article.title}”? This cannot be undone.`,
      title: "Remove article",
      kind: "warning",
      okLabel: "Delete",
      cancelLabel: "Cancel",
    });
    if (!confirmed) {
      return;
    }
    removeArticle.mutate(article.id);
  };

  const renderArticle = (article: KnowledgeArticleRecord | null) => {
    if (!article) {
      return (
        <div className="knowledge-base__empty">
          <h2>No article selected</h2>
          <p>Use the list on the left to browse knowledge base entries or create a new article.</p>
        </div>
      );
    }

    const paragraphs = article.content
      .split(/\r?\n\r?\n/)
      .map((paragraph) => paragraph.trim())
      .filter((paragraph) => paragraph.length > 0);

    return (
      <article className="knowledge-base__article">
        <header className="knowledge-base__article-header">
          <div>
            <h1>{article.title}</h1>
            <div className="knowledge-base__pill-group">
              {(article.category ?? "") && <span className="knowledge-base__pill">{article.category}</span>}
              {(article.source ?? "") && (
                <span className="knowledge-base__pill knowledge-base__pill--muted">{article.source}</span>
              )}
              {article.is_system && <span className="knowledge-base__pill knowledge-base__pill--system">System</span>}
            </div>
          </div>
          <div className="knowledge-base__header-actions">
            {!article.is_system && (
              <>
                <button type="button" onClick={() => openEdit(article)}>
                  Edit
                </button>
                <button
                  type="button"
                  className="danger"
                  disabled={removeArticle.isPending}
                  onClick={() => handleDelete(article)}
                >
                  Delete
                </button>
              </>
            )}
          </div>
        </header>

        {article.summary && <p className="knowledge-base__summary">{article.summary}</p>}

        {article.tags.length > 0 && (
          <ul className="knowledge-base__tag-list">
            {article.tags.map((tag) => (
              <li key={tag}>
                <button
                  type="button"
                  className={
                    tagFilter === tag
                      ? "knowledge-base__tag knowledge-base__tag--active"
                      : "knowledge-base__tag"
                  }
                  onClick={() => setTagFilter((prev) => (prev === tag ? null : tag))}
                >
                  #{tag}
                </button>
              </li>
            ))}
          </ul>
        )}

        <section className="knowledge-base__content">
          {paragraphs.map((paragraph, index) => (
            <p key={index}>{paragraph}</p>
          ))}
        </section>

        <footer className="knowledge-base__footer">
          <small>
            Created {formatDate(article.created_at)} · Updated {formatDate(article.updated_at)}
          </small>
        </footer>
      </article>
    );
  };

  return (
    <div className="knowledge-base">
      <aside className="knowledge-base__sidebar">
        <div className="knowledge-base__sidebar-header">
          <h2>Knowledge Base</h2>
          <p>{totalsQuery.data ?? 0} articles</p>
        </div>

        <div className="knowledge-base__search">
          <input
            type="search"
            placeholder="Search by title, content, or tags"
            value={search}
            onChange={(event) => setSearch(event.target.value)}
          />
          {search.length > 0 && (
            <button type="button" className="ghost" onClick={() => setSearch("")}>
              Clear
            </button>
          )}
        </div>

        <section className="knowledge-base__filters">
          <div className="knowledge-base__filter-group">
            <header>
              <h3>Categories</h3>
              {categoryFilter && (
                <button type="button" className="link" onClick={() => setCategoryFilter(null)}>
                  Reset
                </button>
              )}
            </header>
            <ul>
              {categories.map(([category, total]) => (
                <li key={category}>
                  <button
                    type="button"
                    className={categoryFilter === category ? "active" : undefined}
                    onClick={() => setCategoryFilter((prev) => (prev === category ? null : category))}
                  >
                    {category}
                    <span className="knowledge-base__badge">{total}</span>
                  </button>
                </li>
              ))}
            </ul>
          </div>

          <div className="knowledge-base__filter-group">
            <header>
              <h3>Tags</h3>
              {tagFilter && (
                <button type="button" className="link" onClick={() => setTagFilter(null)}>
                  Reset
                </button>
              )}
            </header>
            <ul className="knowledge-base__tag-cloud">
              {availableTags.map(([tag, total]) => (
                <li key={tag}>
                  <button
                    type="button"
                    className={tagFilter === tag ? "active" : undefined}
                    onClick={() => setTagFilter((prev) => (prev === tag ? null : tag))}
                  >
                    #{tag}
                    <span className="knowledge-base__badge">{total}</span>
                  </button>
                </li>
              ))}
            </ul>
          </div>
        </section>

        <div className="knowledge-base__sidebar-actions">
          <button type="button" onClick={openCreate}>
            Add article
          </button>
          <button type="button" onClick={handleImport} disabled={importArticles.isPending}>
            {importArticles.isPending ? "Importing…" : "Import from file"}
          </button>
        </div>

        <div className="knowledge-base__list">
          {articleQuery.isLoading && <p>Loading knowledge base…</p>}
          {articleQuery.isError && (
            <p className="error">
              Failed to load knowledge base. {(articleQuery.error as Error)?.message ?? "Please try again."}
            </p>
          )}
          {!articleQuery.isLoading && !articles.length && <p>No articles match the current filters.</p>}
          <ul>
            {articles.map((article) => (
              <li key={article.id}>
                <button
                  type="button"
                  className={selectedId === article.id ? "active" : undefined}
                  onClick={() => setSelectedId(article.id)}
                >
                  <h4>{article.title}</h4>
                  <div className="knowledge-base__list-meta">
                    <span>{article.category ?? "Uncategorized"}</span>
                    <span>{article.tags.slice(0, 3).map((tag) => `#${tag}`).join(" ")}</span>
                  </div>
                </button>
              </li>
            ))}
          </ul>
        </div>
      </aside>

      <section
        ref={stageElementRef}
        className={
          isDropActive ? "knowledge-base__stage knowledge-base__stage--drop" : "knowledge-base__stage"
        }
      >
        {isDropActive && (
          <div className="knowledge-base__drop-indicator" role="status" aria-live="polite">
            <strong>Drop PDFs or text files to import articles</strong>
          </div>
        )}
        {feedback && <div className="knowledge-base__feedback">{feedback}</div>}
        {hasImportErrors && (
          <>
            {!importDrawerOpen && (
              <button
                type="button"
                className="knowledge-base__import-toggle"
                onClick={() => setImportDrawerOpen(true)}
              >
                Show failed imports ({importErrors.length})
              </button>
            )}
            <aside
              className="knowledge-base__import-drawer"
              data-open={importDrawerOpen ? "true" : "false"}
              role="complementary"
              aria-label="Failed knowledge base imports"
              aria-live="polite"
            >
              <header>
                <div>
                  <h3>Failed imports</h3>
                  <p>We couldn't import these files. Resolve each issue and retry.</p>
                </div>
                <button
                  type="button"
                  className="ghost"
                  onClick={() => setImportDrawerOpen(false)}
                  aria-label="Hide failed imports"
                >
                  Hide
                </button>
              </header>
              <ul>
                {importErrors.map((issue) => {
                  const isRetrying = retryImport.isPending && retryingId === issue.id;
                  return (
                    <li key={issue.id}>
                      <div className="knowledge-base__import-details">
                        <code title={issue.path}>{issue.path}</code>
                        <span>{issue.reason}</span>
                      </div>
                      <button
                        type="button"
                        onClick={() => handleRetry(issue)}
                        disabled={retryImport.isPending}
                      >
                        {isRetrying ? "Retrying…" : "Retry"}
                      </button>
                    </li>
                  );
                })}
              </ul>
              <footer>
                <button
                  type="button"
                  className="ghost"
                  onClick={handleDismissAll}
                  disabled={clearImportErrorsMutation.isPending}
                >
                  Dismiss all
                </button>
              </footer>
            </aside>
          </>
        )}
        {articleQuery.isLoading && <p>Loading knowledge base…</p>}
        {!articleQuery.isLoading && renderArticle(activeArticle)}
      </section>

      {importProgress && importArticles.isPending && (
        <div className="knowledge-base__progress-backdrop" role="presentation">
          <div
            className="knowledge-base__progress-modal"
            role="dialog"
            aria-modal="true"
            aria-labelledby="knowledge-base-import-progress-title"
          >
            <header>
              <h3 id="knowledge-base-import-progress-title">Importing articles</h3>
              <p>{importProgress.status === "paused" ? "Import paused" : "Import in progress"}</p>
            </header>

            <div className="knowledge-base__progress-status">
              <div
                className="knowledge-base__progress-bar"
                role="progressbar"
                aria-valuemin={0}
                aria-valuemax={importProgress.total}
                aria-valuenow={importProgress.processed}
              >
                <div
                  className="knowledge-base__progress-bar-fill"
                  style={{
                    width:
                      importProgress.total === 0
                        ? "0%"
                        : `${Math.min(100, Math.round((importProgress.processed / importProgress.total) * 100))}%`,
                  }}
                />
              </div>

              <p className="knowledge-base__progress-counts">
                Processed {importProgress.processed} of {importProgress.total}
                {importProgress.failed > 0 && ` · ${importProgress.failed} failed`}
              </p>

              {importProgress.currentPath && (
                <p className="knowledge-base__progress-path">
                  Working on <code title={importProgress.currentPath}>{importProgress.currentPath}</code>
                </p>
              )}
            </div>

            <footer>
              {importProgress.status === "paused" ? (
                <button type="button" onClick={handleResumeImport}>
                  Resume
                </button>
              ) : (
                <button type="button" onClick={handlePauseImport}>
                  Pause
                </button>
              )}
              <button type="button" className="ghost" onClick={handleCancelImport}>
                Cancel
              </button>
            </footer>
          </div>
        </div>
      )}

      {editorState.open && (
        <div className="knowledge-base__editor-backdrop" role="presentation" onClick={closeEditor}>
          <div
            className="knowledge-base__editor"
            role="dialog"
            aria-modal="true"
            onClick={(event) => event.stopPropagation()}
          >
            <header>
              <h3>{editorState.editingId ? "Edit article" : "New article"}</h3>
            </header>

            <form onSubmit={handleSubmit}>
              <label>
                Title
                <input
                  required
                  name="title"
                  value={editorState.draft.title ?? ""}
                  onChange={(event) => updateDraft({ title: event.target.value })}
                />
              </label>

              <label>
                Category
                <input
                  name="category"
                  value={editorState.draft.category ?? ""}
                  onChange={(event) => updateDraft({ category: event.target.value })}
                />
              </label>

              <label>
                Summary
                <textarea
                  name="summary"
                  rows={2}
                  value={editorState.draft.summary ?? ""}
                  onChange={(event) => updateDraft({ summary: event.target.value })}
                />
              </label>

              <label>
                Content
                <textarea
                  required
                  name="content"
                  rows={10}
                  value={editorState.draft.content ?? ""}
                  onChange={(event) => updateDraft({ content: event.target.value })}
                />
              </label>

              <label>
                Tags (comma separated)
                <input
                  name="tags"
                  value={toTagInput(editorState.draft.tags)}
                  onChange={(event) => updateDraft({ tags: parseTags(event.target.value) })}
                />
              </label>

              <label>
                Source
                <input
                  name="source"
                  value={editorState.draft.source ?? ""}
                  onChange={(event) => updateDraft({ source: event.target.value })}
                />
              </label>

              <footer>
                <button type="button" className="ghost" onClick={closeEditor} disabled={saveArticle.isPending}>
                  Cancel
                </button>
                <button type="submit" disabled={saveArticle.isPending}>
                  {saveArticle.isPending ? "Saving…" : "Save"}
                </button>
              </footer>
            </form>
          </div>
        </div>
      )}
    </div>
  );
};

export default KnowledgeBase;<|MERGE_RESOLUTION|>--- conflicted
+++ resolved
@@ -22,11 +22,7 @@
 SOFTWARE.
 */
 
-<<<<<<< HEAD
-import { useEffect, useMemo, useRef, useState } from "react";
-=======
 import { useCallback, useEffect, useMemo, useRef, useState } from "react";
->>>>>>> 3831a4bb
 import type { FormEventHandler } from "react";
 import { useMutation, useQuery, useQueryClient } from "@tanstack/react-query";
 import "./knowledgeBase.css";
@@ -50,12 +46,8 @@
   collectKnowledgeBaseDraftsFromPaths,
   importKnowledgeBaseArticles,
   promptKnowledgeBaseImport,
-<<<<<<< HEAD
-  loadKnowledgeBaseDraft,
-=======
   type KnowledgeBaseImportError,
   type KnowledgeBaseImportProgress,
->>>>>>> 3831a4bb
 } from "../../services/knowledgeBaseImporter";
 import { confirmDialog } from "../../services/dialogService";
 import { getPlatform } from "../../services/platform";
@@ -124,14 +116,9 @@
     draft: { ...emptyDraft },
   });
   const [feedback, setFeedback] = useState<string | null>(null);
-<<<<<<< HEAD
-  const [importDrawerOpen, setImportDrawerOpen] = useState(true);
-  const [retryingId, setRetryingId] = useState<string | null>(null);
-=======
   const [importIssues, setImportIssues] = useState<KnowledgeBaseImportError[] | null>(null);
   const [isDropActive, setDropActive] = useState(false);
   const stageElementRef = useRef<HTMLElement | null>(null);
->>>>>>> 3831a4bb
 
   const filters = useMemo<KnowledgeArticleQuery>(
     () => ({
@@ -168,25 +155,6 @@
     staleTime: 5 * 60 * 1000,
   });
 
-<<<<<<< HEAD
-  const importErrorsQuery = useQuery({
-    queryKey: ["knowledge-base", "import-errors"],
-    queryFn: listKnowledgeBaseImportErrors,
-    staleTime: 0,
-  });
-
-  const importErrors = importErrorsQuery.data ?? [];
-  const hasImportErrors = importErrors.length > 0;
-  const previousImportErrorCount = useRef(0);
-
-  useEffect(() => {
-    const currentCount = importErrors.length;
-    if (currentCount > 0 && currentCount !== previousImportErrorCount.current) {
-      setImportDrawerOpen(true);
-    }
-    previousImportErrorCount.current = currentCount;
-  }, [importErrors]);
-=======
   const waitIfPaused = async () => {
     if (!pausedRef.current) {
       return;
@@ -233,7 +201,6 @@
     pausedRef.current = false;
     setImportProgress(null);
   };
->>>>>>> 3831a4bb
 
   const saveArticle = useMutation({
     mutationFn: (payload: UpsertKnowledgeArticleInput) => upsertKnowledgeArticle(payload),
@@ -297,10 +264,6 @@
       }
 
       setFeedback(parts.join(" · "));
-<<<<<<< HEAD
-
-=======
->>>>>>> 3831a4bb
       if (importedCount > 0) {
         setSelectedId(result.saved[0]?.id ?? null);
       }

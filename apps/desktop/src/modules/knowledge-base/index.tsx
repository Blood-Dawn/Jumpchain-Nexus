--- conflicted
+++ resolved
@@ -32,14 +32,6 @@
   deleteKnowledgeArticle,
   ensureKnowledgeBaseSeeded,
   fetchKnowledgeArticles,
-<<<<<<< HEAD
-  listAssetReferenceSummaries,
-  lookupAssetReferenceSummaries,
-  upsertKnowledgeArticle,
-  type KnowledgeArticleQuery,
-  type KnowledgeArticleRecord,
-  type AssetReferenceSummary,
-=======
   listKnowledgeBaseImportErrors,
   recordKnowledgeBaseImportErrors,
   deleteKnowledgeBaseImportError,
@@ -49,7 +41,6 @@
   type KnowledgeArticleRecord,
   type KnowledgeBaseImportError,
   type KnowledgeBaseImportErrorRecord,
->>>>>>> b8429cf5
   type UpsertKnowledgeArticleInput,
 } from "../../db/dao";
 import {
@@ -60,11 +51,7 @@
   type KnowledgeBaseImportProgress,
 } from "../../services/knowledgeBaseImporter";
 import { confirmDialog } from "../../services/dialogService";
-<<<<<<< HEAD
-import { useJmhStore } from "../jmh/store";
-=======
 import { getPlatform } from "../../services/platform";
->>>>>>> b8429cf5
 
 interface EditorState {
   open: boolean;
@@ -187,14 +174,6 @@
     staleTime: 5 * 60 * 1000,
   });
 
-<<<<<<< HEAD
-  const assetOptionsQuery = useQuery({
-    queryKey: ["knowledge-base", "asset-options"],
-    queryFn: listAssetReferenceSummaries,
-    staleTime: 5 * 60 * 1000,
-    enabled: editorState.open,
-  });
-=======
   const waitIfPaused = async () => {
     if (!pausedRef.current) {
       return;
@@ -241,7 +220,6 @@
     pausedRef.current = false;
     setImportProgress(null);
   };
->>>>>>> b8429cf5
 
   const saveArticle = useMutation({
     mutationFn: (payload: UpsertKnowledgeArticleInput) => upsertKnowledgeArticle(payload),
@@ -528,47 +506,6 @@
     }));
   };
 
-<<<<<<< HEAD
-  const addAssetReference = (assetId: string) => {
-    setEditorState((prev) => {
-      const current = prev.draft.relatedAssetIds ?? [];
-      if (current.includes(assetId)) {
-        return prev;
-      }
-      return {
-        ...prev,
-        draft: {
-          ...prev.draft,
-          relatedAssetIds: [...current, assetId],
-        },
-      };
-    });
-  };
-
-  const removeAssetReference = (assetId: string) => {
-    setEditorState((prev) => {
-      const current = prev.draft.relatedAssetIds ?? [];
-      if (!current.includes(assetId)) {
-        return prev;
-      }
-      return {
-        ...prev,
-        draft: {
-          ...prev.draft,
-          relatedAssetIds: current.filter((id) => id !== assetId),
-        },
-      };
-    });
-  };
-
-  const handleNavigateToAsset = (summary: AssetReferenceSummary) => {
-    setSelectedJump(summary.jump_id);
-    setActiveAssetType(summary.asset_type);
-    setSelectedAssetId(summary.asset_id);
-    navigate("/hub");
-  };
-
-=======
   const handleRetry = (issue: KnowledgeBaseImportErrorRecord) => {
     setRetryingId(issue.id);
     retryImport.mutate(issue);
@@ -580,7 +517,6 @@
     });
   };
 
->>>>>>> b8429cf5
   const openCreate = () => {
     setEditorState({ open: true, draft: { ...emptyDraft } });
     setFeedback(null);
@@ -1032,16 +968,8 @@
               </button>
             </footer>
           </div>
-<<<<<<< HEAD
-        )}
-        {articleQuery.isLoading && <p>Loading knowledge base…</p>}
-        {!articleQuery.isLoading &&
-          renderArticle(activeArticle, relatedAssets, relatedAssetsQuery.isLoading, relatedAssetError)}
-      </section>
-=======
         </div>
       )}
->>>>>>> b8429cf5
 
       {editorState.open && (
         <div className="knowledge-base__editor-backdrop" role="presentation" onClick={closeEditor}>

/*
Bloodawn

Copyright (c) 2025 Bloodawn

Permission is hereby granted, free of charge, to any person obtaining a copy
of this software and associated documentation files (the "Software"), to deal
in the Software without restriction, including without limitation the rights
to use, copy, modify, merge, publish, distribute, sublicense, and/or sell
copies of the Software, and to permit persons to whom the Software is
furnished to do so, subject to the following conditions:

The above copyright notice and this permission notice shall be included in all
copies or substantial portions of the Software.

THE SOFTWARE IS PROVIDED "AS IS", WITHOUT WARRANTY OF ANY KIND, EXPRESS OR
IMPLIED, INCLUDING BUT NOT LIMITED TO THE WARRANTIES OF MERCHANTABILITY,
FITNESS FOR A PARTICULAR PURPOSE AND NONINFRINGEMENT. IN NO EVENT SHALL THE
AUTHORS OR COPYRIGHT HOLDERS BE LIABLE FOR ANY CLAIM, DAMAGES OR OTHER
LIABILITY, WHETHER IN AN ACTION OF CONTRACT, TORT OR OTHERWISE, ARISING FROM,
OUT OF OR IN CONNECTION WITH THE SOFTWARE OR THE USE OR OTHER DEALINGS IN THE
SOFTWARE.
*/

import { useCallback, useEffect, useMemo, useRef, useState } from "react";
import type { FormEventHandler, MouseEvent as ReactMouseEvent } from "react";
import { useMutation, useQuery, useQueryClient } from "@tanstack/react-query";
import { useLocation, useNavigate } from "react-router-dom";
import "./knowledgeBase.css";
import {
  clearKnowledgeBaseImportErrors,
  countKnowledgeArticles,
  deleteKnowledgeArticle,
  deleteKnowledgeBaseImportError,
  ensureKnowledgeBaseSeeded,
  fetchKnowledgeArticles,
  listAssetReferenceSummaries,
  listKnowledgeBaseImportErrors,
  lookupAssetReferenceSummaries,
  recordKnowledgeBaseImportErrors,
  upsertKnowledgeArticle,
  type AssetReferenceSummary,
  type KnowledgeArticleQuery,
  type KnowledgeArticleRecord,
  type KnowledgeBaseImportError,
  type KnowledgeBaseImportErrorRecord,
  type UpsertKnowledgeArticleInput,
} from "../../db/dao";
import {
  collectKnowledgeBaseDraftsFromPaths,
  importKnowledgeBaseArticles,
  promptKnowledgeBaseImport,
  type KnowledgeBaseImportProgress,
  type KnowledgeBaseImportSelection,
} from "../../services/knowledgeBaseImporter";
import { confirmDialog } from "../../services/dialogService";
import { getPlatform } from "../../services/platform";
import { useJmhStore } from "../jmh/store";
import {
  curatedKnowledgeBaseSources,
  harvestCuratedKnowledgeBaseSources,
  type KnowledgeBaseCuratedSource,
  type KnowledgeBaseWebHarvestError,
  type KnowledgeBaseWebHarvestProgress,
  type KnowledgeBaseWebHarvestResult,
} from "../../services/knowledgeBaseWebScraper";

interface EditorState {
  open: boolean;
  draft: UpsertKnowledgeArticleInput;
  editingId?: string;
}

interface KnowledgeBaseLocationState {
  articleId?: string;
}

interface ImportMutationResult {
  cancelled: boolean;
  saved: KnowledgeArticleRecord[];
  errors: KnowledgeBaseImportError[];
}

interface ImportProgressState {
  status: "running" | "paused";
  processed: number;
  total: number;
  saved: number;
  failed: number;
  currentPath: string | null;
}

interface ImportMutationVariables {
  selection?: KnowledgeBaseImportSelection | null;
}

const emptyDraft: UpsertKnowledgeArticleInput = {
  title: "",
  category: "",
  summary: "",
  content: "",
  tags: [],
  source: "",
  relatedAssetIds: [],
};

function parseTags(input: string): string[] {
  return input
    .split(/[,;\n]/)
    .map((tag) => tag.trim())
    .filter((tag) => tag.length > 0)
    .slice(0, 20);
}

function toTagInput(tags: string[] | undefined): string {
  if (!tags || tags.length === 0) {
    return "";
  }
  return tags.join(", ");
}

function formatDate(value: string): string {
  try {
    return new Date(value).toLocaleString();
  } catch {
    return value;
  }
}

const FilterIcon = () => (
  <svg viewBox="0 0 16 16" aria-hidden="true" focusable="false">
    <path
      fill="currentColor"
      d="M2 3.25C2 2.56 2.56 2 3.25 2h9.5c.69 0 1.25.56 1.25 1.25 0 .29-.1.57-.29.79l-3.71 4.29a1.25 1.25 0 0 0-.3.81v2.61c0 .32-.13.63-.35.86l-1.12 1.12A.75.75 0 0 1 7.5 14v-5.11a1.25 1.25 0 0 0-.3-.81L3.5 4.04A1.25 1.25 0 0 1 3.25 3.25Z"
    />
  </svg>
);

const TagIcon = () => (
  <svg viewBox="0 0 16 16" aria-hidden="true" focusable="false">
    <path
      fill="currentColor"
      d="M8.63 2H3.75C2.78 2 2 2.78 2 3.75v4.88c0 .33.13.65.36.88l4.88 4.88c.49.49 1.28.49 1.77 0l4.88-4.88a1.25 1.25 0 0 0 0-1.77L9.51 2.36A1.25 1.25 0 0 0 8.63 2Zm-3.88 3a1 1 0 1 1 2 0 1 1 0 0 1-2 0Z"
    />
  </svg>
);

const KnowledgeBase = () => {
  const queryClient = useQueryClient();
  const location = useLocation();
  const navigate = useNavigate();
  const setSelectedJump = useJmhStore((state) => state.setSelectedJump);
  const setActiveAssetType = useJmhStore((state) => state.setActiveAssetType);
  const setSelectedAssetId = useJmhStore((state) => state.setSelectedAssetId);
  const [search, setSearch] = useState("");
  const [categoryFilter, setCategoryFilter] = useState<string | null>(null);
  const [tagFilter, setTagFilter] = useState<string | null>(null);
  const [selectedId, setSelectedId] = useState<string | null>(null);
  const [editorState, setEditorState] = useState<EditorState>({
    open: false,
    draft: { ...emptyDraft },
  });
  const [feedback, setFeedback] = useState<string | null>(null);
  const [importIssues, setImportIssues] = useState<KnowledgeBaseImportError[] | null>(null);
  const [isDropActive, setDropActive] = useState(false);
  const [importDrawerOpen, setImportDrawerOpen] = useState(false);
  const [importProgress, setImportProgress] = useState<ImportProgressState | null>(null);
  const [retryingId, setRetryingId] = useState<string | null>(null);
<<<<<<< HEAD
  const [hasDismissedArticle, setHasDismissedArticle] = useState(false);
=======
  const [harvestOpen, setHarvestOpen] = useState(false);
  const [selectedHarvestSources, setSelectedHarvestSources] = useState<Set<string>>(
    () => new Set(curatedKnowledgeBaseSources.map((source) => source.id))
  );
  const [harvestDrafts, setHarvestDrafts] = useState<KnowledgeBaseWebHarvestResult[]>([]);
  const [harvestErrors, setHarvestErrors] = useState<KnowledgeBaseWebHarvestError[]>([]);
  const [harvestProgress, setHarvestProgress] = useState<KnowledgeBaseWebHarvestProgress | null>(null);
  const [harvestSelectionError, setHarvestSelectionError] = useState<string | null>(null);
  const [isHarvesting, setIsHarvesting] = useState(false);
  const [isHarvestSaving, setIsHarvestSaving] = useState(false);
>>>>>>> 225d696f
  const stageElementRef = useRef<HTMLElement | null>(null);
  const articleModalRef = useRef<HTMLDivElement | null>(null);
  const closeButtonRef = useRef<HTMLButtonElement | null>(null);
  const editorWasOpenRef = useRef(false);
  const articleTriggerRef = useRef<HTMLElement | null>(null);
  const lastSelectedIdRef = useRef<string | null>(null);

  const openArticle = useCallback(
    (articleId: string, trigger?: HTMLElement | null) => {
      if (trigger) {
        articleTriggerRef.current = trigger;
      }
      setHasDismissedArticle(false);
      lastSelectedIdRef.current = articleId;
      setSelectedId(articleId);
    },
    []
  );

  const closeArticle = useCallback((dismiss = false) => {
    if (dismiss) {
      setHasDismissedArticle(true);
    }
    setSelectedId((previous) => {
      lastSelectedIdRef.current = previous;
      return null;
    });
  }, []);
  const pausedRef = useRef(false);
  const pauseResolverRef = useRef<(() => void) | null>(null);
  const abortControllerRef = useRef<AbortController | null>(null);
  const harvestAbortControllerRef = useRef<AbortController | null>(null);
  const curatedSourceMap = useMemo(
    () =>
      new Map<string, KnowledgeBaseCuratedSource>(
        curatedKnowledgeBaseSources.map((source) => [source.id, source])
      ),
    [curatedKnowledgeBaseSources]
  );

  const filters = useMemo<KnowledgeArticleQuery>(
    () => ({
      ...(search.trim().length ? { search: search.trim() } : undefined),
      ...(categoryFilter ? { category: categoryFilter } : undefined),
      ...(tagFilter ? { tag: tagFilter } : undefined),
    }),
    [search, categoryFilter, tagFilter]
  );

  useEffect(() => {
    let active = true;
    ensureKnowledgeBaseSeeded().catch((error) => {
      if (!active) {
        return;
      }
      console.error("Failed to seed knowledge base", error);
      setFeedback("Failed to initialize knowledge base. Check logs for details.");
    });
    return () => {
      active = false;
    };
  }, []);

  useEffect(() => {
    const state = location.state as KnowledgeBaseLocationState | null;
    if (state?.articleId) {
      openArticle(state.articleId);
      navigate(location.pathname, { replace: true, state: null });
    }
  }, [location.pathname, location.state, navigate, openArticle]);

  const articleQuery = useQuery({
    queryKey: ["knowledge-base", filters],
    queryFn: () => fetchKnowledgeArticles(filters),
    staleTime: 5 * 60 * 1000,
  });

  const totalsQuery = useQuery({
    queryKey: ["knowledge-base", "count"],
    queryFn: countKnowledgeArticles,
    staleTime: 5 * 60 * 1000,
  });

  const waitIfPaused = async () => {
    if (!pausedRef.current) {
      return;
    }

    await new Promise<void>((resolve) => {
      pauseResolverRef.current = () => {
        pauseResolverRef.current = null;
        resolve();
      };
    });
  };

  useEffect(() => {
    return () => {
      harvestAbortControllerRef.current?.abort();
    };
  }, []);

  const getHarvestSourceName = useCallback(
    (id: string | null) => {
      if (!id) {
        return null;
      }
      return curatedSourceMap.get(id)?.name ?? id;
    },
    [curatedSourceMap]
  );

  const toggleHarvestSource = useCallback((id: string) => {
    setSelectedHarvestSources((prev) => {
      const next = new Set(prev);
      if (next.has(id)) {
        next.delete(id);
      } else {
        next.add(id);
      }
      return next;
    });
  }, []);

  const selectAllHarvestSources = useCallback(() => {
    setSelectedHarvestSources(new Set(curatedKnowledgeBaseSources.map((source) => source.id)));
  }, []);

  const clearHarvestSelection = useCallback(() => {
    setSelectedHarvestSources(new Set());
  }, []);

  const openHarvestOverlay = useCallback(() => {
    setFeedback(null);
    setHarvestDrafts([]);
    setHarvestErrors([]);
    setHarvestProgress(null);
    setHarvestSelectionError(null);
    setHarvestOpen(true);
  }, []);

  const resetHarvestWorkflow = useCallback(() => {
    setHarvestProgress(null);
    setIsHarvesting(false);
    setIsHarvestSaving(false);
    harvestAbortControllerRef.current = null;
  }, []);

  const closeHarvestOverlay = useCallback(() => {
    if (isHarvesting) {
      harvestAbortControllerRef.current?.abort();
    }
    resetHarvestWorkflow();
    setHarvestOpen(false);
  }, [isHarvesting, resetHarvestWorkflow]);

  const runHarvest = useCallback(async () => {
    if (isHarvesting) {
      harvestAbortControllerRef.current?.abort();
      return;
    }

    const ids = Array.from(selectedHarvestSources);
    if (ids.length === 0) {
      setHarvestSelectionError("Select at least one source to harvest.");
      return;
    }

    const controller = new AbortController();
    harvestAbortControllerRef.current = controller;
    setHarvestSelectionError(null);
    setIsHarvesting(true);
    setHarvestDrafts([]);
    setHarvestErrors([]);
    setHarvestProgress({ currentId: null, processed: 0, total: ids.length, succeeded: 0, failed: 0 });

    try {
      const result = await harvestCuratedKnowledgeBaseSources(ids, {
        signal: controller.signal,
        onProgress: (progress) => {
          setHarvestProgress(progress);
        },
      });

      if (result.cancelled) {
        setHarvestSelectionError("Harvest cancelled.");
      }
      setHarvestDrafts(result.results);
      setHarvestErrors(result.errors);
    } catch (error) {
      console.error("Knowledge base web harvest failed", error);
      setHarvestSelectionError(error instanceof Error ? error.message : "Failed to harvest sources.");
    } finally {
      setIsHarvesting(false);
      harvestAbortControllerRef.current = null;
    }
  }, [isHarvesting, selectedHarvestSources]);

  const importHarvestedDrafts = useCallback(async () => {
    if (!harvestDrafts.length) {
      setHarvestSelectionError("No drafts available to import.");
      return;
    }

    setIsHarvestSaving(true);
    try {
      const selection = {
        drafts: harvestDrafts.map((entry) => entry.draft),
        errors: harvestErrors.map(({ path, reason }) => ({ path, reason })),
      } satisfies KnowledgeBaseImportSelection;

      const result = await importArticles.mutateAsync({ selection });
      if (!result.cancelled) {
        resetHarvestWorkflow();
        setHarvestOpen(false);
        setHarvestDrafts([]);
        setHarvestErrors([]);
      }
    } catch (error) {
      console.error("Failed to import harvested drafts", error);
      setHarvestSelectionError(error instanceof Error ? error.message : "Failed to import harvested drafts.");
    } finally {
      setIsHarvestSaving(false);
    }
  }, [harvestDrafts, harvestErrors, importArticles, resetHarvestWorkflow]);

  const handlePauseImport = () => {
    if (!importProgress || importProgress.status !== "running") {
      return;
    }
    pausedRef.current = true;
    setImportProgress((prev) => (prev ? { ...prev, status: "paused" } : prev));
  };

  const handleResumeImport = () => {
    if (!importProgress || importProgress.status !== "paused") {
      return;
    }
    pausedRef.current = false;
    const resolver = pauseResolverRef.current;
    pauseResolverRef.current = null;
    resolver?.();
    setImportProgress((prev) => (prev ? { ...prev, status: "running" } : prev));
  };

  const handleCancelImport = () => {
    if (!abortControllerRef.current) {
      return;
    }

    abortControllerRef.current.abort();

    const resolver = pauseResolverRef.current;
    pauseResolverRef.current = null;
    resolver?.();

    pausedRef.current = false;
    setImportProgress(null);
  };

  const saveArticle = useMutation({
    mutationFn: (payload: UpsertKnowledgeArticleInput) => upsertKnowledgeArticle(payload),
    onSuccess: (article) => {
      setFeedback(`Saved “${article.title}”`);
      setEditorState({ open: false, draft: { ...emptyDraft } });
      queryClient.invalidateQueries({ queryKey: ["knowledge-base"] });
      openArticle(article.id);
    },
    onError: (error) => {
      console.error("Failed to save article", error);
      setFeedback(error instanceof Error ? error.message : "Failed to save article");
    },
  });

  const removeArticle = useMutation({
    mutationFn: deleteKnowledgeArticle,
    onSuccess: () => {
      setFeedback("Article removed");
      queryClient.invalidateQueries({ queryKey: ["knowledge-base"] });
      closeArticle();
    },
    onError: (error) => {
      console.error("Failed to delete article", error);
      setFeedback(error instanceof Error ? error.message : "Failed to delete article");
    },
  });

  const processImportResult = useCallback(
    async (result: ImportMutationResult | null) => {
      if (!result || result.cancelled) {
        return;
      }

      await Promise.all([
        queryClient.invalidateQueries({ queryKey: ["knowledge-base"] }),
        queryClient.invalidateQueries({ queryKey: ["knowledge-base", "count"] }),
      ]);

      const importedCount = result.saved.length;
      const skippedCount = result.errors.length;

      const parts: string[] = [];
      if (importedCount > 0) {
        parts.push(`Imported ${importedCount} article${importedCount === 1 ? "" : "s"}`);
      }
      if (skippedCount > 0) {
        parts.push(`${skippedCount} file${skippedCount === 1 ? "" : "s"} skipped`);
        console.warn("Knowledge base import issues", result.errors);
        setImportIssues(result.errors);
        setImportDrawerOpen(true);
        await recordKnowledgeBaseImportErrors(result.errors);
        await queryClient.invalidateQueries({ queryKey: ["knowledge-base", "import-errors"] });
      } else {
        setImportIssues(null);
        setImportDrawerOpen(false);
      }
      if (parts.length === 0) {
        parts.push("No articles imported");
      }

      setFeedback(parts.join(" · "));
      if (importedCount > 0) {
        const firstImportedId = result.saved[0]?.id;
        if (firstImportedId) {
          openArticle(firstImportedId);
        }
      }
    },
    [openArticle, queryClient]
  );

  const importArticles = useMutation<ImportMutationResult, unknown, ImportMutationVariables>({
    mutationFn: async (variables) => {
      const providedSelection = variables?.selection ?? null;
      const selection = providedSelection ?? (await promptKnowledgeBaseImport());
      if (!selection) {
        return { cancelled: true, saved: [], errors: [] };
      }

      if (selection.drafts.length === 0) {
        return { cancelled: false, saved: [], errors: selection.errors };
      }

      const controller = new AbortController();
      abortControllerRef.current = controller;
      pausedRef.current = false;
      setImportProgress({
        status: "running",
        processed: 0,
        total: selection.drafts.length,
        saved: 0,
        failed: 0,
        currentPath: selection.drafts[0]?.path ?? null,
      });

      try {
        const result = await importKnowledgeBaseArticles(selection.drafts, upsertKnowledgeArticle, {
          signal: controller.signal,
          onProgress: async (progress) => {
            await waitIfPaused();
            setImportProgress({
              status: pausedRef.current ? "paused" : "running",
              processed: progress.processed,
              total: progress.total,
              saved: progress.saved,
              failed: progress.failed,
              currentPath: progress.currentPath,
            });
          },
        });

        return {
          cancelled: Boolean(result.cancelled),
          saved: result.saved ?? [],
          errors: [...selection.errors, ...(result.errors ?? [])],
        };
      } finally {
        abortControllerRef.current = null;
        pausedRef.current = false;
        pauseResolverRef.current = null;
      }
    },
    onSuccess: async (result) => {
      await processImportResult(result);
    },
    onError: (error) => {
      console.error("Failed to import articles", error);
      setFeedback(error instanceof Error ? error.message : "Failed to import articles");
    },
    onSettled: () => {
      setImportProgress(null);
    },
  });

  const retryImport = useMutation<KnowledgeArticleRecord, unknown, KnowledgeBaseImportErrorRecord>({
    mutationFn: async (issue) => {
      const draft = await loadKnowledgeBaseDraft(issue.path);
      const article = await upsertKnowledgeArticle(draft.payload);
      await deleteKnowledgeBaseImportError(issue.id);
      return article;
    },
    onSuccess: async (article) => {
      setFeedback(`Imported “${article.title}”`);
      await Promise.all([
        queryClient.invalidateQueries({ queryKey: ["knowledge-base"] }),
        queryClient.invalidateQueries({ queryKey: ["knowledge-base", "count"] }),
        queryClient.invalidateQueries({ queryKey: ["knowledge-base", "import-errors"] }),
      ]);
      openArticle(article.id);
    },
    onError: async (error, issue) => {
      const reason = error instanceof Error ? error.message : "Failed to import file";
      await recordKnowledgeBaseImportErrors([{ path: issue.path, reason }]);
      await queryClient.invalidateQueries({ queryKey: ["knowledge-base", "import-errors"] });
      setFeedback(reason);
    },
    onSettled: () => {
      setRetryingId(null);
    },
  });

  const clearImportErrorsMutation = useMutation({
    mutationFn: clearKnowledgeBaseImportErrors,
    onSuccess: async () => {
      await queryClient.invalidateQueries({ queryKey: ["knowledge-base", "import-errors"] });
    },
    onSettled: () => {
      abortControllerRef.current = null;
      pausedRef.current = false;
      const resolver = pauseResolverRef.current;
      pauseResolverRef.current = null;
      resolver?.();
      setImportProgress(null);
    },
  });

  const handleDroppedPaths = useCallback(
    async (paths: string[]) => {
      if (!paths.length) {
        return;
      }
      try {
        const selection = await collectKnowledgeBaseDraftsFromPaths(paths);
        const combinedErrors = [...selection.errors];
        let savedArticles: KnowledgeArticleRecord[] = [];
        if (selection.drafts.length > 0) {
          const result = await importKnowledgeBaseArticles(selection.drafts, upsertKnowledgeArticle);
          savedArticles = result.saved;
          combinedErrors.push(...result.errors);
        }

        await processImportResult({
          cancelled: false,
          saved: savedArticles,
          errors: combinedErrors,
        });
      } catch (error) {
        console.error("Knowledge base drop import failed", error);
        setFeedback(error instanceof Error ? error.message : "Failed to import dropped files");
      }
    },
    [processImportResult, upsertKnowledgeArticle]
  );

  useEffect(() => {
    const element = stageElementRef.current;
    if (!element) {
      return undefined;
    }

    let disposed = false;
    let cleanup: (() => void) | undefined;

    void (async () => {
      try {
        const platform = await getPlatform();
        if (disposed) {
          return;
        }
        cleanup = platform.drop.registerDropTarget(element, {
          onHover: () => setDropActive(true),
          onLeave: () => setDropActive(false),
          onDrop: (paths) => {
            setDropActive(false);
            void handleDroppedPaths(paths);
          },
        });
      } catch (error) {
        console.error("Failed to register knowledge base drop target", error);
      }
    })();

    return () => {
      disposed = true;
      setDropActive(false);
      cleanup?.();
    };
  }, [handleDroppedPaths, selectedId]);

  const handleImport = () => {
    setFeedback(null);
    importArticles.mutate();
  };

  const handleArticleBackdropClick = (event: ReactMouseEvent<HTMLDivElement>) => {
    if (event.target === event.currentTarget) {
      closeArticle(true);
    }
  };

  const articles = articleQuery.data ?? [];

  useEffect(() => {
    if (!articles.length) {
      closeArticle();
      return;
    }

    if (selectedId) {
      const exists = articles.some((article) => article.id === selectedId);
      if (exists) {
        return;
      }

      const fallbackId = articles[0]?.id;
      if (fallbackId && !hasDismissedArticle) {
        openArticle(fallbackId);
      } else {
        closeArticle();
      }
      return;
    }

    if (!hasDismissedArticle) {
      const firstArticleId = articles[0]?.id;
      if (firstArticleId) {
        openArticle(firstArticleId);
      }
    }
  }, [articles, selectedId, hasDismissedArticle, openArticle, closeArticle]);

  const activeArticle = useMemo<KnowledgeArticleRecord | null>(() => {
    if (!selectedId) {
      return null;
    }
    return articles.find((article) => article.id === selectedId) ?? null;
  }, [articles, selectedId]);

  useEffect(() => {
    if (selectedId !== null) {
      return;
    }

    const trigger = articleTriggerRef.current;
    if (trigger) {
      if (document.contains(trigger)) {
        trigger.focus();
        articleTriggerRef.current = null;
        return;
      }
      articleTriggerRef.current = null;
    }

    const fallbackId = lastSelectedIdRef.current;
    const fallbackButton =
      (fallbackId
        ? document.querySelector<HTMLElement>(
            `[data-knowledge-base-article-id="${fallbackId}"]`
          )
        : null) ?? document.querySelector<HTMLElement>(".knowledge-base__list button");

    fallbackButton?.focus();
  }, [selectedId]);

  useEffect(() => {
    const modalNode = articleModalRef.current;
    if (!selectedId || !modalNode) {
      return;
    }

    const focusableSelector =
      'a[href], button:not([disabled]), textarea:not([disabled]), input:not([disabled]), select:not([disabled]), [tabindex]:not([tabindex="-1"])';

    const getFocusableElements = () =>
      Array.from(modalNode.querySelectorAll<HTMLElement>(focusableSelector)).filter((element) => {
        if (element.hasAttribute("disabled")) {
          return false;
        }
        if (element.getAttribute("aria-hidden") === "true") {
          return false;
        }
        if (element.tabIndex < 0) {
          return false;
        }
        if (element.offsetParent === null && element.getClientRects().length === 0) {
          return element === closeButtonRef.current;
        }
        return true;
      });

    const handleKeyDown = (event: KeyboardEvent) => {
      if (event.key === "Escape") {
        event.preventDefault();
        event.stopPropagation();
        closeArticle(true);
        return;
      }

      if (event.key !== "Tab") {
        return;
      }

      const focusable = getFocusableElements();
      if (focusable.length === 0) {
        event.preventDefault();
        modalNode.focus();
        return;
      }

      const first = focusable[0];
      const last = focusable[focusable.length - 1];
      const activeElement = document.activeElement as HTMLElement | null;

      if (event.shiftKey) {
        if (activeElement === first || !modalNode.contains(activeElement)) {
          event.preventDefault();
          last.focus();
        }
        return;
      }

      if (activeElement === last) {
        event.preventDefault();
        first.focus();
      }
    };

    modalNode.addEventListener("keydown", handleKeyDown);

    const focusable = getFocusableElements();
    const initialFocusTarget =
      closeButtonRef.current ?? focusable.find((element) => element !== modalNode) ?? modalNode;

    const raf = requestAnimationFrame(() => {
      initialFocusTarget.focus();
    });

    return () => {
      modalNode.removeEventListener("keydown", handleKeyDown);
      cancelAnimationFrame(raf);
    };
  }, [selectedId, closeArticle]);

  useEffect(() => {
    const wasOpen = editorWasOpenRef.current;
    editorWasOpenRef.current = editorState.open;

    if (!selectedId) {
      return;
    }

    if (wasOpen && !editorState.open) {
      const focusTarget = closeButtonRef.current ?? articleModalRef.current;
      const raf = requestAnimationFrame(() => {
        focusTarget?.focus();
      });
      return () => cancelAnimationFrame(raf);
    }
  }, [editorState.open, selectedId]);

  const relatedAssetIds = activeArticle?.related_asset_ids ?? [];

  const relatedAssetsQuery = useQuery({
    queryKey: [
      "knowledge-base",
      "article-assets",
      activeArticle?.id ?? "none",
      relatedAssetIds.join(","),
    ],
    queryFn: () =>
      relatedAssetIds.length
        ? lookupAssetReferenceSummaries(relatedAssetIds)
        : Promise.resolve([] as AssetReferenceSummary[]),
    enabled: relatedAssetIds.length > 0,
    staleTime: 5 * 60 * 1000,
  });

  const importErrorsQuery = useQuery({
    queryKey: ["knowledge-base", "import-errors"],
    queryFn: listKnowledgeBaseImportErrors,
  });

  const assetOptionsQuery = useQuery({
    queryKey: ["knowledge-base", "asset-options"],
    queryFn: listAssetReferenceSummaries,
    staleTime: 5 * 60 * 1000,
  });

  const relatedAssets = relatedAssetsQuery.data ?? [];
  const importErrors = importErrorsQuery.data ?? [];
  const hasImportErrors = importErrors.length > 0;
  const relatedAssetError = relatedAssetsQuery.isError
    ? (relatedAssetsQuery.error as Error)
    : null;

  const categories = useMemo(() => {
    const tally = new Map<string, number>();
    for (const article of articles) {
      const key = article.category ?? "Uncategorized";
      tally.set(key, (tally.get(key) ?? 0) + 1);
    }
    return Array.from(tally.entries()).sort((a, b) =>
      a[0].localeCompare(b[0], undefined, { sensitivity: "base" })
    );
  }, [articles]);

  const availableTags = useMemo(() => {
    const tally = new Map<string, number>();
    for (const article of articles) {
      for (const tag of article.tags) {
        tally.set(tag, (tally.get(tag) ?? 0) + 1);
      }
    }
    return Array.from(tally.entries())
      .sort((a, b) => b[1] - a[1] || a[0].localeCompare(b[0], undefined, { sensitivity: "base" }))
      .slice(0, 30);
  }, [articles]);

  const assetOptions = assetOptionsQuery.data ?? [];
  const assetOptionMap = useMemo(() => {
    return new Map(assetOptions.map((option) => [option.asset_id, option] as const));
  }, [assetOptions]);
  const selectedAssetIds = editorState.draft.relatedAssetIds ?? [];

  const updateDraft = (update: Partial<UpsertKnowledgeArticleInput>) => {
    setEditorState((prev) => ({
      ...prev,
      draft: {
        ...prev.draft,
        ...update,
      },
    }));
  };

  const handleRetry = (issue: KnowledgeBaseImportErrorRecord) => {
    setRetryingId(issue.id);
    retryImport.mutate(issue);
  };

  const handleDismissAll = () => {
    clearImportErrorsMutation.mutate(undefined, {
      onSuccess: () => setImportDrawerOpen(false),
    });
  };

  const openCreate = () => {
    setEditorState({ open: true, draft: { ...emptyDraft } });
    setFeedback(null);
  };

  const openEdit = (article: KnowledgeArticleRecord) => {
    setEditorState({
      open: true,
      editingId: article.id,
      draft: {
        id: article.id,
        title: article.title,
        category: article.category ?? "",
        summary: article.summary ?? "",
        content: article.content,
        tags: [...article.tags],
        source: article.source ?? "",
        relatedAssetIds: [...article.related_asset_ids],
      },
    });
    setFeedback(null);
  };

  const closeEditor = () => {
    if (saveArticle.isPending) {
      return;
    }
    setEditorState({ open: false, draft: { ...emptyDraft } });
  };

  const handleSubmit: FormEventHandler<HTMLFormElement> = (event) => {
    event.preventDefault();

    const trimmedTitle = editorState.draft.title?.trim() ?? "";
    const trimmedContent = editorState.draft.content?.trim() ?? "";
    const trimmedCategory = editorState.draft.category?.trim() ?? "";
    const trimmedSummary = editorState.draft.summary?.trim() ?? "";
    const trimmedSource = editorState.draft.source?.trim() ?? "";

    if (!trimmedTitle.length) {
      setFeedback("Title is required");
      return;
    }

    if (!trimmedContent.length) {
      setFeedback("Content cannot be empty");
      return;
    }

    const payload: UpsertKnowledgeArticleInput = {
      id: editorState.editingId,
      title: trimmedTitle,
      category: trimmedCategory.length ? trimmedCategory : null,
      summary: trimmedSummary.length ? trimmedSummary : null,
      content: trimmedContent,
      tags: editorState.draft.tags ?? [],
      source: trimmedSource.length ? trimmedSource : null,
      relatedAssetIds: editorState.draft.relatedAssetIds ?? [],
    };

    saveArticle.mutate(payload);
  };

  const handleDelete = async (article: KnowledgeArticleRecord) => {
    if (article.is_system) {
      return;
    }
    const confirmed = await confirmDialog({
      message: `Delete “${article.title}”? This cannot be undone.`,
      title: "Remove article",
      kind: "warning",
      okLabel: "Delete",
      cancelLabel: "Cancel",
    });
    if (!confirmed) {
      return;
    }
    removeArticle.mutate(article.id);
  };

  const renderArticle = (
    article: KnowledgeArticleRecord | null,
    references: AssetReferenceSummary[],
    referencesLoading: boolean,
    referencesError: Error | null,
    titleId?: string
  ) => {
    if (!article) {
      return (
        <div className="knowledge-base__empty">
          <h2>No article selected</h2>
          <p>Use the list on the left to browse knowledge base entries or create a new article.</p>
        </div>
      );
    }

    const paragraphs = article.content
      .split(/\r?\n\r?\n/)
      .map((paragraph) => paragraph.trim())
      .filter((paragraph) => paragraph.length > 0);

    return (
      <article className="knowledge-base__article">
        <header className="knowledge-base__article-header">
          <div>
            <h1 id={titleId}>{article.title}</h1>
            <div className="knowledge-base__pill-group">
              {(article.category ?? "") && <span className="knowledge-base__pill">{article.category}</span>}
              {(article.source ?? "") && (
                <span className="knowledge-base__pill knowledge-base__pill--muted">{article.source}</span>
              )}
              {article.is_system && <span className="knowledge-base__pill knowledge-base__pill--system">System</span>}
            </div>
          </div>
          <div className="knowledge-base__header-actions">
            {!article.is_system && (
              <>
                <button type="button" onClick={() => openEdit(article)}>
                  Edit
                </button>
                <button
                  type="button"
                  className="danger"
                  disabled={removeArticle.isPending}
                  onClick={() => handleDelete(article)}
                >
                  Delete
                </button>
              </>
            )}
          </div>
        </header>

        {article.summary && <p className="knowledge-base__summary">{article.summary}</p>}

        {referencesLoading && (
          <section className="knowledge-base__references knowledge-base__references--loading">
            <p>Loading jump references…</p>
          </section>
        )}

        {referencesError && (
          <section className="knowledge-base__references knowledge-base__references--error">
            <p>Failed to load jump references. {referencesError.message}</p>
          </section>
        )}

        {!referencesLoading && !referencesError && references.length > 0 && (
          <section className="knowledge-base__references">
            <h2>Referenced in Jump Hub</h2>
            <div className="knowledge-base__reference-list">
              {references.map((reference) => (
                <button
                  key={reference.asset_id}
                  type="button"
                  className="knowledge-base__reference-chip"
                  onClick={() => handleNavigateToAsset(reference)}
                >
                  <span>{reference.asset_name}</span>
                  <small>{reference.jump_title}</small>
                </button>
              ))}
            </div>
          </section>
        )}

        {article.tags.length > 0 && (
          <ul className="knowledge-base__tag-list">
            {article.tags.map((tag) => (
              <li key={tag}>
                <button
                  type="button"
                  className={
                    tagFilter === tag
                      ? "knowledge-base__tag knowledge-base__tag--active"
                      : "knowledge-base__tag"
                  }
                  onClick={() => setTagFilter((prev) => (prev === tag ? null : tag))}
                >
                  <span className="knowledge-base__tag-icon" aria-hidden="true">
                    <TagIcon />
                  </span>
                  <span>#{tag}</span>
                </button>
              </li>
            ))}
          </ul>
        )}

        <section className="knowledge-base__content">
          {paragraphs.map((paragraph, index) => (
            <p key={index}>{paragraph}</p>
          ))}
        </section>

        <footer className="knowledge-base__footer">
          <small>
            Created {formatDate(article.created_at)} · Updated {formatDate(article.updated_at)}
          </small>
        </footer>
      </article>
    );
  };

  const articleModalOpen = Boolean(selectedId);
  const articleTitleId = activeArticle ? `knowledge-base-article-title-${activeArticle.id}` : undefined;
  const articleModalLabel = activeArticle?.title ?? "Knowledge base article";
  const knowledgeBaseClassName = articleModalOpen
    ? "knowledge-base knowledge-base--modal-open"
    : "knowledge-base";
  const articleModalClassName = isDropActive
    ? "knowledge-base__article-modal knowledge-base__article-modal--drop"
    : "knowledge-base__article-modal";

  return (
    <div className={knowledgeBaseClassName}>
      <aside className="knowledge-base__sidebar">
        <div className="knowledge-base__sidebar-header">
          <h2>Knowledge Base</h2>
          <p>{totalsQuery.data ?? 0} articles</p>
        </div>

        <div className="knowledge-base__search">
          <input
            type="search"
            placeholder="Search by title, content, or tags"
            value={search}
            onChange={(event) => setSearch(event.target.value)}
          />
          {search.length > 0 && (
            <button type="button" className="ghost" onClick={() => setSearch("")}>
              Clear
            </button>
          )}
        </div>

        <section className="knowledge-base__filters">
          <div className="knowledge-base__filter-group">
            <header>
              <h3>Categories</h3>
              {categoryFilter && (
                <button type="button" className="link" onClick={() => setCategoryFilter(null)}>
                  Reset
                </button>
              )}
            </header>
            <ul>
              {categories.map(([category, total]) => (
                <li key={category}>
                  <button
                    type="button"
                    className={categoryFilter === category ? "active" : undefined}
                    onClick={() => setCategoryFilter((prev) => (prev === category ? null : category))}
                  >
                    <span className="knowledge-base__filter-icon" aria-hidden="true">
                      <FilterIcon />
                    </span>
                    <span className="knowledge-base__filter-label">{category}</span>
                    <span className="knowledge-base__badge">{total}</span>
                  </button>
                </li>
              ))}
            </ul>
          </div>

          <div className="knowledge-base__filter-group">
            <header>
              <h3>Tags</h3>
              {tagFilter && (
                <button type="button" className="link" onClick={() => setTagFilter(null)}>
                  Reset
                </button>
              )}
            </header>
            <ul className="knowledge-base__tag-cloud">
              {availableTags.map(([tag, total]) => (
                <li key={tag}>
                  <button
                    type="button"
                    className={tagFilter === tag ? "active" : undefined}
                    onClick={() => setTagFilter((prev) => (prev === tag ? null : tag))}
                  >
                    <span className="knowledge-base__filter-icon" aria-hidden="true">
                      <TagIcon />
                    </span>
                    <span className="knowledge-base__filter-label">#{tag}</span>
                    <span className="knowledge-base__badge">{total}</span>
                  </button>
                </li>
              ))}
            </ul>
          </div>
        </section>

        <div className="knowledge-base__sidebar-actions">
          <button type="button" onClick={openCreate}>
            Add article
          </button>
          <button type="button" onClick={openHarvestOverlay} disabled={isHarvestSaving}>
            Harvest curated web sources
          </button>
          <button type="button" onClick={handleImport} disabled={importArticles.isPending}>
            {importArticles.isPending ? "Importing…" : "Import from file"}
          </button>
        </div>

        <div className="knowledge-base__list">
          {articleQuery.isLoading && <p>Loading knowledge base…</p>}
          {articleQuery.isError && (
            <p className="error">
              Failed to load knowledge base. {(articleQuery.error as Error)?.message ?? "Please try again."}
            </p>
          )}
          {!articleQuery.isLoading && !articles.length && <p>No articles match the current filters.</p>}
          <ul>
            {articles.map((article) => (
              <li key={article.id}>
                <button
                  type="button"
                  className={selectedId === article.id ? "active" : undefined}
                  data-knowledge-base-article-id={article.id}
                  onClick={(event) => openArticle(article.id, event.currentTarget)}
                >
                  <h4>{article.title}</h4>
                  <div className="knowledge-base__list-meta">
                    <span>{article.category ?? "Uncategorized"}</span>
                    <span>{article.tags.slice(0, 3).map((tag) => `#${tag}`).join(" ")}</span>
                  </div>
                </button>
              </li>
            ))}
          </ul>
        </div>
      </aside>

      {articleModalOpen && (
        <div
          className="knowledge-base__article-backdrop"
          role="presentation"
          onClick={handleArticleBackdropClick}
        >
          <div
            ref={(node) => {
              articleModalRef.current = node;
              stageElementRef.current = node;
            }}
            className={articleModalClassName}
            role="dialog"
            aria-modal="true"
            aria-labelledby={articleTitleId}
            aria-label={articleTitleId ? undefined : articleModalLabel}
            tabIndex={-1}
          >
            <button
              type="button"
              className="knowledge-base__article-close"
              onClick={() => closeArticle(true)}
              ref={closeButtonRef}
            >
              Close article
            </button>
            <div className="knowledge-base__article-scroll">
              {isDropActive && (
                <div className="knowledge-base__drop-indicator" role="status" aria-live="polite">
                  <strong>Drop PDFs or text files to import articles</strong>
                </div>
              )}
              {feedback && <div className="knowledge-base__feedback">{feedback}</div>}
              {hasImportErrors && (
                <>
                  {!importDrawerOpen && (
                    <button
                      type="button"
                      className="knowledge-base__import-toggle"
                      onClick={() => setImportDrawerOpen(true)}
                    >
                      Show failed imports ({importErrors.length})
                    </button>
                  )}
                  <aside
                    className="knowledge-base__import-drawer"
                    data-open={importDrawerOpen ? "true" : "false"}
                    role="complementary"
                    aria-label="Failed knowledge base imports"
                    aria-live="polite"
                  >
                    <header>
                      <div>
                        <h3>Failed imports</h3>
                        <p>We couldn't import these files. Resolve each issue and retry.</p>
                      </div>
                      <button
                        type="button"
                        className="ghost"
                        onClick={() => setImportDrawerOpen(false)}
                        aria-label="Hide failed imports"
                      >
                        Hide
                      </button>
                    </header>
                    <ul>
                      {importErrors.map((issue) => {
                        const isRetrying = retryImport.isPending && retryingId === issue.id;
                        return (
                          <li key={issue.id}>
                            <div className="knowledge-base__import-details">
                              <code title={issue.path}>{issue.path}</code>
                              <span>{issue.reason}</span>
                            </div>
                            <button
                              type="button"
                              onClick={() => handleRetry(issue)}
                              disabled={retryImport.isPending}
                            >
                              {isRetrying ? "Retrying…" : "Retry"}
                            </button>
                          </li>
                        );
                      })}
                    </ul>
                    <footer>
                      <button
                        type="button"
                        className="ghost"
                        onClick={handleDismissAll}
                        disabled={clearImportErrorsMutation.isPending}
                      >
                        Dismiss all
                      </button>
                    </footer>
                  </aside>
                </>
              )}
              {articleQuery.isLoading && <p>Loading knowledge base…</p>}
              {!articleQuery.isLoading &&
                renderArticle(
                  activeArticle,
                  relatedAssets,
                  relatedAssetsQuery.isLoading,
                  relatedAssetError,
                  articleTitleId
                )}
            </div>
          </div>
        </div>
      )}

      {harvestOpen && (
        <div
          className="knowledge-base__harvest-backdrop"
          role="dialog"
          aria-modal="true"
          aria-labelledby="knowledge-base-harvest-title"
        >
          <div className="knowledge-base__harvest-panel">
            <header>
              <div>
                <h3 id="knowledge-base-harvest-title">Harvest curated sources</h3>
                <p>Select community threads or wiki references, review the drafts, then import them into the knowledge base.</p>
              </div>
              <button
                type="button"
                className="ghost"
                onClick={closeHarvestOverlay}
                disabled={isHarvestSaving}
                aria-label="Close harvest panel"
              >
                Close
              </button>
            </header>

            <div className="knowledge-base__harvest-body">
              <section
                className="knowledge-base__harvest-sources"
                aria-labelledby="knowledge-base-harvest-sources-title"
              >
                <header>
                  <h4 id="knowledge-base-harvest-sources-title">Curated sources</h4>
                  <p>
                    Selected {selectedHarvestSources.size} of {curatedKnowledgeBaseSources.length} sources.
                  </p>
                </header>
                <ul>
                  {curatedKnowledgeBaseSources.map((source) => {
                    const checked = selectedHarvestSources.has(source.id);
                    return (
                      <li key={source.id}>
                        <label>
                          <input
                            type="checkbox"
                            checked={checked}
                            onChange={() => toggleHarvestSource(source.id)}
                            disabled={isHarvesting || isHarvestSaving}
                          />
                          <div className="knowledge-base__harvest-source">
                            <div className="knowledge-base__harvest-source-header">
                              <strong>{source.name}</strong>
                              <span>{source.type === "reddit-thread" ? "Reddit thread" : "Fandom wiki"}</span>
                            </div>
                            <p>{source.description}</p>
                            <div className="knowledge-base__harvest-source-tags">
                              <span className="knowledge-base__harvest-chip">{source.category}</span>
                              {source.tags.map((tag) => (
                                <span key={tag} className="knowledge-base__harvest-chip">
                                  #{tag}
                                </span>
                              ))}
                            </div>
                          </div>
                          <a
                            href={source.url}
                            target="_blank"
                            rel="noreferrer"
                            onClick={(event) => event.stopPropagation()}
                          >
                            Visit
                          </a>
                        </label>
                      </li>
                    );
                  })}
                </ul>
              </section>

              <section
                className="knowledge-base__harvest-results"
                aria-labelledby="knowledge-base-harvest-results-title"
              >
                <header>
                  <h4 id="knowledge-base-harvest-results-title">Harvest status</h4>
                  {harvestProgress ? (
                    <p>
                      Processed {harvestProgress.processed} of {harvestProgress.total} · {harvestProgress.succeeded} ready · {harvestProgress.failed} failed
                    </p>
                  ) : (
                    <p>Select sources and fetch their content to build reviewable drafts.</p>
                  )}
                </header>

                {harvestSelectionError && <p className="error">{harvestSelectionError}</p>}

                {harvestProgress && (
                  <div className="knowledge-base__harvest-progress">
                    <div
                      className="knowledge-base__progress-bar"
                      role="progressbar"
                      aria-valuemin={0}
                      aria-valuemax={harvestProgress.total}
                      aria-valuenow={harvestProgress.processed}
                    >
                      <div
                        className="knowledge-base__progress-bar-fill"
                        style={{
                          width:
                            harvestProgress.total === 0
                              ? "0%"
                              : `${Math.min(100, Math.round((harvestProgress.processed / harvestProgress.total) * 100))}%`,
                        }}
                      />
                    </div>
                    {harvestProgress.currentId && (
                      <p>
                        Fetching {getHarvestSourceName(harvestProgress.currentId)}…
                      </p>
                    )}
                  </div>
                )}

                {harvestDrafts.length > 0 ? (
                  <ul className="knowledge-base__harvest-drafts">
                    {harvestDrafts.map((entry) => {
                      const previewSource = entry.draft.payload.summary ?? entry.draft.payload.content;
                      const preview =
                        entry.draft.payload.summary || previewSource.length <= 200
                          ? previewSource
                          : `${previewSource.slice(0, 200)}…`;
                      return (
                        <li key={entry.source.id}>
                          <header>
                            <div>
                              <h5>{entry.draft.payload.title}</h5>
                              <p>
                                {entry.source.type === "reddit-thread" ? "Reddit" : "Fandom wiki"} · {entry.source.category}
                              </p>
                            </div>
                            <span>{formatDate(entry.metadata.fetchedAt)}</span>
                          </header>
                          <p>{preview}</p>
                          <footer>
                            <span>{entry.draft.meta.wordCount} words</span>
                            <div className="knowledge-base__harvest-draft-tags">
                              {entry.draft.payload.tags?.map((tag) => (
                                <span key={tag}>#{tag}</span>
                              ))}
                            </div>
                          </footer>
                        </li>
                      );
                    })}
                  </ul>
                ) : (
                  <p className="knowledge-base__harvest-empty">
                    {isHarvesting ? "Fetching selected sources…" : "No drafts collected yet."}
                  </p>
                )}

                {harvestErrors.length > 0 && (
                  <div className="knowledge-base__harvest-errors">
                    <h5>Failed sources</h5>
                    <ul>
                      {harvestErrors.map((error) => (
                        <li key={error.source.id}>
                          <strong>{error.source.name}</strong>
                          <span>{error.reason}</span>
                        </li>
                      ))}
                    </ul>
                  </div>
                )}
              </section>
            </div>

            <footer className="knowledge-base__harvest-footer">
              <div className="knowledge-base__harvest-footer-left">
                <button
                  type="button"
                  className="ghost"
                  onClick={clearHarvestSelection}
                  disabled={isHarvesting || selectedHarvestSources.size === 0}
                >
                  Clear selection
                </button>
                <button
                  type="button"
                  className="ghost"
                  onClick={selectAllHarvestSources}
                  disabled={isHarvesting}
                >
                  Select all
                </button>
              </div>
              <div className="knowledge-base__harvest-footer-actions">
                <button type="button" className="ghost" onClick={closeHarvestOverlay} disabled={isHarvestSaving}>
                  Close
                </button>
                <button
                  type="button"
                  onClick={runHarvest}
                  disabled={isHarvestSaving || (!isHarvesting && selectedHarvestSources.size === 0)}
                >
                  {isHarvesting ? "Cancel fetch" : "Fetch selected"}
                </button>
                <button
                  type="button"
                  onClick={importHarvestedDrafts}
                  disabled={isHarvesting || isHarvestSaving || harvestDrafts.length === 0}
                >
                  {isHarvestSaving
                    ? "Importing…"
                    : `Import ${harvestDrafts.length} draft${harvestDrafts.length === 1 ? "" : "s"}`}
                </button>
              </div>
            </footer>
          </div>
        </div>
      )}

      {importProgress && importArticles.isPending && (
        <div className="knowledge-base__progress-backdrop" role="presentation">
          <div
            className="knowledge-base__progress-modal"
            role="dialog"
            aria-modal="true"
            aria-labelledby="knowledge-base-import-progress-title"
          >
            <header>
              <h3 id="knowledge-base-import-progress-title">Importing articles</h3>
              <p>{importProgress.status === "paused" ? "Import paused" : "Import in progress"}</p>
            </header>

            <div className="knowledge-base__progress-status">
              <div
                className="knowledge-base__progress-bar"
                role="progressbar"
                aria-valuemin={0}
                aria-valuemax={importProgress.total}
                aria-valuenow={importProgress.processed}
              >
                <div
                  className="knowledge-base__progress-bar-fill"
                  style={{
                    width:
                      importProgress.total === 0
                        ? "0%"
                        : `${Math.min(100, Math.round((importProgress.processed / importProgress.total) * 100))}%`,
                  }}
                />
              </div>

              <p className="knowledge-base__progress-counts">
                Processed {importProgress.processed} of {importProgress.total}
                {importProgress.failed > 0 && ` · ${importProgress.failed} failed`}
              </p>

              {importProgress.currentPath && (
                <p className="knowledge-base__progress-path">
                  Working on <code title={importProgress.currentPath}>{importProgress.currentPath}</code>
                </p>
              )}
            </div>

            <footer>
              {importProgress.status === "paused" ? (
                <button type="button" onClick={handleResumeImport}>
                  Resume
                </button>
              ) : (
                <button type="button" onClick={handlePauseImport}>
                  Pause
                </button>
              )}
              <button type="button" className="ghost" onClick={handleCancelImport}>
                Cancel
              </button>
            </footer>
          </div>
        </div>
      )}

      {editorState.open && (
        <div className="knowledge-base__editor-backdrop" role="presentation" onClick={closeEditor}>
          <div
            className="knowledge-base__editor"
            role="dialog"
            aria-modal="true"
            onClick={(event) => event.stopPropagation()}
          >
            <header>
              <h3>{editorState.editingId ? "Edit article" : "New article"}</h3>
            </header>

            <form onSubmit={handleSubmit}>
              <label>
                Title
                <input
                  required
                  name="title"
                  value={editorState.draft.title ?? ""}
                  onChange={(event) => updateDraft({ title: event.target.value })}
                />
              </label>

              <label>
                Category
                <input
                  name="category"
                  value={editorState.draft.category ?? ""}
                  onChange={(event) => updateDraft({ category: event.target.value })}
                />
              </label>

              <label>
                Summary
                <textarea
                  name="summary"
                  rows={2}
                  value={editorState.draft.summary ?? ""}
                  onChange={(event) => updateDraft({ summary: event.target.value })}
                />
              </label>

              <label>
                Content
                <textarea
                  required
                  name="content"
                  rows={10}
                  value={editorState.draft.content ?? ""}
                  onChange={(event) => updateDraft({ content: event.target.value })}
                />
              </label>

              <label>
                Tags (comma separated)
                <input
                  name="tags"
                  value={toTagInput(editorState.draft.tags)}
                  onChange={(event) => updateDraft({ tags: parseTags(event.target.value) })}
                />
              </label>

              <label>
                Source
                <input
                  name="source"
                  value={editorState.draft.source ?? ""}
                  onChange={(event) => updateDraft({ source: event.target.value })}
                />
              </label>

              <section className="knowledge-base__editor-references">
                <header>
                  <h4>Jump Hub assets</h4>
                  <p>Link this article to specific perks, items, or drawbacks.</p>
                </header>
                {assetOptionsQuery.isLoading ? (
                  <p className="knowledge-base__editor-references-status">Loading assets…</p>
                ) : assetOptionsQuery.isError ? (
                  <p className="knowledge-base__editor-references-status">
                    Failed to load assets. {(assetOptionsQuery.error as Error).message}
                  </p>
                ) : assetOptions.length === 0 ? (
                  <p className="knowledge-base__editor-references-status">
                    Add jump assets in the Jump Hub to enable cross-links.
                  </p>
                ) : (
                  <>
                    <div className="knowledge-base__editor-reference-chips">
                      {selectedAssetIds.map((assetId) => {
                        const summary = assetOptionMap.get(assetId);
                        return (
                          <span key={assetId} className="knowledge-base__editor-reference-chip">
                            <strong>{summary?.asset_name ?? "Unknown asset"}</strong>
                            <small>{summary?.jump_title ?? "Unavailable"}</small>
                            <button
                              type="button"
                              aria-label={`Remove ${summary?.asset_name ?? assetId}`}
                              onClick={() => removeAssetReference(assetId)}
                            >
                              ×
                            </button>
                          </span>
                        );
                      })}
                      {selectedAssetIds.length === 0 && (
                        <p className="knowledge-base__editor-references-status">
                          No assets linked yet.
                        </p>
                      )}
                    </div>
                    {assetOptions.length > selectedAssetIds.length && (
                      <label className="knowledge-base__editor-reference-select">
                        <span>Add reference</span>
                        <select
                          value=""
                          onChange={(event) => {
                            const value = event.currentTarget.value;
                            if (value) {
                              addAssetReference(value);
                              event.currentTarget.value = "";
                            }
                          }}
                        >
                          <option value="">Select an asset…</option>
                          {assetOptions
                            .filter((option) => !selectedAssetIds.includes(option.asset_id))
                            .map((option) => (
                              <option key={option.asset_id} value={option.asset_id}>
                                {option.asset_name} · {option.jump_title}
                              </option>
                            ))}
                        </select>
                      </label>
                    )}
                  </>
                )}
              </section>

              <footer>
                <button type="button" className="ghost" onClick={closeEditor} disabled={saveArticle.isPending}>
                  Cancel
                </button>
                <button type="submit" disabled={saveArticle.isPending}>
                  {saveArticle.isPending ? "Saving…" : "Save"}
                </button>
              </footer>
            </form>
          </div>
        </div>
      )}
    </div>
  );
};

export default KnowledgeBase;<|MERGE_RESOLUTION|>--- conflicted
+++ resolved
@@ -166,9 +166,6 @@
   const [importDrawerOpen, setImportDrawerOpen] = useState(false);
   const [importProgress, setImportProgress] = useState<ImportProgressState | null>(null);
   const [retryingId, setRetryingId] = useState<string | null>(null);
-<<<<<<< HEAD
-  const [hasDismissedArticle, setHasDismissedArticle] = useState(false);
-=======
   const [harvestOpen, setHarvestOpen] = useState(false);
   const [selectedHarvestSources, setSelectedHarvestSources] = useState<Set<string>>(
     () => new Set(curatedKnowledgeBaseSources.map((source) => source.id))
@@ -179,7 +176,6 @@
   const [harvestSelectionError, setHarvestSelectionError] = useState<string | null>(null);
   const [isHarvesting, setIsHarvesting] = useState(false);
   const [isHarvestSaving, setIsHarvestSaving] = useState(false);
->>>>>>> 225d696f
   const stageElementRef = useRef<HTMLElement | null>(null);
   const articleModalRef = useRef<HTMLDivElement | null>(null);
   const closeButtonRef = useRef<HTMLButtonElement | null>(null);

--- conflicted
+++ resolved
@@ -183,13 +183,9 @@
     emitProgress(null);
   }
 
-<<<<<<< HEAD
-  return { saved, errors };
+  return finish(options.signal?.aborted ?? false);
 }
 
 export async function loadKnowledgeBaseDraft(path: string): Promise<KnowledgeBaseArticleDraft> {
   return buildDraftFromFile(path);
-=======
-  return finish(options.signal?.aborted ?? false);
->>>>>>> 3831a4bb
 }
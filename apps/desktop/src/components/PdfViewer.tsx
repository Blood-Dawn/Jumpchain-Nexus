/*
MIT License

Copyright (c) 2025 Age-Of-Ages

Permission is hereby granted, free of charge, to any person obtaining a copy
of this software and associated documentation files (the "Software"), to deal
in the Software without restriction, including without limitation the rights
to use, copy, modify, merge, publish, distribute, sublicense, and/or sell
copies of the Software, and to permit persons to do so, subject to the
following conditions:

The above copyright notice and this permission notice shall be included in all
copies or substantial portions of the Software.

THE SOFTWARE IS PROVIDED "AS IS", WITHOUT WARRANTY OF ANY KIND, EXPRESS OR
IMPLIED, INCLUDING BUT NOT LIMITED TO THE WARRANTIES OF MERCHANTABILITY,
FITNESS FOR A PARTICULAR PURPOSE AND NONINFRINGEMENT. IN NO EVENT SHALL THE
AUTHORS OR COPYRIGHT HOLDERS BE LIABLE FOR ANY CLAIM, DAMAGES OR OTHER
LIABILITY, WHETHER IN AN ACTION OF CONTRACT, TORT OR OTHERWISE, ARISING FROM,
OUT OF OR IN CONNECTION WITH THE SOFTWARE OR THE USE OR OTHER DEALINGS IN THE
SOFTWARE.
*/

<<<<<<< HEAD
import pdfjsWorker from "pdfjs-dist/build/pdf.worker.mjs?worker&module";
import {
  getDocument,
  GlobalWorkerOptions,
  type PDFDocumentProxy,
} from "pdfjs-dist";
import React, { useEffect, useMemo, useRef, useState } from "react";
import { getPlatform } from "../services/platform";
=======
import { readFile } from "@tauri-apps/plugin-fs";
import React, { useEffect, useMemo, useRef, useState } from "react";
import type { PDFDocumentProxy } from "pdfjs-dist";
>>>>>>> 186b2f64

type PdfWorkerConstructor = new () => Worker;

let pdfjsModulePromise:
  | Promise<{
      getDocument: typeof import("pdfjs-dist")["getDocument"];
    }>
  | null = null;

async function loadPdfjs() {
  if (!pdfjsModulePromise) {
    pdfjsModulePromise = Promise.all([
      import("pdfjs-dist"),
      import("pdfjs-dist/build/pdf.worker.mjs?worker&module"),
    ]).then(([pdfjs, workerModule]) => {
      const WorkerConstructor = (workerModule.default ?? workerModule) as PdfWorkerConstructor;
      if (!pdfjs.GlobalWorkerOptions.workerPort) {
        pdfjs.GlobalWorkerOptions.workerPort = new WorkerConstructor();
      }
      return { getDocument: pdfjs.getDocument };
    });
  }
  return pdfjsModulePromise;
}

export interface PdfViewerProps {
  filePath: string;
  initialPage?: number;
  initialSearch?: string;
}

interface RenderState {
  text: string;
  viewportWidth: number;
  viewportHeight: number;
}

function escapeRegExp(input: string): string {
  return input.replace(/[.*+?^${}()|[\]\\]/g, "\\$&");
}

function highlight(text: string, term: string): React.ReactNode {
  if (!term.trim()) {
    return text;
  }
  const matcher = new RegExp(`(${escapeRegExp(term)})`, "gi");
  const segments = text.split(matcher);
  return segments.map((segment, index) =>
    matcher.test(segment) ? (
      <mark key={`${segment}-${index}`} className="pdf-viewer__highlight">
        {segment}
      </mark>
    ) : (
      <React.Fragment key={`${segment}-${index}`}>{segment}</React.Fragment>
    )
  );
}

export const PdfViewer: React.FC<PdfViewerProps> = ({
  filePath,
  initialPage = 1,
  initialSearch = "",
}) => {
  const canvasRef = useRef<HTMLCanvasElement | null>(null);
  const [pdfDoc, setPdfDoc] = useState<PDFDocumentProxy | null>(null);
  const [currentPage, setCurrentPage] = useState(initialPage);
  const [pageCount, setPageCount] = useState(0);
  const [searchTerm, setSearchTerm] = useState(initialSearch);
  const [error, setError] = useState<string | null>(null);
  const [loading, setLoading] = useState(false);
  const [renderState, setRenderState] = useState<RenderState | null>(null);
  const [scale, setScale] = useState(1.2);

  useEffect(() => {
    let cancelled = false;
    let activeDoc: PDFDocumentProxy | null = null;

    async function loadPdf(): Promise<void> {
      setLoading(true);
      setError(null);
      setRenderState(null);
      try {
<<<<<<< HEAD
        const platform = await getPlatform();
        const data = await platform.fs.readBinaryFile(filePath);
=======
        const data = await readFile(filePath);
        const { getDocument } = await loadPdfjs();
>>>>>>> 186b2f64
        const task = getDocument({ data });
        const doc = await task.promise;
        activeDoc = doc;
        if (cancelled) {
          await doc.destroy();
          return;
        }
        setPdfDoc(doc);
        setPageCount(doc.numPages);
        setCurrentPage(Math.min(initialPage, doc.numPages) || 1);
      } catch (err) {
        const message = err instanceof Error ? err.message : String(err);
        setError(message);
      } finally {
        if (!cancelled) {
          setLoading(false);
        }
      }
    }

    loadPdf().catch((err) => setError(String(err)));

    return () => {
      cancelled = true;
      void activeDoc?.destroy();
    };
  }, [filePath, initialPage]);

  useEffect(() => {
    if (!pdfDoc) return;
    const doc = pdfDoc;
    let cancelled = false;

    async function renderPage(): Promise<void> {
      try {
        const page = await doc.getPage(currentPage);
        const viewport = page.getViewport({ scale });
        const canvas = canvasRef.current;
        if (!canvas) return;
        const context = canvas.getContext("2d");
        if (!context) return;
        canvas.height = viewport.height;
        canvas.width = viewport.width;

        await page.render({ canvasContext: context, viewport }).promise;
        const textContent = await page.getTextContent();
        if (cancelled) return;
        const pieces = textContent.items.map((item) => (
          (item as { str?: string }).str ?? ""
        ));
        setRenderState({
          text: pieces.join(" ").trim(),
          viewportHeight: viewport.height,
          viewportWidth: viewport.width,
        });
      } catch (err) {
        if (!cancelled) {
          const message = err instanceof Error ? err.message : String(err);
          setError(message);
        }
      }
    }

    renderPage().catch((err) => setError(String(err)));

    return () => {
      cancelled = true;
    };
  }, [pdfDoc, currentPage, scale]);

  useEffect(() => {
    if (initialSearch) {
      setSearchTerm(initialSearch);
    }
  }, [initialSearch]);

  const textContent = renderState?.text ?? "";
  const isTextMissing = !textContent && !loading && !error;

  const highlighted = useMemo(
    () => highlight(textContent, searchTerm),
    [textContent, searchTerm]
  );

  return (
    <div className="pdf-viewer">
      <div className="pdf-viewer__toolbar">
        <div className="pdf-viewer__nav">
          <button
            type="button"
            onClick={() => setCurrentPage((page) => Math.max(page - 1, 1))}
            disabled={currentPage <= 1 || loading}
          >
            Prev
          </button>
          <span>
            Page {Math.min(currentPage, pageCount)} / {pageCount || "?"}
          </span>
          <button
            type="button"
            onClick={() =>
              setCurrentPage((page) =>
                pageCount ? Math.min(page + 1, pageCount) : page + 1
              )
            }
            disabled={pageCount > 0 ? currentPage >= pageCount : loading}
          >
            Next
          </button>
        </div>
        <div className="pdf-viewer__zoom">
          <button
            type="button"
            onClick={() => setScale((value) => Math.max(0.6, value - 0.2))}
            disabled={loading}
          >
            -
          </button>
          <span>{Math.round(scale * 100)}%</span>
          <button
            type="button"
            onClick={() => setScale((value) => Math.min(3, value + 0.2))}
            disabled={loading}
          >
            +
          </button>
        </div>
        <label className="pdf-viewer__search">
          <span>Find</span>
          <input
            type="search"
            value={searchTerm}
            placeholder="Search text"
            onChange={(event) => setSearchTerm(event.target.value)}
          />
        </label>
      </div>
      {error ? (
        <div className="pdf-viewer__error">{error}</div>
      ) : (
        <div className="pdf-viewer__content">
          <canvas ref={canvasRef} className="pdf-viewer__canvas" />
          <div className="pdf-viewer__text">
            {loading && <p>Loading PDF…</p>}
            {isTextMissing && (
              <p className="pdf-viewer__empty">
                This page did not expose selectable text. Some PDFs flatten their
                text layer. Extraction results may be incomplete.
              </p>
            )}
            {!loading && !isTextMissing && (
              <p>{highlighted}</p>
            )}
          </div>
        </div>
      )}
    </div>
  );
};

export default PdfViewer;<|MERGE_RESOLUTION|>--- conflicted
+++ resolved
@@ -22,20 +22,9 @@
 SOFTWARE.
 */
 
-<<<<<<< HEAD
-import pdfjsWorker from "pdfjs-dist/build/pdf.worker.mjs?worker&module";
-import {
-  getDocument,
-  GlobalWorkerOptions,
-  type PDFDocumentProxy,
-} from "pdfjs-dist";
-import React, { useEffect, useMemo, useRef, useState } from "react";
-import { getPlatform } from "../services/platform";
-=======
 import { readFile } from "@tauri-apps/plugin-fs";
 import React, { useEffect, useMemo, useRef, useState } from "react";
 import type { PDFDocumentProxy } from "pdfjs-dist";
->>>>>>> 186b2f64
 
 type PdfWorkerConstructor = new () => Worker;
 
@@ -118,13 +107,8 @@
       setError(null);
       setRenderState(null);
       try {
-<<<<<<< HEAD
-        const platform = await getPlatform();
-        const data = await platform.fs.readBinaryFile(filePath);
-=======
         const data = await readFile(filePath);
         const { getDocument } = await loadPdfjs();
->>>>>>> 186b2f64
         const task = getDocument({ data });
         const doc = await task.promise;
         activeDoc = doc;

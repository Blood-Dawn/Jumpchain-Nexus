--- conflicted
+++ resolved
@@ -2,12 +2,8 @@
 
 This package contains the new cross-platform desktop client built with Tauri 2, React, and TypeScript. It replaces the legacy WPF app and ships with a fully offline toolchain so contributors do not need a global Node installation.
 
-<<<<<<< HEAD
-The project intentionally vendors its runtime stack so that Windows, macOS, and Linux contributors can run identical builds without additional setup. Always prefer the repository-provided tooling unless otherwise noted.
-=======
 > [!NOTE]
 > The archived WPF solution now lives in `legacy/old-wpf/` and is excluded from npm publishing via `.npmignore`. None of the Vite, Tauri, or workspace scripts invoke that solution.
->>>>>>> ef50168e
 
 ## Prerequisites
 
